package diagnostics

import (
	"fmt"
	"sync"

<<<<<<< HEAD

	"github.com/snyk/snyk-ls/config"
=======
>>>>>>> 13b0cd10
	"github.com/snyk/snyk-ls/di"

	"github.com/rs/zerolog/log"
	sglsp "github.com/sourcegraph/go-lsp"

<<<<<<< HEAD
=======
	"github.com/snyk/snyk-ls/config/environment"
>>>>>>> 13b0cd10
	"github.com/snyk/snyk-ls/error_reporting"
	"github.com/snyk/snyk-ls/iac"
	"github.com/snyk/snyk-ls/internal/cli"
	"github.com/snyk/snyk-ls/internal/concurrency"
	"github.com/snyk/snyk-ls/internal/hover"
	"github.com/snyk/snyk-ls/internal/progress"
	"github.com/snyk/snyk-ls/internal/uri"
	"github.com/snyk/snyk-ls/lsp"
	"github.com/snyk/snyk-ls/oss"
)

var (
	documentDiagnosticCache concurrency.AtomicMap
	Cli                     cli.Executor
)

func init() {
	documentDiagnosticCache = concurrency.AtomicMap{}
	Cli = cli.SnykCli{}
}

func ClearDiagnosticsCache(documentURI sglsp.DocumentURI) {
	documentDiagnosticCache.Delete(documentURI)
}

func ClearWorkspaceFolderDiagnostics(folder lsp.WorkspaceFolder) {
	f := func(u interface{}, value interface{}) bool {
		path := uri.PathFromUri(u.(sglsp.DocumentURI))
		folderPath := uri.PathFromUri(folder.Uri)
		if uri.FolderContains(folderPath, path) {
			documentDiagnosticCache.Delete(u)
			log.Debug().Str("method", "ClearWorkspaceFolderDiagnostics").Str("path", path).Str("workspaceFolder", folderPath).Msg("Cleared diagnostics.")
		}
		return true
	}
	documentDiagnosticCache.Range(f)
	removeFolderFromScanned(folder)
	log.Debug().Str("method", "ClearWorkspaceFolderDiagnostics").Str("workspaceFolder", string(folder.Uri)).Msg("Removed")
}

func ClearEntireDiagnosticsCache() {
	documentDiagnosticCache.ClearAll()
}

func DocumentDiagnosticsFromCache(file sglsp.DocumentURI) []lsp.Diagnostic {
	diagnostics := documentDiagnosticCache.Get(file)
	if diagnostics == nil {
		return nil
	}
	return diagnostics.([]lsp.Diagnostic)
}

func GetDiagnostics(documentURI sglsp.DocumentURI) []lsp.Diagnostic {
	// serve from cache
	diagnosticSlice := DocumentDiagnosticsFromCache(documentURI)
	if len(diagnosticSlice) > 0 {
		log.Info().Str("method", "GetDiagnostics").Msgf("Cached: Diagnostics for %s", documentURI)
		return diagnosticSlice
	}

	diagnostics := fetchAllRegisteredDocumentDiagnostics(documentURI, lsp.ScanLevelFile)
	addToCache(diagnostics)
	cache := DocumentDiagnosticsFromCache(documentURI)
	return cache
}

func fetchAllRegisteredDocumentDiagnostics(documentURI sglsp.DocumentURI, level lsp.ScanLevel) map[sglsp.DocumentURI][]lsp.Diagnostic {
	log.Info().
		Str("method", "fetchAllRegisteredDocumentDiagnostics").
		Msg("started.")

	defer log.Info().
		Str("method", "fetchAllRegisteredDocumentDiagnostics").
		Msg("done.")

	var diagnostics = map[sglsp.DocumentURI][]lsp.Diagnostic{}

	p := progress.NewTracker(false)
	p.Begin(fmt.Sprintf("Scanning for issues in %s", uri.PathFromUri(documentURI)), "")
	defer p.End(fmt.Sprintf("Scan complete. Found %d issues.", len(diagnostics)))

	wg := sync.WaitGroup{}

	var dChan chan lsp.DiagnosticResult
	hoverChan := hover.Channel()

	if level == lsp.ScanLevelWorkspace {
		dChan = make(chan lsp.DiagnosticResult, 10000)
<<<<<<< HEAD
		workspaceLevelFetch(documentURI, p, &wg, dChan, hoverChan)
	} else {
		dChan = make(chan lsp.DiagnosticResult, 10000)
		fileLevelFetch(documentURI, p, &wg, dChan, hoverChan)
=======
		workspaceLevelFetch(documentURI, environment.CurrentEnabledProducts, p, &wg, dChan, hoverChan)
	} else {
		dChan = make(chan lsp.DiagnosticResult, 10000)
		fileLevelFetch(documentURI, environment.CurrentEnabledProducts, p, &wg, dChan, hoverChan)
>>>>>>> 13b0cd10
	}
	wg.Wait()
	log.Debug().
		Str("method", "fetchAllRegisteredDocumentDiagnostics").
		Msg("finished waiting for goroutines.")

	return processResults(dChan, diagnostics)
}

<<<<<<< HEAD
func workspaceLevelFetch(workspaceURI sglsp.DocumentURI, p *progress.Tracker, wg *sync.WaitGroup, dChan chan lsp.DiagnosticResult, hoverChan chan lsp.Hover) {
	if config.CurrentConfig.IsSnykIacEnabled() {
=======
func workspaceLevelFetch(workspaceURI sglsp.DocumentURI, enabledProducts environment.EnabledProducts, p *progress.Tracker, wg *sync.WaitGroup, dChan chan lsp.DiagnosticResult, hoverChan chan lsp.Hover) {
	if enabledProducts.Iac.Get() {
>>>>>>> 13b0cd10
		wg.Add(1)
		go iac.ScanWorkspace(Cli, workspaceURI, wg, dChan, hoverChan)
		p.Report(10)
	}
	if config.CurrentConfig.IsSnykOssEnabled() {
		wg.Add(1)
		go oss.ScanWorkspace(Cli, workspaceURI, wg, dChan, hoverChan)
		p.Report(20)
	}
<<<<<<< HEAD
	if config.CurrentConfig.IsSnykCodeEnabled() {
=======
	if enabledProducts.Code.Get() {
>>>>>>> 13b0cd10
		files, err := getWorkspaceFiles(workspaceURI)
		if err != nil {
			log.Warn().
				Err(err).
				Str("method", "workspaceLevelFetch").
				Str("workspaceURI", string(workspaceURI)).
				Msg("error getting workspace files")
		}
		di.SnykCode.ScanWorkspace(files, workspaceURI, wg, dChan, hoverChan)
		p.Report(80)
	}
}

<<<<<<< HEAD

func fileLevelFetch(documentURI sglsp.DocumentURI, p *progress.Tracker, wg *sync.WaitGroup, dChan chan lsp.DiagnosticResult, hoverChan chan lsp.Hover) {
	if config.CurrentConfig.IsSnykCodeEnabled() {
=======
func fileLevelFetch(documentURI sglsp.DocumentURI, enabledProducts environment.EnabledProducts, p *progress.Tracker, wg *sync.WaitGroup, dChan chan lsp.DiagnosticResult, hoverChan chan lsp.Hover) {
	if enabledProducts.Code.Get() {
>>>>>>> 13b0cd10
		di.SnykCode.ScanFile(documentURI, wg, dChan, hoverChan)
	}
	if config.CurrentConfig.IsSnykIacEnabled() {
		wg.Add(1)
		go iac.ScanFile(Cli, documentURI, wg, dChan, hoverChan)
	}
	if config.CurrentConfig.IsSnykOssEnabled() {
		wg.Add(1)
		go oss.ScanFile(Cli, documentURI, wg, dChan, hoverChan)
	}
	p.Report(80)
}

func processResults(
	dChan chan lsp.DiagnosticResult,
	diagnostics map[sglsp.DocumentURI][]lsp.Diagnostic,
) map[sglsp.DocumentURI][]lsp.Diagnostic {
	for {
		select {
		case result := <-dChan:
			log.Trace().
				Str("method", "fetchAllRegisteredDocumentDiagnostics").
				Str("uri", string(result.Uri)).
				Msg("reading diag from chan.")

			if result.Err != nil {
				log.Err(result.Err).Str("method", "fetchAllRegisteredDocumentDiagnostics")
				error_reporting.CaptureError(result.Err)
				break
			}
			diagnostics[result.Uri] = append(diagnostics[result.Uri], result.Diagnostics...)
			documentDiagnosticCache.Put(result.Uri, diagnostics)

		default: // return results once channels are empty
			log.Debug().
				Str("method", "fetchAllRegisteredDocumentDiagnostics").
				Msg("done reading diags.")

			return diagnostics
		}
	}
}

func addToCache(diagnostics map[sglsp.DocumentURI][]lsp.Diagnostic) {
	// add all diagnostics to cache
	for documentURI := range diagnostics {
		documentDiagnosticCache.Put(documentURI, diagnostics[documentURI])
	}
}<|MERGE_RESOLUTION|>--- conflicted
+++ resolved
@@ -4,20 +4,12 @@
 	"fmt"
 	"sync"
 
-<<<<<<< HEAD
-
-	"github.com/snyk/snyk-ls/config"
-=======
->>>>>>> 13b0cd10
-	"github.com/snyk/snyk-ls/di"
-
 	"github.com/rs/zerolog/log"
 	sglsp "github.com/sourcegraph/go-lsp"
 
-<<<<<<< HEAD
-=======
-	"github.com/snyk/snyk-ls/config/environment"
->>>>>>> 13b0cd10
+	"github.com/snyk/snyk-ls/code"
+	"github.com/snyk/snyk-ls/config"
+	"github.com/snyk/snyk-ls/di"
 	"github.com/snyk/snyk-ls/error_reporting"
 	"github.com/snyk/snyk-ls/iac"
 	"github.com/snyk/snyk-ls/internal/cli"
@@ -106,17 +98,10 @@
 
 	if level == lsp.ScanLevelWorkspace {
 		dChan = make(chan lsp.DiagnosticResult, 10000)
-<<<<<<< HEAD
 		workspaceLevelFetch(documentURI, p, &wg, dChan, hoverChan)
 	} else {
 		dChan = make(chan lsp.DiagnosticResult, 10000)
 		fileLevelFetch(documentURI, p, &wg, dChan, hoverChan)
-=======
-		workspaceLevelFetch(documentURI, environment.CurrentEnabledProducts, p, &wg, dChan, hoverChan)
-	} else {
-		dChan = make(chan lsp.DiagnosticResult, 10000)
-		fileLevelFetch(documentURI, environment.CurrentEnabledProducts, p, &wg, dChan, hoverChan)
->>>>>>> 13b0cd10
 	}
 	wg.Wait()
 	log.Debug().
@@ -126,13 +111,8 @@
 	return processResults(dChan, diagnostics)
 }
 
-<<<<<<< HEAD
 func workspaceLevelFetch(workspaceURI sglsp.DocumentURI, p *progress.Tracker, wg *sync.WaitGroup, dChan chan lsp.DiagnosticResult, hoverChan chan lsp.Hover) {
 	if config.CurrentConfig.IsSnykIacEnabled() {
-=======
-func workspaceLevelFetch(workspaceURI sglsp.DocumentURI, enabledProducts environment.EnabledProducts, p *progress.Tracker, wg *sync.WaitGroup, dChan chan lsp.DiagnosticResult, hoverChan chan lsp.Hover) {
-	if enabledProducts.Iac.Get() {
->>>>>>> 13b0cd10
 		wg.Add(1)
 		go iac.ScanWorkspace(Cli, workspaceURI, wg, dChan, hoverChan)
 		p.Report(10)
@@ -142,11 +122,7 @@
 		go oss.ScanWorkspace(Cli, workspaceURI, wg, dChan, hoverChan)
 		p.Report(20)
 	}
-<<<<<<< HEAD
 	if config.CurrentConfig.IsSnykCodeEnabled() {
-=======
-	if enabledProducts.Code.Get() {
->>>>>>> 13b0cd10
 		files, err := getWorkspaceFiles(workspaceURI)
 		if err != nil {
 			log.Warn().
@@ -160,14 +136,9 @@
 	}
 }
 
-<<<<<<< HEAD
 
 func fileLevelFetch(documentURI sglsp.DocumentURI, p *progress.Tracker, wg *sync.WaitGroup, dChan chan lsp.DiagnosticResult, hoverChan chan lsp.Hover) {
 	if config.CurrentConfig.IsSnykCodeEnabled() {
-=======
-func fileLevelFetch(documentURI sglsp.DocumentURI, enabledProducts environment.EnabledProducts, p *progress.Tracker, wg *sync.WaitGroup, dChan chan lsp.DiagnosticResult, hoverChan chan lsp.Hover) {
-	if enabledProducts.Code.Get() {
->>>>>>> 13b0cd10
 		di.SnykCode.ScanFile(documentURI, wg, dChan, hoverChan)
 	}
 	if config.CurrentConfig.IsSnykIacEnabled() {
