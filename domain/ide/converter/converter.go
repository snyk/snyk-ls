--- conflicted
+++ resolved
@@ -1,5 +1,5 @@
 /*
- * © 2022 Snyk Limited All rights reserved.
+ * © 2022-2025 Snyk Limited All rights reserved.
  *
  * Licensed under the Apache License, Version 2.0 (the "License");
  * you may not use this file except in compliance with the License.
@@ -127,15 +127,7 @@
 	return lspEdits
 }
 
-<<<<<<< HEAD
-func ToTextEdit(edit snyk.TextEdit) sglsp.TextEdit {
-=======
-func isEmpty(r types.Range) bool {
-	return r.Start == types.Position{} && r.End == types.Position{}
-}
-
 func ToTextEdit(edit types.TextEdit) sglsp.TextEdit {
->>>>>>> 183870ea
 	return sglsp.TextEdit{
 		Range:   ToRange(edit.Range),
 		NewText: edit.NewText,
