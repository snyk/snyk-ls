/*
 * © 2025 Snyk Limited
 *
 * Licensed under the Apache License, Version 2.0 (the "License");
 * you may not use this file except in compliance with the License.
 * You may obtain a copy of the License at
 *
 *     http://www.apache.org/licenses/LICENSE-2.0
 *
 * Unless required by applicable law or agreed to in writing, software
 * distributed under the License is distributed on an "AS IS" BASIS,
 * WITHOUT WARRANTIES OR CONDITIONS OF ANY KIND, either express or implied.
 * See the License for the specific language governing permissions and
 * limitations under the License.
 */

package command

import (
	"testing"

	"github.com/golang/mock/gomock"
	"github.com/rs/zerolog"
	"github.com/stretchr/testify/assert"
	"github.com/stretchr/testify/require"

	"github.com/snyk/go-application-framework/pkg/apiclients/ldx_sync_config"
	"github.com/snyk/go-application-framework/pkg/configuration"
	"github.com/snyk/go-application-framework/pkg/workflow"

	"github.com/snyk/snyk-ls/application/config"
	"github.com/snyk/snyk-ls/domain/ide/command/testutils"
	"github.com/snyk/snyk-ls/infrastructure/featureflag"
	"github.com/snyk/snyk-ls/internal/storedconfig"
	"github.com/snyk/snyk-ls/internal/testutil"
	"github.com/snyk/snyk-ls/internal/types"
	"github.com/snyk/snyk-ls/internal/types/mock_types"
	"github.com/snyk/snyk-ls/internal/util"
)

// setupMockOrgResolver sets up a mock organization resolver that returns the given organization
func setupMockOrgResolver(t *testing.T, org ldx_sync_config.Organization) {
	t.Helper()
	originalService := Service()
	t.Cleanup(func() {
		SetService(originalService)
	})

	ctrl := gomock.NewController(t)
	mockResolver := mock_types.NewMockOrgResolver(ctrl)
	mockResolver.EXPECT().ResolveOrganization(gomock.Any(), gomock.Any(), gomock.Any(), gomock.Any()).Return(org, nil).AnyTimes()
	mockService := types.NewCommandServiceMock(nil)
	mockService.SetOrgResolver(mockResolver)
	SetService(mockService)
}

// setupMockOrgResolverWithError sets up a mock organization resolver that returns an error
func setupMockOrgResolverWithError(t *testing.T, err error) {
	t.Helper()
	originalService := Service()
	t.Cleanup(func() {
		SetService(originalService)
	})

	ctrl := gomock.NewController(t)
	mockResolver := mock_types.NewMockOrgResolver(ctrl)
	mockResolver.EXPECT().ResolveOrganization(gomock.Any(), gomock.Any(), gomock.Any(), gomock.Any()).Return(ldx_sync_config.Organization{}, err).AnyTimes()
	mockService := types.NewCommandServiceMock(nil)
	mockService.SetOrgResolver(mockResolver)
	SetService(mockService)
}

func Test_sendFolderConfigs_SendsNotification(t *testing.T) {
	c := testutil.UnitTest(t)
	_, engineConfig := testutil.SetUpEngineMock(t, c)

	// Setup mock organization resolver
	expectedOrg := ldx_sync_config.Organization{
		Id:        "resolved-org-id",
		Name:      "Resolved Org",
		Slug:      "resolved-org",
		IsDefault: util.Ptr(false),
	}
	setupMockOrgResolver(t, expectedOrg)

	// Setup workspace with a folder
	notifier, folderPaths := testutils.SetupFakeWorkspace(t, c, 1)

	logger := c.Logger()
	storedConfig := &types.FolderConfig{
		FolderPath:                  folderPaths[0],
		PreferredOrg:                "test-org",
		OrgMigratedFromGlobalConfig: true,
		OrgSetByUser:                true,
	}
	err := storedconfig.UpdateFolderConfig(engineConfig, storedConfig, logger)
	require.NoError(t, err)

	sendFolderConfigs(c, notifier, featureflag.NewFakeService())

	// Verify notification was sent
	messages := notifier.SentMessages()
	require.Len(t, messages, 1)

	folderConfigsParam, ok := messages[0].(types.FolderConfigsParam)
	require.True(t, ok, "Expected FolderConfigsParam notification")
	require.Len(t, folderConfigsParam.FolderConfigs, 1)
	assert.Equal(t, "test-org", folderConfigsParam.FolderConfigs[0].PreferredOrg, "Notification should contain correct organization")
	assert.True(t, folderConfigsParam.FolderConfigs[0].OrgSetByUser, "Notification should reflect OrgSetByUser flag")
	assert.Equal(t, "resolved-org-id", folderConfigsParam.FolderConfigs[0].AutoDeterminedOrg, "AutoDeterminedOrg should be set by LDX-Sync")
}

func Test_sendFolderConfigs_NoFolders_NoNotification(t *testing.T) {
	c := testutil.UnitTest(t)
<<<<<<< HEAD
	testutil.SetUpEngineMock(t, c)
=======
	_, _ = testutil.SetUpEngineMock(t, c)
>>>>>>> 3d849146

	// Setup workspace with no folders
	notifier, _ := testutils.SetupFakeWorkspace(t, c, 0)

	sendFolderConfigs(c, notifier, featureflag.NewFakeService())

	// Verify no notification was sent
	messages := notifier.SentMessages()
	assert.Empty(t, messages)
}

// setupOrgResolverTest is a helper function to reduce duplication in org resolver tests
func setupOrgResolverTest(t *testing.T, orgID, orgName, orgSlug string, isDefault bool) (*config.Config, *types.FolderConfig, ldx_sync_config.Organization) {
	t.Helper()

	c := testutil.UnitTest(t)
<<<<<<< HEAD
	testutil.SetUpEngineMock(t, c)
=======
	_, _ = testutil.SetUpEngineMock(t, c)
>>>>>>> 3d849146

	expectedOrg := ldx_sync_config.Organization{
		Id:        orgID,
		Name:      orgName,
		Slug:      orgSlug,
		IsDefault: &isDefault,
	}

	// Setup mock organization resolver
	setupMockOrgResolver(t, expectedOrg)

	folderConfig := &types.FolderConfig{
		FolderPath: types.FilePath(t.TempDir()),
	}

	return c, folderConfig, expectedOrg
}

// Test GetBestOrgFromLdxSync with default org
func Test_SetAutoBestOrgFromLdxSync_DefaultOrg(t *testing.T) {
	c, folderConfig, expectedOrg := setupOrgResolverTest(t, "default-org-id", "Default Org", "default-org", true)

	org, err := GetBestOrgFromLdxSync(c, folderConfig)

	require.NoError(t, err)
	assert.Equal(t, expectedOrg.Id, org.Id)
	assert.True(t, *org.IsDefault)
}

// Test GetBestOrgFromLdxSync with non-default org
func Test_SetAutoBestOrgFromLdxSync_NonDefaultOrg(t *testing.T) {
	c, folderConfig, expectedOrg := setupOrgResolverTest(t, "specific-org-id", "Specific Org", "specific-org", false)

	org, err := GetBestOrgFromLdxSync(c, folderConfig)

	require.NoError(t, err)
	assert.Equal(t, expectedOrg.Id, org.Id)
	assert.False(t, *org.IsDefault)
}

// Test GetBestOrgFromLdxSync error handling
func Test_SetAutoBestOrgFromLdxSync_ErrorHandling(t *testing.T) {
	c := testutil.UnitTest(t)
<<<<<<< HEAD
	testutil.SetUpEngineMock(t, c)
=======
	_, _ = testutil.SetUpEngineMock(t, c)
>>>>>>> 3d849146

	// Setup mock organization resolver to return error
	setupMockOrgResolverWithError(t, assert.AnError)

	folderConfig := &types.FolderConfig{
		FolderPath: types.FilePath(t.TempDir()),
	}

	_, err := GetBestOrgFromLdxSync(c, folderConfig)

	require.Error(t, err)
}

// Test GetBestOrgFromLdxSync fallback when resolver is nil
func Test_SetAutoBestOrgFromLdxSync_FallbackToGafConfig(t *testing.T) {
	c := testutil.UnitTest(t)
	_, gafConfig := testutil.SetUpEngineMock(t, c)

	// Set organization in GAF config
	expectedOrgId := "fallback-org-id"
	gafConfig.Set(configuration.ORGANIZATION, expectedOrgId)

	// Ensure no resolver is set (default state)
	originalService := Service()
	t.Cleanup(func() {
		SetService(originalService)
	})
	mockService := types.NewCommandServiceMock(nil)
	SetService(mockService)

	folderConfig := &types.FolderConfig{
		FolderPath: types.FilePath(t.TempDir()),
	}

	org, err := GetBestOrgFromLdxSync(c, folderConfig)

	require.NoError(t, err)
	assert.Equal(t, expectedOrgId, org.Id, "Should fallback to GAF config organization")
}

// Test sendFolderConfigs with LDX-Sync error (should continue with other folders)
func Test_sendFolderConfigs_LdxSyncError_ContinuesProcessing(t *testing.T) {
	c := testutil.UnitTest(t)
	_, engineConfig := testutil.SetUpEngineMock(t, c)

	// Setup mock organization resolver to return error
	setupMockOrgResolverWithError(t, assert.AnError)

	// Setup workspace with a folder
	notifier, folderPaths := testutils.SetupFakeWorkspace(t, c, 1)

	logger := c.Logger()
	storedConfig := &types.FolderConfig{
		FolderPath:                  folderPaths[0],
		PreferredOrg:                "test-org",
		OrgMigratedFromGlobalConfig: true,
		OrgSetByUser:                true,
	}
	err := storedconfig.UpdateFolderConfig(engineConfig, storedConfig, logger)
	require.NoError(t, err)
	sendFolderConfigs(c, notifier, featureflag.NewFakeService())

	// Verify notification was still sent despite error
	messages := notifier.SentMessages()
	require.Len(t, messages, 1)

	folderConfigsParam, ok := messages[0].(types.FolderConfigsParam)
	require.True(t, ok, "Expected FolderConfigsParam notification")
	require.Len(t, folderConfigsParam.FolderConfigs, 1)
	// AutoDeterminedOrg should be empty due to error
	assert.Empty(t, folderConfigsParam.FolderConfigs[0].AutoDeterminedOrg, "AutoDeterminedOrg should be empty when LDX-Sync fails")
}

// Test sendFolderConfigs with multiple folders and different org configurations
func Test_sendFolderConfigs_MultipleFolders_DifferentOrgConfigs(t *testing.T) {
	c := testutil.UnitTest(t)
	_, engineConfig := testutil.SetUpEngineMock(t, c)

	// Setup mock organization resolver to return different orgs based on input path
	originalService := Service()
	t.Cleanup(func() {
		SetService(originalService)
	})

	ctrl := gomock.NewController(t)
	mockResolver := mock_types.NewMockOrgResolver(ctrl)
	mockResolver.EXPECT().ResolveOrganization(gomock.Any(), gomock.Any(), gomock.Any(), gomock.Any()).DoAndReturn(
		func(config configuration.Configuration, engine workflow.Engine, logger *zerolog.Logger, path string) (ldx_sync_config.Organization, error) {
			return ldx_sync_config.Organization{
				Id:        "org-id-for-" + path,
				Name:      "Org Name for " + path,
				Slug:      "org-slug-for-" + path,
				IsDefault: util.Ptr(false),
			}, nil
		}).AnyTimes()
	mockService := types.NewCommandServiceMock(nil)
	mockService.SetOrgResolver(mockResolver)
	SetService(mockService)

	// Setup workspace with multiple folders
	notifier, folderPaths := testutils.SetupFakeWorkspace(t, c, 2)

	logger := c.Logger()

	// Setup different org configs for each folder - both already migrated to avoid migration path
	storedConfig1 := &types.FolderConfig{
		FolderPath:                  folderPaths[0],
		PreferredOrg:                "user-org-1",
		OrgMigratedFromGlobalConfig: true,
		OrgSetByUser:                true,
	}
	err := storedconfig.UpdateFolderConfig(engineConfig, storedConfig1, logger)
	require.NoError(t, err)

	storedConfig2 := &types.FolderConfig{
		FolderPath:                  folderPaths[1],
		PreferredOrg:                "",
		OrgMigratedFromGlobalConfig: true,
		OrgSetByUser:                false,
	}
	err = storedconfig.UpdateFolderConfig(engineConfig, storedConfig2, logger)
	require.NoError(t, err)

	sendFolderConfigs(c, notifier, featureflag.NewFakeService())

	// Verify notification was sent with both folders
	messages := notifier.SentMessages()
	require.Len(t, messages, 1)

	folderConfigsParam, ok := messages[0].(types.FolderConfigsParam)
	require.True(t, ok, "Expected FolderConfigsParam notification")
	require.Len(t, folderConfigsParam.FolderConfigs, 2)

	// Verify each folder has its own AutoDeterminedOrg
	for _, fc := range folderConfigsParam.FolderConfigs {
		assert.NotEmpty(t, fc.AutoDeterminedOrg, "AutoDeterminedOrg should be set for each folder")
		assert.Contains(t, fc.AutoDeterminedOrg, "org-id-for-", "AutoDeterminedOrg should be path-specific")
	}
}

func Test_isOrgDefault(t *testing.T) {
	tests := []struct {
		name                 string
		setDefaultOrgValue   string
		setDefaultSlugValue  string
		testValue            string
		expectedIsDefault    bool
		expectedErrorMessage string
	}{
		{
			name:                "empty organization",
			setDefaultOrgValue:  "test-default-org-uuid",
			setDefaultSlugValue: "test-default-org-slug",
			testValue:           "",
			expectedIsDefault:   true,
		},
		{
			name:                "matching UUID",
			setDefaultOrgValue:  "test-default-org-uuid",
			setDefaultSlugValue: "test-default-org-slug",
			testValue:           "test-default-org-uuid",
			expectedIsDefault:   true,
		},
		{
			name:                "matching slug",
			setDefaultOrgValue:  "test-default-org-uuid",
			setDefaultSlugValue: "test-default-org-slug",
			testValue:           "test-default-org-slug",
			expectedIsDefault:   true,
		},
		{
			name:                "non-matching organization",
			setDefaultOrgValue:  "test-default-org-uuid",
			setDefaultSlugValue: "test-default-org-slug",
			testValue:           "different-org-id",
			expectedIsDefault:   false,
		},
		{
			name:                 "failed to fetch default UUID returns error",
			setDefaultOrgValue:   "",
			setDefaultSlugValue:  "test-default-org-slug",
			testValue:            "some-org-id",
			expectedErrorMessage: "could not retrieve the user's default organization",
		},
		{
			name:                 "failed to fetch default slug returns error when UUID not matched",
			setDefaultOrgValue:   "test-default-org-uuid",
			setDefaultSlugValue:  "",
			testValue:            "some-org-id",
			expectedErrorMessage: "could not retrieve the user's default organization slug",
		},
	}

	for _, tt := range tests {
		t.Run(tt.name, func(t *testing.T) {
			c := testutil.UnitTest(t)
			_, gafConfig := testutil.SetUpEngineMock(t, c)

			// Setup mock default values for org config - these will not be overridden by a GAF config clone, which the function does.
			gafConfig.AddDefaultValue(configuration.ORGANIZATION, configuration.ImmutableDefaultValueFunction(tt.setDefaultOrgValue))
			gafConfig.AddDefaultValue(configuration.ORGANIZATION_SLUG, configuration.ImmutableDefaultValueFunction(tt.setDefaultSlugValue))

			isDefault, err := isOrgDefault(c, tt.testValue)

			if tt.expectedErrorMessage != "" {
				require.Error(t, err)
				assert.False(t, isDefault)
				assert.ErrorContains(t, err, tt.expectedErrorMessage)
			} else {
				require.NoError(t, err)
				assert.Equal(t, tt.expectedIsDefault, isDefault)
			}
		})
	}
}<|MERGE_RESOLUTION|>--- conflicted
+++ resolved
@@ -112,11 +112,7 @@
 
 func Test_sendFolderConfigs_NoFolders_NoNotification(t *testing.T) {
 	c := testutil.UnitTest(t)
-<<<<<<< HEAD
-	testutil.SetUpEngineMock(t, c)
-=======
 	_, _ = testutil.SetUpEngineMock(t, c)
->>>>>>> 3d849146
 
 	// Setup workspace with no folders
 	notifier, _ := testutils.SetupFakeWorkspace(t, c, 0)
@@ -133,11 +129,7 @@
 	t.Helper()
 
 	c := testutil.UnitTest(t)
-<<<<<<< HEAD
-	testutil.SetUpEngineMock(t, c)
-=======
 	_, _ = testutil.SetUpEngineMock(t, c)
->>>>>>> 3d849146
 
 	expectedOrg := ldx_sync_config.Organization{
 		Id:        orgID,
@@ -181,11 +173,7 @@
 // Test GetBestOrgFromLdxSync error handling
 func Test_SetAutoBestOrgFromLdxSync_ErrorHandling(t *testing.T) {
 	c := testutil.UnitTest(t)
-<<<<<<< HEAD
-	testutil.SetUpEngineMock(t, c)
-=======
 	_, _ = testutil.SetUpEngineMock(t, c)
->>>>>>> 3d849146
 
 	// Setup mock organization resolver to return error
 	setupMockOrgResolverWithError(t, assert.AnError)
