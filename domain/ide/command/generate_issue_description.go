/*
 * © 2024 Snyk Limited
 *
 * Licensed under the Apache License, Version 2.0 (the "License");
 * you may not use this file except in compliance with the License.
 * You may obtain a copy of the License at
 *
 *     http://www.apache.org/licenses/LICENSE-2.0
 *
 * Unless required by applicable law or agreed to in writing, software
 * distributed under the License is distributed on an "AS IS" BASIS,
 * WITHOUT WARRANTIES OR CONDITIONS OF ANY KIND, either express or implied.
 * See the License for the specific language governing permissions and
 * limitations under the License.
 */

package command

import (
	"context"
	"errors"

	"github.com/rs/zerolog"
	"github.com/snyk/code-client-go/llm"

	"github.com/snyk/snyk-ls/application/config"
	"github.com/snyk/snyk-ls/domain/snyk"
	"github.com/snyk/snyk-ls/infrastructure/code"
	"github.com/snyk/snyk-ls/infrastructure/iac"
	"github.com/snyk/snyk-ls/infrastructure/oss"
	"github.com/snyk/snyk-ls/internal/product"
	"github.com/snyk/snyk-ls/internal/types"
)

type generateIssueDescription struct {
	command            types.CommandData
	issueProvider      snyk.IssueProvider
	deepCodeLLMBinding llm.DeepCodeLLMBinding
}

func (cmd *generateIssueDescription) Command() types.CommandData {
	return cmd.command
}

func (cmd *generateIssueDescription) Execute(_ context.Context) (any, error) {
	c := config.CurrentConfig()
	logger := c.Logger().With().Str("method", "generateIssueDescription.Execute").Logger()
	args := cmd.command.Arguments

	issueId, ok := args[0].(string)
	if !ok {
		return nil, errors.New("failed to parse issue id")
	}

	issue := cmd.issueProvider.Issue(issueId)
	if issue.GetID() == "" {
		return nil, errors.New("failed to find issue")
	}

	if issue.GetProduct() == product.ProductInfrastructureAsCode {
		return getIacHtml(c, logger, issue)
<<<<<<< HEAD
	} else if issue.Product == product.ProductCode {
		return getCodeHtml(c, logger, issue, cmd.deepCodeLLMBinding)
	} else if issue.Product == product.ProductOpenSource {
=======
	} else if issue.GetProduct() == product.ProductCode {
		return getCodeHtml(c, logger, issue)
	} else if issue.GetProduct() == product.ProductOpenSource {
>>>>>>> 881c27cc
		return getOssHtml(c, logger, issue)
	}

	return nil, nil
}

func getOssHtml(c *config.Config, logger zerolog.Logger, issue types.Issue) (string, error) {
	htmlRender, err := oss.NewHtmlRenderer(c)
	if err != nil {
		logger.Err(err).Msg("Cannot create Oss HTML render")
		return "", err
	}
	html := htmlRender.GetDetailsHtml(issue)
	return html, nil
}

<<<<<<< HEAD
func getCodeHtml(c *config.Config, logger zerolog.Logger, issue snyk.Issue, deepCodeLLMBinding llm.DeepCodeLLMBinding) (string, error) {
	htmlRender, err := code.GetHTMLRenderer(c, deepCodeLLMBinding)
=======
func getCodeHtml(c *config.Config, logger zerolog.Logger, issue types.Issue) (string, error) {
	htmlRender, err := code.NewHtmlRenderer(c)
>>>>>>> 881c27cc
	if err != nil {
		logger.Err(err).Msg("Cannot create Code HTML render")
		return "", err
	}
	html := htmlRender.GetDetailsHtml(issue)
	return html, nil
}

func getIacHtml(c *config.Config, logger zerolog.Logger, issue types.Issue) (string, error) {
	htmlRender, err := iac.NewHtmlRenderer(c)
	if err != nil {
		logger.Err(err).Msg("Cannot create IaC HTML render")
		return "", err
	}
	html := htmlRender.GetDetailsHtml(issue)
	return html, nil
}<|MERGE_RESOLUTION|>--- conflicted
+++ resolved
@@ -59,15 +59,9 @@
 
 	if issue.GetProduct() == product.ProductInfrastructureAsCode {
 		return getIacHtml(c, logger, issue)
-<<<<<<< HEAD
-	} else if issue.Product == product.ProductCode {
-		return getCodeHtml(c, logger, issue, cmd.deepCodeLLMBinding)
-	} else if issue.Product == product.ProductOpenSource {
-=======
 	} else if issue.GetProduct() == product.ProductCode {
 		return getCodeHtml(c, logger, issue)
 	} else if issue.GetProduct() == product.ProductOpenSource {
->>>>>>> 881c27cc
 		return getOssHtml(c, logger, issue)
 	}
 
@@ -84,13 +78,8 @@
 	return html, nil
 }
 
-<<<<<<< HEAD
-func getCodeHtml(c *config.Config, logger zerolog.Logger, issue snyk.Issue, deepCodeLLMBinding llm.DeepCodeLLMBinding) (string, error) {
+func getCodeHtml(c *config.Config, logger zerolog.Logger, issue types.Issue, deepCodeLLMBinding llm.DeepCodeLLMBinding) (string, error) {
 	htmlRender, err := code.GetHTMLRenderer(c, deepCodeLLMBinding)
-=======
-func getCodeHtml(c *config.Config, logger zerolog.Logger, issue types.Issue) (string, error) {
-	htmlRender, err := code.NewHtmlRenderer(c)
->>>>>>> 881c27cc
 	if err != nil {
 		logger.Err(err).Msg("Cannot create Code HTML render")
 		return "", err
