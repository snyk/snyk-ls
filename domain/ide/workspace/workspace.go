/*
 * Copyright 2022 Snyk Ltd.
 *
 * Licensed under the Apache License, Version 2.0 (the "License");
 * you may not use this file except in compliance with the License.
 * You may obtain a copy of the License at
 *
 *     http://www.apache.org/licenses/LICENSE-2.0
 *
 * Unless required by applicable law or agreed to in writing, software
 * distributed under the License is distributed on an "AS IS" BASIS,
 * WITHOUT WARRANTIES OR CONDITIONS OF ANY KIND, either express or implied.
 * See the License for the specific language governing permissions and
 * limitations under the License.
 */

package workspace

import (
	"context"
	"sync"

	"github.com/rs/zerolog/log"

	"github.com/snyk/snyk-ls/application/config"
	"github.com/snyk/snyk-ls/application/server/lsp"
	"github.com/snyk/snyk-ls/domain/ide/hover"
	"github.com/snyk/snyk-ls/domain/observability/performance"
	"github.com/snyk/snyk-ls/domain/snyk"
	"github.com/snyk/snyk-ls/internal/notification"
	"github.com/snyk/snyk-ls/internal/product"
	"github.com/snyk/snyk-ls/internal/uri"
)

// todo can we do without a singleton?
var instance *Workspace
var mutex = &sync.Mutex{}

// Workspace represents the highest entity in an IDE that contains code. A workspace may contain multiple folders
type Workspace struct {
	mutex               sync.Mutex
	folders             map[string]*Folder
	instrumentor        performance.Instrumentor
	scanner             snyk.Scanner
	hoverService        hover.Service
	trustMutex          sync.Mutex
	trustRequestOngoing bool // for debouncing
}

func New(instrumentor performance.Instrumentor, scanner snyk.Scanner, hoverService hover.Service) *Workspace {
	return &Workspace{
		folders:      make(map[string]*Folder, 0),
		instrumentor: instrumentor,
		scanner:      scanner,
		hoverService: hoverService,
	}
}

// todo can we move to di?
func Get() *Workspace {
	mutex.Lock()
	defer mutex.Unlock()
	return instance
}

func Set(w *Workspace) {
	mutex.Lock()
	defer mutex.Unlock()
	instance = w
}

<<<<<<< HEAD
func (w *Workspace) DeleteFolder(folderPath string) {
=======
func (w *Workspace) RemoveFolder(folder string) {
>>>>>>> f5b6e834
	w.mutex.Lock()
	defer w.mutex.Unlock()
	folder := w.GetFolderContaining(folderPath)
	if folder == nil {
		return
	}
	folder.ClearDiagnosticsFromPathRecursively(folderPath)
	delete(w.folders, folderPath)
}

func (w *Workspace) DeleteFile(filePath string) {
	w.mutex.Lock()
	defer w.mutex.Unlock()
	folder := w.GetFolderContaining(filePath)
	if folder != nil {
		folder.ClearDiagnosticsFromFile(filePath)
	}
}

func (w *Workspace) AddFolder(f *Folder) {
	w.mutex.Lock()
	defer w.mutex.Unlock()
	if w.folders == nil {
		w.folders = map[string]*Folder{}
	}
	w.folders[f.Path()] = f
}

func (w *Workspace) GetFolderContaining(path string) (folder *Folder) {
	for _, folder := range w.folders {
		if folder.Contains(path) {
			return folder
		}
	}
	return nil
}

func (w *Workspace) ScanWorkspace(ctx context.Context) {
	trusted, _ := w.GetFolderTrust()

	for _, folder := range trusted {
		go folder.ScanFolder(ctx)
	}
}

func (w *Workspace) AddAndRemoveFoldersAndTriggerScan(ctx context.Context, params lsp.DidChangeWorkspaceFoldersParams) {
	for _, folder := range params.Event.Removed {
		w.RemoveFolder(uri.PathFromUri(folder.Uri))
		// TODO: check if we need to clean up the reported diagnostics, if folder was removed?
	}
	for _, folder := range params.Event.Added {
		f := NewFolder(uri.PathFromUri(folder.Uri), folder.Name, w.scanner, w.hoverService)
		w.AddFolder(f)
	}
	w.ScanWorkspace(ctx)
}

func (w *Workspace) ClearIssues(_ context.Context) {
	for _, folder := range w.folders {
		folder.ClearScannedStatus()
		folder.ClearDiagnostics()
	}

	w.hoverService.ClearAllHovers()
}

func (w *Workspace) TrustFoldersAndScan(ctx context.Context, foldersToBeTrusted []*Folder) {
	currentConfig := config.CurrentConfig()
	trustedFolderPaths := currentConfig.TrustedFolders()
	for _, f := range foldersToBeTrusted {
		// we need to append and set the trusted path to the config before the scan, as the scan is checking for trust
		trustedFolderPaths = append(trustedFolderPaths, f.Path())
		currentConfig.SetTrustedFolders(trustedFolderPaths)
		go f.ScanFolder(ctx)
	}
	notification.Send(lsp.SnykTrustedFoldersParams{TrustedFolders: trustedFolderPaths})
}

func (w *Workspace) GetFolderTrust() (trusted []*Folder, untrusted []*Folder) {
	for _, folder := range w.folders {
		if folder.IsTrusted() {
			trusted = append(trusted, folder)
			log.Info().Str("folder", folder.Path()).Msg("Trusted folder")
		} else {
			untrusted = append(untrusted, folder)
			log.Info().Str("folder", folder.Path()).Msg("Untrusted folder")
		}
	}
	return trusted, untrusted
}

func (w *Workspace) ClearIssuesByProduct(product product.Product) {
	for _, folder := range w.folders {
		folder.ClearDiagnosticsByProduct(product)
	}
}<|MERGE_RESOLUTION|>--- conflicted
+++ resolved
@@ -69,11 +69,7 @@
 	instance = w
 }
 
-<<<<<<< HEAD
-func (w *Workspace) DeleteFolder(folderPath string) {
-=======
-func (w *Workspace) RemoveFolder(folder string) {
->>>>>>> f5b6e834
+func (w *Workspace) RemoveFolder(folderPath string) {
 	w.mutex.Lock()
 	defer w.mutex.Unlock()
 	folder := w.GetFolderContaining(folderPath)
