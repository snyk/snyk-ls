--- conflicted
+++ resolved
@@ -23,65 +23,6 @@
 	assert.Equal(t, value, f.GetProductAttribute(snyk.ProductCode, key))
 }
 
-<<<<<<< HEAD
-func Test_LoadIgnorePatternsWithIgnoreFilePresent(t *testing.T) {
-	expectedPatterns, tempDir, _, _, _ := setupIgnoreWorkspace(t)
-	defer os.RemoveAll(tempDir)
-	f := NewFolder(tempDir, "Test", snyk.NewTestScanner(), hover.NewTestHoverService())
-
-	_, err := f.loadIgnorePatternsAndCountFiles()
-	if err != nil {
-		t.Fatal(err, "Couldn't load .gitignore from workspace "+tempDir)
-	}
-
-	assert.Equal(t, strings.Split(expectedPatterns, "\n"), f.ignorePatterns)
-}
-
-func Test_LoadIgnorePatternsWithoutIgnoreFilePresent(t *testing.T) {
-	tempDir, err := os.MkdirTemp(xdg.DataHome, "loadIgnoreTest")
-	if err != nil {
-		t.Fatal("can't create temp dir")
-	}
-	defer os.RemoveAll(tempDir)
-	f := NewFolder(tempDir, "Test", snyk.NewTestScanner(), hover.NewTestHoverService())
-
-	_, err = f.loadIgnorePatternsAndCountFiles()
-	if err != nil {
-		t.Fatal(err, "Couldn't load .gitignore from workspace")
-	}
-
-	assert.Equal(t, []string{""}, f.ignorePatterns)
-}
-
-func Test_GetWorkspaceFolderFiles(t *testing.T) {
-	_, tempDir, ignoredFilePath, notIgnoredFilePath, _ := setupIgnoreWorkspace(t)
-	defer os.RemoveAll(tempDir)
-	f := NewFolder(tempDir, "Test", snyk.NewTestScanner(), hover.NewTestHoverService())
-
-	files, err := f.Files()
-	if err != nil {
-		t.Fatal(err, "Error getting workspace folder files: "+tempDir)
-	}
-
-	assert.Len(t, files, 2)
-	assert.Contains(t, files, notIgnoredFilePath)
-	assert.NotContains(t, files, ignoredFilePath)
-}
-
-func Test_GetWorkspaceFiles_SkipIgnoredDirs(t *testing.T) {
-	_, tempDir, _, _, ignoredFileInDir := setupIgnoreWorkspace(t)
-	defer os.RemoveAll(tempDir)
-	f := NewFolder(tempDir, "Test", snyk.NewTestScanner(), hover.NewTestHoverService())
-
-	walkedFiles, err := f.Files()
-	if err != nil {
-		t.Fatal(err, "Error while registering "+tempDir)
-	}
-	assert.NotContains(t, walkedFiles, ignoredFileInDir)
-}
-
-=======
->>>>>>> bc25a403
 func Test_Scan_WhenCachedResults_shouldNotReScan(t *testing.T) {
 	filePath, folderPath := code.FakeDiagnosticPath(t)
 	scannerRecorder := snyk.NewTestScanner()
@@ -110,49 +51,6 @@
 	assert.Equal(t, 1, scannerRecorder.Calls())
 }
 
-<<<<<<< HEAD
-func writeTestGitIgnore(ignorePatterns string, t *testing.T) (tempDir string) {
-	tempDir, err := os.MkdirTemp(xdg.DataHome, "loadIgnorePatternsAndCountFiles")
-	if err != nil {
-		t.Fatal(err, "Couldn't create temp dir")
-	}
-	filePath := filepath.Join(tempDir, ".gitignore")
-	err = os.WriteFile(filePath, []byte(ignorePatterns), 0600)
-	if err != nil {
-		t.Fatal(err, "Couldn't write .gitignore")
-	}
-	return tempDir
-}
-
-func setupIgnoreWorkspace(t *testing.T) (expectedPatterns string, tempDir string, ignoredFilePath string, notIgnoredFilePath string, ignoredFileInDir string) {
-	expectedPatterns = "*.xml\n**/*.txt\nbin"
-	tempDir = writeTestGitIgnore(expectedPatterns, t)
-
-	ignoredFilePath = filepath.Join(tempDir, "ignored.xml")
-	err := os.WriteFile(ignoredFilePath, []byte("test"), 0600)
-	if err != nil {
-		t.Fatal(err, "Couldn't write ignored file ignored.xml")
-	}
-	notIgnoredFilePath = filepath.Join(tempDir, "not-ignored.java")
-	err = os.WriteFile(notIgnoredFilePath, []byte("test"), 0600)
-	if err != nil {
-		t.Fatal(err, "Couldn't write ignored file not-ignored.java")
-	}
-	ignoredDir := filepath.Join(tempDir, "bin")
-	err = os.Mkdir(ignoredDir, 0755)
-	if err != nil {
-		t.Fatal(err, "Couldn't write ignoreDirectory %s", ignoredDir)
-	}
-	ignoredFileInDir = filepath.Join(ignoredDir, "shouldNotBeWalked.java")
-	err = os.WriteFile(ignoredFileInDir, []byte("public bla"), 0600)
-	if err != nil {
-		t.Fatal(err, "Couldn't write ignored file not-ignored.java")
-	}
-	return expectedPatterns, tempDir, ignoredFilePath, notIgnoredFilePath, ignoredFileInDir
-}
-
-=======
->>>>>>> bc25a403
 func TestProcessResults_SendsDiagnosticsAndHovers(t *testing.T) {
 	t.Skipf("test this once we have uniform abstractions for hover & diagnostics")
 	testutil.UnitTest(t)
