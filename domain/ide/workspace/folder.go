/*
 * Copyright 2022 Snyk Ltd.
 *
 * Licensed under the Apache License, Version 2.0 (the "License");
 * you may not use this file except in compliance with the License.
 * You may obtain a copy of the License at
 *
 *     http://www.apache.org/licenses/LICENSE-2.0
 *
 * Unless required by applicable law or agreed to in writing, software
 * distributed under the License is distributed on an "AS IS" BASIS,
 * WITHOUT WARRANTIES OR CONDITIONS OF ANY KIND, either express or implied.
 * See the License for the specific language governing permissions and
 * limitations under the License.
 */

package workspace

import (
	"context"
	"strings"
	"sync"

	"github.com/puzpuzpuz/xsync"
	"github.com/rs/zerolog/log"

	"github.com/snyk/snyk-ls/application/config"
	"github.com/snyk/snyk-ls/application/server/lsp"
	"github.com/snyk/snyk-ls/domain/ide/converter"
	"github.com/snyk/snyk-ls/domain/ide/hover"
	"github.com/snyk/snyk-ls/domain/snyk"
	"github.com/snyk/snyk-ls/internal/notification"
	"github.com/snyk/snyk-ls/internal/product"
	"github.com/snyk/snyk-ls/internal/uri"
)

type FolderStatus int

const (
	Unscanned FolderStatus = iota
	Scanned   FolderStatus = iota
)

// Folder contains files that can be scanned,
// it orchestrates snyk scans and provides a caching layer to avoid unnecessary computing
type Folder struct {
	path                    string
	name                    string
	status                  FolderStatus
	productAttributes       map[product.Product]product.ProductAttributes
	documentDiagnosticCache *xsync.MapOf[string, []snyk.Issue]
	scanner                 snyk.Scanner
	hoverService            hover.Service
	mutex                   sync.Mutex
}

func NewFolder(path string, name string, scanner snyk.Scanner, hoverService hover.Service) *Folder {
	folder := Folder{
		scanner:      scanner,
		path:         path,
		name:         name,
		status:       Unscanned,
		hoverService: hoverService,
	}
<<<<<<< HEAD
	folder.documentDiagnosticCache = xsync.NewMapOf[[]snyk.Issue]()
=======
	folder.productAttributes[snyk.ProductCode] = snyk.ProductAttributes{}
	folder.productAttributes[snyk.ProductInfrastructureAsCode] = snyk.ProductAttributes{}
	folder.productAttributes[snyk.ProductOpenSource] = snyk.ProductAttributes{}
	folder.documentDiagnosticCache = concurrency.AtomicMap{}

>>>>>>> 84cc1737
	return &folder
}

func (f *Folder) IsScanned() bool {
	f.mutex.Lock()
	defer f.mutex.Unlock()
	return f.status == Scanned
}

func (f *Folder) ClearScannedStatus() {
	f.mutex.Lock()
	defer f.mutex.Unlock()
	f.status = Unscanned
}

func (f *Folder) SetStatus(status FolderStatus) {
	f.mutex.Lock()
	defer f.mutex.Unlock()
	f.status = status
}

func (f *Folder) ScanFolder(ctx context.Context) {
	f.scan(ctx, f.path)
	f.mutex.Lock()
	defer f.mutex.Unlock()
	f.status = Scanned
}

func (f *Folder) ScanFile(ctx context.Context, path string) {
	f.scan(ctx, path)
}

func (f *Folder) Contains(path string) bool {
	return uri.FolderContains(f.path, path)
}

// todo: can we manage the cache internally without leaking it, e.g. by using as a key an MD5 hash rather than a path and defining a TTL?
func (f *Folder) ClearDiagnosticsCache(filePath string) {
	f.documentDiagnosticCache.Delete(filePath)
	f.ClearScannedStatus()
}

func (f *Folder) scan(ctx context.Context, path string) {
	const method = "domain.ide.workspace.folder.scan"
	if !f.IsTrusted() {
		log.Warn().Str("path", path).Str("method", method).Msg("skipping scan of untrusted path")
		return
	}
	issuesSlice := f.DocumentDiagnosticsFromCache(path)
	if issuesSlice != nil {
		log.Info().Str("method", method).Msgf("Cached results found: Skipping scan for %s", path)
		f.processResults(issuesSlice)
		return
	}

	f.scanner.Scan(ctx, path, f.processResults, f.path)
}

func (f *Folder) DocumentDiagnosticsFromCache(file string) []snyk.Issue {
	issues, _ := f.documentDiagnosticCache.Load(file)
	if issues == nil {
		return nil
	}
	return issues
}

func (f *Folder) processResults(issues []snyk.Issue) {
	var issuesByFile = map[string][]snyk.Issue{}
	dedupMap := f.createDedupMap()

	// TODO: perform issue diffing (current <-> newly reported)
	for _, issue := range issues {
		cachedIssues, _ := f.documentDiagnosticCache.Load(issue.AffectedFilePath)
		if cachedIssues == nil {
			cachedIssues = []snyk.Issue{}
		}
		if !dedupMap[f.getUniqueIssueID(issue)] {
			cachedIssues = append(cachedIssues, issue)
		}
		f.documentDiagnosticCache.Store(issue.AffectedFilePath, cachedIssues)
		issuesByFile[issue.AffectedFilePath] = cachedIssues
	}

	f.publishDiagnostics(issuesByFile)
}

func (f *Folder) publishDiagnostics(issuesByFile map[string][]snyk.Issue) {
	f.sendDiagnostics(issuesByFile)
	f.sendHovers(issuesByFile)
}

func (f *Folder) createDedupMap() (dedupMap map[string]bool) {
	dedupMap = make(map[string]bool)
	f.documentDiagnosticCache.Range(func(key string, value []snyk.Issue) bool {
		issues := value
		for _, issue := range issues {
			uniqueID := f.getUniqueIssueID(issue)
			dedupMap[uniqueID] = true
		}
		return true
	})
	return dedupMap
}

func (f *Folder) getUniqueIssueID(issue snyk.Issue) string {
	uniqueID := issue.ID + "|" + issue.AffectedFilePath
	return uniqueID
}

func (f *Folder) sendDiagnostics(issuesByFile map[string][]snyk.Issue) {
	for path, issues := range issuesByFile {
		f.sendDiagnosticsForFile(path, issues)
	}
}

func (f *Folder) sendDiagnosticsForFile(path string, issues []snyk.Issue) {
	log.Debug().Str("method", "sendDiagnosticsForFile").Str("affectedFilePath", path).Int("issueCount", len(issues)).Send()
	notification.Send(lsp.PublishDiagnosticsParams{
		URI:         uri.PathToUri(path),
		Diagnostics: converter.ToDiagnostics(issues),
	})
}

func (f *Folder) sendHovers(issuesByFile map[string][]snyk.Issue) {
	for path, issues := range issuesByFile {
		f.sendHoversForFile(path, issues)
	}
}

func (f *Folder) sendHoversForFile(path string, issues []snyk.Issue) {
	f.hoverService.Channel() <- converter.ToHoversDocument(path, issues)
}

func (f *Folder) Path() string         { return f.path }
func (f *Folder) Name() string         { return f.name }
func (f *Folder) Status() FolderStatus { return f.status }

func (f *Folder) IssuesFor(filePath string, requestedRange snyk.Range) (matchingIssues []snyk.Issue) {
	method := "domain.ide.workspace.folder.getCodeActions"
	issues := f.DocumentDiagnosticsFromCache(filePath)
	for _, issue := range issues {
		if issue.Range.Overlaps(requestedRange) {
			log.Debug().Str("method", method).Msg("appending code action for issue " + issue.String())
			matchingIssues = append(matchingIssues, issue)
		}
	}

	log.Debug().Str("method", method).Msgf(
		"found %d code actions for %s, %s",
		len(matchingIssues),
		filePath,
		requestedRange,
	)
	return matchingIssues
}

func (f *Folder) AllIssuesFor(filePath string) (matchingIssues []snyk.Issue) {
	return f.DocumentDiagnosticsFromCache(filePath)
}

func (f *Folder) ClearDiagnostics() {
	f.documentDiagnosticCache.Range(func(key string, _ []snyk.Issue) bool {
		// we must republish empty diagnostics for all files that were reported with diagnostics
		notification.Send(lsp.PublishDiagnosticsParams{
			URI:         uri.PathToUri(key),
			Diagnostics: []lsp.Diagnostic{},
		})
		f.documentDiagnosticCache.Delete(key)
		return true
	})
}

<<<<<<< HEAD
func (f *Folder) ClearDiagnosticsByProduct(removedProduct product.Product) {
	f.documentDiagnosticCache.Range(func(filePath string, previousIssues []snyk.Issue) bool {
		var newIssues []snyk.Issue
		for _, issue := range previousIssues {
			if issue.Product != removedProduct {
				newIssues = append(newIssues, issue)
			}
		}

		if len(previousIssues) != len(newIssues) { // Only send diagnostics update when issues were removed
			f.documentDiagnosticCache.Store(filePath, newIssues)
			f.sendDiagnosticsForFile(filePath, newIssues)
			f.sendHoversForFile(filePath, newIssues)
		}

		return true // Always continue iteration
	})
=======
	f.documentDiagnosticCache.ClearAll()
}

func (f *Folder) IsTrusted() bool {
	if !config.CurrentConfig().IsTrustedFolderFeatureEnabled() {
		return true
	}

	for _, path := range config.CurrentConfig().TrustedFolders() {
		if strings.HasPrefix(f.path, path) {
			return true
		}
	}
	return false
>>>>>>> 84cc1737
}<|MERGE_RESOLUTION|>--- conflicted
+++ resolved
@@ -62,15 +62,7 @@
 		status:       Unscanned,
 		hoverService: hoverService,
 	}
-<<<<<<< HEAD
 	folder.documentDiagnosticCache = xsync.NewMapOf[[]snyk.Issue]()
-=======
-	folder.productAttributes[snyk.ProductCode] = snyk.ProductAttributes{}
-	folder.productAttributes[snyk.ProductInfrastructureAsCode] = snyk.ProductAttributes{}
-	folder.productAttributes[snyk.ProductOpenSource] = snyk.ProductAttributes{}
-	folder.documentDiagnosticCache = concurrency.AtomicMap{}
-
->>>>>>> 84cc1737
 	return &folder
 }
 
@@ -243,7 +235,6 @@
 	})
 }
 
-<<<<<<< HEAD
 func (f *Folder) ClearDiagnosticsByProduct(removedProduct product.Product) {
 	f.documentDiagnosticCache.Range(func(filePath string, previousIssues []snyk.Issue) bool {
 		var newIssues []snyk.Issue
@@ -261,8 +252,6 @@
 
 		return true // Always continue iteration
 	})
-=======
-	f.documentDiagnosticCache.ClearAll()
 }
 
 func (f *Folder) IsTrusted() bool {
@@ -276,5 +265,4 @@
 		}
 	}
 	return false
->>>>>>> 84cc1737
 }