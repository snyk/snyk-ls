--- conflicted
+++ resolved
@@ -5,11 +5,8 @@
 	WorkspaceScanCommand   = "snyk.workspace.scan"
 	OpenBrowserCommand     = "snyk.openBrowser"
 	LoginCommand           = "snyk.login"
-<<<<<<< HEAD
+	CopyAuthLinkCommand    = "snyk.copyAuthLink"
 	LogoutCommand          = "snyk.logout"
-=======
-	CopyAuthLinkCommand    = "snyk.copyAuthLink"
->>>>>>> 13936fb4
 )
 
 type Command struct {
