package snyk

<<<<<<< HEAD
const (
	NavigateToRangeCommand = "snyk.navigateToRange"
	WorkspaceScanCommand   = "snyk.workspace.scan"
)
=======
const NavigateToRangeCommand = "snyk.navigateToRange"
const OpenBrowserCommand = "snyk.openBrowser"
>>>>>>> 6ee7cb01

type Command struct {
	/**
	 * Title of the command, like `save`.
	 */
	Title string
	/**
	 * The identifier of the actual command handler.
	 */
	Command string
	/**
	 * Arguments that the command handler should be
	 * invoked with.
	 */
	Arguments []interface{}
}

type CommandName string<|MERGE_RESOLUTION|>--- conflicted
+++ resolved
@@ -1,14 +1,10 @@
 package snyk
 
-<<<<<<< HEAD
 const (
 	NavigateToRangeCommand = "snyk.navigateToRange"
 	WorkspaceScanCommand   = "snyk.workspace.scan"
+	OpenBrowserCommand     = "snyk.openBrowser"
 )
-=======
-const NavigateToRangeCommand = "snyk.navigateToRange"
-const OpenBrowserCommand = "snyk.openBrowser"
->>>>>>> 6ee7cb01
 
 type Command struct {
 	/**
