/*
 * © 2022-2024 Snyk Limited
 *
 * Licensed under the Apache License, Version 2.0 (the "License");
 * you may not use this file except in compliance with the License.
 * You may obtain a copy of the License at
 *
 *     http://www.apache.org/licenses/LICENSE-2.0
 *
 * Unless required by applicable law or agreed to in writing, software
 * distributed under the License is distributed on an "AS IS" BASIS,
 * WITHOUT WARRANTIES OR CONDITIONS OF ANY KIND, either express or implied.
 * See the License for the specific language governing permissions and
 * limitations under the License.
 */

package scanner

import (
	"context"
	"sync"
	"time"

	"github.com/snyk/snyk-ls/domain/scanstates"
	"github.com/snyk/snyk-ls/domain/snyk"
	"github.com/snyk/snyk-ls/domain/snyk/persistence"
	"github.com/snyk/snyk-ls/internal/vcs"

	"github.com/snyk/snyk-ls/application/config"
	"github.com/snyk/snyk-ls/domain/ide/initialize"
	"github.com/snyk/snyk-ls/infrastructure/authentication"
	"github.com/snyk/snyk-ls/infrastructure/snyk_api"
	"github.com/snyk/snyk-ls/internal/notification"
	"github.com/snyk/snyk-ls/internal/observability/performance"
	"github.com/snyk/snyk-ls/internal/product"
	"github.com/snyk/snyk-ls/internal/types"
)

var (
	_ Scanner                  = (*DelegatingConcurrentScanner)(nil)
	_ snyk.InlineValueProvider = (*DelegatingConcurrentScanner)(nil)
	_ PackageScanner           = (*DelegatingConcurrentScanner)(nil)
	_ snyk.CacheProvider       = (*DelegatingConcurrentScanner)(nil)
)

type Scanner interface {
	// Scan scans a workspace folder or file for issues, given its path. 'folderPath' provides a path to a workspace folder, if a file needs to be scanned.
	Scan(
		ctx context.Context,
		path string,
		processResults snyk.ScanResultProcessor,
		folderPath string,
	)
	Init() error
}

type PackageScanner interface {
	ScanPackages(ctx context.Context, config *config.Config, path string, content string)
}

// DelegatingConcurrentScanner is a simple Scanner Implementation that delegates on other scanners asynchronously
type DelegatingConcurrentScanner struct {
	scanners            []snyk.ProductScanner
	initializer         initialize.Initializer
	instrumentor        performance.Instrumentor
	scanNotifier        ScanNotifier
	snykApiClient       snyk_api.SnykApiClient
	authService         authentication.AuthenticationService
	notifier            notification.Notifier
	c                   *config.Config
	scanPersister       persistence.ScanSnapshotPersister
	scanStateAggregator scanstates.Aggregator
}

func (sc *DelegatingConcurrentScanner) Issue(key string) snyk.Issue {
	for _, scanner := range sc.scanners {
		if s, ok := scanner.(snyk.IssueProvider); ok {
			issue := s.Issue(key)
			if issue.ID != "" {
				return issue
			}
		}
	}
	return snyk.Issue{}
}

func (sc *DelegatingConcurrentScanner) Issues() snyk.IssuesByFile {
	issues := make(map[string][]snyk.Issue)
	for _, scanner := range sc.scanners {
		if issueProvider, ok := scanner.(snyk.IssueProvider); ok {
			for filePath, issueSlice := range issueProvider.Issues() {
				issues[filePath] = append(issues[filePath], issueSlice...)
			}
		}
	}
	return issues
}

func (sc *DelegatingConcurrentScanner) IssuesForFile(path string) []snyk.Issue {
	var issues []snyk.Issue
	for _, scanner := range sc.scanners {
		if s, ok := scanner.(snyk.IssueProvider); ok {
			issues = append(issues, s.IssuesForFile(path)...)
		}
	}
	return issues
}

func (sc *DelegatingConcurrentScanner) IssuesForRange(path string, r snyk.Range) []snyk.Issue {
	var issues []snyk.Issue
	for _, scanner := range sc.scanners {
		if s, ok := scanner.(snyk.IssueProvider); ok {
			issues = append(issues, s.IssuesForRange(path, r)...)
		}
	}
	return issues
}

func (sc *DelegatingConcurrentScanner) IsProviderFor(issueType product.FilterableIssueType) bool {
	for _, scanner := range sc.scanners {
		if s, ok := scanner.(snyk.CacheProvider); ok {
			if s.IsProviderFor(issueType) {
				return true
			}
		}
	}
	return false
}

func (sc *DelegatingConcurrentScanner) Clear() {
	for _, productScanner := range sc.scanners {
		if cacheProvider, isCacheProvider := productScanner.(snyk.CacheProvider); isCacheProvider {
			cacheProvider.Clear()
		}
	}
}

func (sc *DelegatingConcurrentScanner) ClearIssues(path string) {
	for _, productScanner := range sc.scanners {
		if cacheProvider, isCacheProvider := productScanner.(snyk.CacheProvider); isCacheProvider {
			cacheProvider.ClearIssues(path)
		}
	}

	for _, productScanner := range sc.scanners {
		// inline values should be cleared, when issues of a file are cleared
		// this *may* already already happen in the previous ClearIssues call, but
		// a scanner can be an InlineValueProvider, without having its own cache (e.g. oss.Scanner)
		if scanner, ok := productScanner.(snyk.InlineValueProvider); ok {
			scanner.ClearInlineValues(path)
		}
	}
}

func (sc *DelegatingConcurrentScanner) ClearInlineValues(path string) {
	for _, scanner := range sc.scanners {
		if s, ok := scanner.(snyk.InlineValueProvider); ok {
			s.ClearInlineValues(path)
		}
	}
}

func (sc *DelegatingConcurrentScanner) RegisterCacheRemovalHandler(handler func(path string)) {
	for _, productScanner := range sc.scanners {
		if cacheProvider, isCacheProvider := productScanner.(snyk.CacheProvider); isCacheProvider {
			cacheProvider.RegisterCacheRemovalHandler(handler)
		}
	}
}

func (sc *DelegatingConcurrentScanner) ScanPackages(ctx context.Context, config *config.Config, path string, content string) {
	if config.Offline() {
		config.Logger().Warn().Str("method", "ScanPackages").Msgf("we are offline, not scanning %s, %s", path, content)
		return
	}

	for _, scanner := range sc.scanners {
		if s, ok := scanner.(PackageScanner); ok {
			s.ScanPackages(ctx, config, path, content)
		}
	}
}

func NewDelegatingScanner(c *config.Config, initializer initialize.Initializer, instrumentor performance.Instrumentor, scanNotifier ScanNotifier, snykApiClient snyk_api.SnykApiClient, authService authentication.AuthenticationService, notifier notification.Notifier, scanPersister persistence.ScanSnapshotPersister, scanStateAggregator scanstates.Aggregator, scanners ...snyk.ProductScanner) Scanner {
	return &DelegatingConcurrentScanner{
		instrumentor:        instrumentor,
		initializer:         initializer,
		scanNotifier:        scanNotifier,
		snykApiClient:       snykApiClient,
		scanners:            scanners,
		authService:         authService,
		notifier:            notifier,
		scanPersister:       scanPersister,
		c:                   c,
		scanStateAggregator: scanStateAggregator,
	}
}

func (sc *DelegatingConcurrentScanner) GetInlineValues(path string, myRange snyk.Range) ([]snyk.InlineValue, error) {
	var values []snyk.InlineValue
	for _, scanner := range sc.scanners {
		if s, ok := scanner.(snyk.InlineValueProvider); ok {
			inlineValues, err := s.GetInlineValues(path, myRange)
			if err != nil {
				sc.c.Logger().Warn().Str("method", "DelegatingConcurrentScanner.getInlineValues").Err(err).
					Msgf("couldn't get inline values from scanner %s", scanner.Product())
				continue
			}
			values = append(values, inlineValues...)
		}
	}
	return values, nil
}

func (sc *DelegatingConcurrentScanner) Init() error {
	err := sc.initializer.Init()
	if err != nil {
		sc.c.Logger().Error().Err(err).Msg("Scanner initialization error")
		return err
	}
	return nil
}

func (sc *DelegatingConcurrentScanner) Scan(
	ctx context.Context,
	path string,
	processResults snyk.ScanResultProcessor,
	folderPath string,
) {
	method := "ide.workspace.folder.DelegatingConcurrentScanner.ScanFile"
	logger := sc.c.Logger().With().Str("method", method).Logger()

	if sc.c.Offline() {
		logger.Warn().Str("method", "ScanPackages").Msgf("we are offline, not scanning %s, %s", folderPath, path)
		return
	}

	authenticated := sc.authService.IsAuthenticated()

	if !authenticated {
		logger.Info().Msgf("Not authenticated, not scanning.")
		return
	}

	tokenChangeChannel := sc.c.TokenChangesChannel()
	done := make(chan bool)
	defer close(done)
	ctx, cancelFunc := context.WithCancel(ctx)
	defer cancelFunc()

	go func() { // This goroutine will listen to token changes and cancel the scans using a context
		select {
		case <-tokenChangeChannel:
			logger.Info().Msg("credentials have changed, canceling scan")
			cancelFunc()
			return
		case <-done: // The done channel prevents the goroutine from leaking after the scan is finished
			return
		}
	}()

	if ctx.Err() != nil {
		logger.Info().Msg("Scan was canceled")
		return
	}

	sc.scanNotifier.SendInProgress(folderPath)
<<<<<<< HEAD
	gitCheckoutHandler := vcs.NewCheckoutHandler()

=======
	gitCheckoutHandler := vcs.NewCheckoutHandler(sc.c.Engine().GetConfiguration())
	defer func() {
		if gitCheckoutHandler.CleanupFunc() != nil {
			logger.Debug().Msg("Calling cleanup func for base folder")
			gitCheckoutHandler.CleanupFunc()()
		}
	}()
>>>>>>> e6272ebd
	waitGroup := &sync.WaitGroup{}
	referenceBranchScanWaitGroup := &sync.WaitGroup{}
	for _, scanner := range sc.scanners {
		if scanner.IsEnabled() {
			waitGroup.Add(1)
			referenceBranchScanWaitGroup.Add(1)
			go func(s snyk.ProductScanner) {
				defer waitGroup.Done()
				span := sc.instrumentor.NewTransaction(context.WithValue(ctx, s.Product(), s), string(s.Product()), method)
				defer sc.instrumentor.Finish(span)
				logger.Info().Msgf("Scanning %s with %T: STARTED", path, s)
				sc.scanStateAggregator.SetScanInProgress(folderPath, scanner.Product(), false)

				scanSpan := sc.instrumentor.StartSpan(span.Context(), "scan")

				// TODO change interface of scan to pass a func (processResults), which would enable products to stream
				foundIssues, scanError := sc.internalScan(scanSpan.Context(), s, path, folderPath)
				sc.instrumentor.Finish(scanSpan)
				sc.scanStateAggregator.SetScanDone(folderPath, scanner.Product(), false, scanError)

				// now process
				data := snyk.ScanData{
					Product:           s.Product(),
					Issues:            foundIssues,
					Err:               scanError,
					DurationMs:        time.Duration(scanSpan.GetDurationMs()),
					TimestampFinished: time.Now().UTC(),
					Path:              folderPath,
					SendAnalytics:     true,
					UpdateGlobalCache: true,
				}
				deltaScanEnabled, deltaScanner := isDeltaScanEnabled(s)
				// in case of delta scans, we add additional fields
				if deltaScanEnabled {
					data.IsDeltaScan = deltaScanner.DeltaScanningEnabled()
				}

				processResults(data)
				go func() {
					defer referenceBranchScanWaitGroup.Done()
					isReferenceScanNeeded := path == folderPath
					if isReferenceScanNeeded {
						sc.scanStateAggregator.SetScanInProgress(folderPath, scanner.Product(), true)
						err := sc.scanBaseBranch(context.Background(), s, folderPath, gitCheckoutHandler)
						sc.scanStateAggregator.SetScanDone(folderPath, scanner.Product(), true, err)
						if err != nil {
							logger.Error().Err(err).Msgf("couldn't scan base branch for folder %s for product %s", folderPath, s.Product())
						}
					}
					data = snyk.ScanData{
						Product:           s.Product(),
						Path:              gitCheckoutHandler.BaseFolderPath(),
						SendAnalytics:     false,
						UpdateGlobalCache: false,
					}
					processResults(data)
				}()

				logger.Info().Msgf("Scanning %s with %T: COMPLETE found %v issues", path, s, len(foundIssues))
			}(scanner)
		} else {
			logger.Debug().Msgf("Skipping scan with %T because it is not enabled", scanner)
		}
	}
	logger.Debug().Msgf("All product scanners started for %s", path)
	waitGroup.Wait()

	go func() {
		if gitCheckoutHandler.CleanupFunc() != nil {
			// Force defer cleanup func to wait until all reference scans are done
			referenceBranchScanWaitGroup.Wait()
			logger.Debug().Msg("Calling cleanup func for base folder")
			gitCheckoutHandler.CleanupFunc()()
		}
	}()

	logger.Debug().Msgf("All product scanners finished for %s", path)
	sc.notifier.Send(types.InlineValueRefresh{})
	sc.notifier.Send(types.CodeLensRefresh{})
	// TODO: handle learn actions centrally instead of in each scanner
}

func isDeltaScanEnabled(s snyk.ProductScanner) (bool, types.DeltaScanner) {
	if deltaScanner, ok := s.(types.DeltaScanner); ok {
		return deltaScanner.DeltaScanningEnabled(), deltaScanner
	}
	return false, nil
}

<<<<<<< HEAD
func (sc *DelegatingConcurrentScanner) internalScan(ctx context.Context, s snyk.ProductScanner, path string, folderPath string) ([]snyk.Issue, error) {
	foundIssues, err := s.Scan(ctx, path, folderPath)
=======
func (sc *DelegatingConcurrentScanner) internalScan(ctx context.Context, s snyk.ProductScanner, path string, folderPath string, checkoutHandler *vcs.CheckoutHandler) (issues []snyk.Issue, err error) {
	logger := sc.c.Logger().With().Str("method", "ide.workspace.folder.DelegatingConcurrentScanner.internalScan").Logger()

	var foundIssues []snyk.Issue
	isDeltaEnabled, _ := isDeltaScanEnabled(s)
	if isDeltaEnabled {
		hasChanges, gitErr := vcs.LocalRepoHasChanges(sc.c.Engine().GetConfiguration(), sc.c.Logger(), folderPath)
		if gitErr != nil {
			logger.Error().Err(gitErr).Msg("couldn't check if working dir is clean")
			return nil, gitErr
		}
		if !hasChanges {
			// If delta is enabled but there are no changes. There can be no delta.
			// else it should start scanning.
			logger.Debug().Msg("skipping scanning. working dir is clean")
			return foundIssues, nil // Returning an empty slice implies that no issues were found
		}
	}

	foundIssues, err = s.Scan(ctx, path, folderPath)
>>>>>>> e6272ebd
	if err != nil {
		return nil, err
	}

	return foundIssues, nil
}

func (sc *DelegatingConcurrentScanner) scanBaseBranch(ctx context.Context, s snyk.ProductScanner, folderPath string, checkoutHandler *vcs.CheckoutHandler) error {
	logger := sc.c.Logger().With().Str("method", "scanBaseBranch").Logger()

	baseBranchName := vcs.GetBaseBranchName(sc.c.Engine().GetConfiguration(), folderPath)
	headRef, err := vcs.HeadRefHashForBranch(&logger, folderPath, baseBranchName)

	if err != nil {
		logger.Error().Err(err).Msg("couldn't get head ref for base branch")
		return err
	}

	snapshotExists := sc.scanPersister.Exists(folderPath, headRef, s.Product())
	if snapshotExists {
		return nil
	}

	err = checkoutHandler.CheckoutBaseBranch(&logger, folderPath)
	if err != nil {
		logger.Error().Err(err).Msgf("couldn't check out base branch for folderPath %s", folderPath)
	}

	var results []snyk.Issue
	if s.Product() == product.ProductCode {
		results, err = s.Scan(ctx, "", checkoutHandler.BaseFolderPath())
	} else {
		results, err = s.Scan(ctx, checkoutHandler.BaseFolderPath(), "")
	}

	if err != nil {
		logger.Error().Err(err).Msgf("skipping base scan persistence in %s %v", folderPath, err)
		return err
	}

	commitHash, err := vcs.HeadRefHashForRepo(checkoutHandler.Repo())
	if err != nil {
		logger.Error().Err(err).Msg("could not get commit hash for repo in folder " + folderPath)
		return err
	}

	err = sc.scanPersister.Add(folderPath, commitHash, results, s.Product())
	if err != nil {
		logger.Error().Err(err).Msg("could not persist issue list for folder: " + folderPath)
	}

	return nil
}<|MERGE_RESOLUTION|>--- conflicted
+++ resolved
@@ -265,18 +265,8 @@
 	}
 
 	sc.scanNotifier.SendInProgress(folderPath)
-<<<<<<< HEAD
-	gitCheckoutHandler := vcs.NewCheckoutHandler()
-
-=======
 	gitCheckoutHandler := vcs.NewCheckoutHandler(sc.c.Engine().GetConfiguration())
-	defer func() {
-		if gitCheckoutHandler.CleanupFunc() != nil {
-			logger.Debug().Msg("Calling cleanup func for base folder")
-			gitCheckoutHandler.CleanupFunc()()
-		}
-	}()
->>>>>>> e6272ebd
+
 	waitGroup := &sync.WaitGroup{}
 	referenceBranchScanWaitGroup := &sync.WaitGroup{}
 	for _, scanner := range sc.scanners {
@@ -366,31 +356,8 @@
 	return false, nil
 }
 
-<<<<<<< HEAD
 func (sc *DelegatingConcurrentScanner) internalScan(ctx context.Context, s snyk.ProductScanner, path string, folderPath string) ([]snyk.Issue, error) {
 	foundIssues, err := s.Scan(ctx, path, folderPath)
-=======
-func (sc *DelegatingConcurrentScanner) internalScan(ctx context.Context, s snyk.ProductScanner, path string, folderPath string, checkoutHandler *vcs.CheckoutHandler) (issues []snyk.Issue, err error) {
-	logger := sc.c.Logger().With().Str("method", "ide.workspace.folder.DelegatingConcurrentScanner.internalScan").Logger()
-
-	var foundIssues []snyk.Issue
-	isDeltaEnabled, _ := isDeltaScanEnabled(s)
-	if isDeltaEnabled {
-		hasChanges, gitErr := vcs.LocalRepoHasChanges(sc.c.Engine().GetConfiguration(), sc.c.Logger(), folderPath)
-		if gitErr != nil {
-			logger.Error().Err(gitErr).Msg("couldn't check if working dir is clean")
-			return nil, gitErr
-		}
-		if !hasChanges {
-			// If delta is enabled but there are no changes. There can be no delta.
-			// else it should start scanning.
-			logger.Debug().Msg("skipping scanning. working dir is clean")
-			return foundIssues, nil // Returning an empty slice implies that no issues were found
-		}
-	}
-
-	foundIssues, err = s.Scan(ctx, path, folderPath)
->>>>>>> e6272ebd
 	if err != nil {
 		return nil, err
 	}
