/*
 * © 2022-2024 Snyk Limited
 *
 * Licensed under the Apache License, Version 2.0 (the "License");
 * you may not use this file except in compliance with the License.
 * You may obtain a copy of the License at
 *
 *     http://www.apache.org/licenses/LICENSE-2.0
 *
 * Unless required by applicable law or agreed to in writing, software
 * distributed under the License is distributed on an "AS IS" BASIS,
 * WITHOUT WARRANTIES OR CONDITIONS OF ANY KIND, either express or implied.
 * See the License for the specific language governing permissions and
 * limitations under the License.
 */

package snyk

import (
	"fmt"
<<<<<<< HEAD
	"github.com/snyk/snyk-ls/domain/snyk/delta"
=======
	"github.com/snyk/snyk-ls/internal/delta"
>>>>>>> b61e6b8a
	"net/url"
	"time"

	"github.com/snyk/snyk-ls/application/config"
	"github.com/snyk/snyk-ls/internal/product"
	"github.com/snyk/snyk-ls/internal/types"
)

type Reference struct {
	Title string
	Url   *url.URL
}

// Issue models a problem, vulnerability, or situation within your code that requires your attention
type Issue struct {
	// ID uniquely identifies the issue, it is intended to be human-readable
	ID        string
	Severity  Severity
	IssueType Type
	IsIgnored bool // If not explicitly it will default to false, so it doesn't break backwards
	isNew     bool
	// compatibility
	IgnoreDetails *IgnoreDetails // It defaults to nil, so it doesn't break backwards compatibility
	// Range identifies the location of this issue in its source of origin (e.g. line & character start & end)
	Range Range
	// Message is a human-readable description of the issue
	Message string
	// todo [jc] this contains a formatted longest message for hovers, this needs to be pushed up and rendered in presentation. [bd] shouldn't the content and formatting be decided by the product?
	FormattedMessage string
	// AffectedFilePath is the file path to the file where the issue was found
	AffectedFilePath string
	// Product is the Snyk product, e.g. Snyk Open Source
	Product product.Product // todo: can we avoid it, if it's part of a scanner interface already?
	// References deliver additional information
	References []Reference
	// IssueDescriptionURL contains a Uri to display more information
	IssueDescriptionURL *url.URL
	// CodeActions can contain workspace edits or commands to be executed
	CodeActions []CodeAction
	// CodelensCommands that can be executed via a codelens
	CodelensCommands []types.CommandData
	// The Ecosystem of the issue, e.g. npm, maven, nuget, etc.
	Ecosystem string
	// A slice of the CWEs of the issue, e.g. CWEs-79
	CWEs []string
	// A slice of the CVEs of the issue
	CVEs []string
	// AdditionalData contains data that can be passed by the product (e.g. for presentation)
	AdditionalData IssueAdditionalData
	// Learn Service Lesson URL
	LessonUrl      string `json:"url"`
	Fingerprint    string
	GlobalIdentity string
}

var _ delta.Identifiable = (*Issue)(nil)
var _ delta.Fingerprintable = (*Issue)(nil)
<<<<<<< HEAD
var _ delta.Locationable = (*Issue)(nil)
=======
var _ delta.Locatable = (*Issue)(nil)
>>>>>>> b61e6b8a
var _ delta.Pathable = (*Issue)(nil)

func (i *Issue) StartLine() int {
	return i.Range.Start.Line
}

func (i *Issue) EndLine() int {
	return i.Range.End.Line
}

func (i *Issue) StartColumn() int {
	return i.Range.Start.Character
}

func (i *Issue) EndColumn() int {
	return i.Range.End.Character
}

func (i *Issue) IsNew() bool {
	return i.isNew
}

func (i *Issue) SetIsNew(isNew bool) {
	i.isNew = isNew
}

func (i *Issue) GetGlobalIdentity() string {
	return i.GlobalIdentity
}

func (i *Issue) SetGlobalIdentity(globalIdentity string) {
	i.GlobalIdentity = globalIdentity
}

func (i *Issue) Path() string {
	return i.AffectedFilePath
}

func (i *Issue) GetFingerprint() string {
	return i.Fingerprint
}
func (i *Issue) SetFingerPrint(fingerprint string) {
	i.Fingerprint = fingerprint
}

func (i *Issue) RuleId() string {
	return i.ID
}

type IssueAdditionalData interface {
	GetKey() string
	GetTitle() string
}

type IgnoreDetails struct {
	Category   string
	Reason     string
	Expiration string
	IgnoredOn  time.Time
	IgnoredBy  string
}

type CodeIssueData struct {
	// Unique key identifying an issue in the whole result set
	Key                string             `json:"key"`
	Title              string             `json:"title"`
	Message            string             `json:"message"`
	Rule               string             `json:"rule"`
	RuleId             string             `json:"ruleId"`
	RepoDatasetSize    int                `json:"repoDatasetSize"`
	ExampleCommitFixes []ExampleCommitFix `json:"exampleCommitFixes"`
	CWE                []string           `json:"cwe"`
	Text               string             `json:"text"`
	Markers            []Marker           `json:"markers,omitempty"`
	Cols               CodePoint          `json:"cols"`
	Rows               CodePoint          `json:"rows"`
	IsSecurityType     bool               `json:"isSecurityType"`
	IsAutofixable      bool               `json:"isAutofixable"`
	PriorityScore      int                `json:"priorityScore"`
	HasAIFix           bool               `json:"hasAIFix"`
	DataFlow           []DataFlowElement  `json:"dataFlow,omitempty"`
	Details            string             `json:"details"`
}

func (c CodeIssueData) GetKey() string {
	return c.Key
}

func (c CodeIssueData) GetTitle() string {
	return c.Title
}

type ExampleCommitFix struct {
	CommitURL string             `json:"commitURL"`
	Lines     []CommitChangeLine `json:"lines"`
}

type CommitChangeLine struct {
	Line       string `json:"line"`
	LineNumber int    `json:"lineNumber"`
	LineChange string `json:"lineChange"`
}

type CodePoint = [2]int

type Marker struct {
	Msg CodePoint        `json:"msg"`
	Pos []MarkerPosition `json:"pos"`
}

type MarkerPosition struct {
	Cols CodePoint `json:"cols"`
	Rows CodePoint `json:"rows"`
	File string    `json:"file"`
}

type OssIssueData struct {
	Key                string             `json:"key"`
	Title              string             `json:"title"`
	Name               string             `json:"name"`
	LineNumber         int                `json:"lineNumber"`
	Identifiers        Identifiers        `jsom:"identifiers"`
	Description        string             `json:"description"`
	References         []Reference        `json:"references,omitempty"`
	Version            string             `json:"version"`
	License            string             `json:"license,omitempty"`
	PackageManager     string             `json:"packageManager"`
	PackageName        string             `json:"packageName"`
	From               []string           `json:"from"`
	FixedIn            []string           `json:"fixedIn,omitempty"`
	UpgradePath        []any              `json:"upgradePath,omitempty"`
	IsUpgradable       bool               `json:"isUpgradable,omitempty"`
	CVSSv3             string             `json:"CVSSv3,omitempty"`
	CvssScore          float64            `json:"cvssScore,omitempty"`
	Exploit            string             `json:"exploit,omitempty"`
	IsPatchable        bool               `json:"isPatchable"`
	ProjectName        string             `json:"projectName"`
	DisplayTargetFile  string             `json:"displayTargetFile"`
	Language           string             `json:"language"`
	Details            string             `json:"details"`
	MatchingIssues     []OssIssueData     `json:"matchingIssues"`
	Lesson             string             `json:"lesson,omitempty"`
	Remediation        string             `json:"remediation"`
	AppliedPolicyRules AppliedPolicyRules `json:"appliedPolicyRules,omitempty"`
}

type SeverityChange struct {
	OriginalSeverity string `json:"originalSeverity"`
	NewSeverity      string `json:"newSeverity"`
	Reason           string `json:"reason"`
}

type AppliedPolicyRules struct {
	Annotation     Annotation     `json:"annotation,omitempty"`
	SeverityChange SeverityChange `json:"severityChange,omitempty"`
}

type Annotation struct {
	Value  string `json:"value,omitempty"`
	Reason string `json:"reason,omitempty"`
}

type Identifiers struct {
	CWE []string `json:"CWE,omitempty"`
	CVE []string `json:"CVE,omitempty"`
}

func (o OssIssueData) GetKey() string {
	return o.Key
}

func (o OssIssueData) GetTitle() string {
	return o.Title
}

type IaCIssueData struct {
	// Unique key identifying an issue in the whole result set
	Key string `json:"key"`
	// Title: title of the issue
	Title string `json:"title"`
	// PublicID: unique identifier for the issue; it is the same as the ScanIssue.ID
	PublicId string `json:"publicId"`
	// Documentation is a URL which is constructed from the PublicID (e.g. https://security.snyk.io/rules/cloud/SNYK-CC-K8S-13)
	Documentation string `json:"documentation"`
	// LineNumber: line number of the issue in the file
	LineNumber int `json:"lineNumber"`
	// Issue: will contain the issue description
	Issue string `json:"issue"`
	// Impact: will contain the impact description
	Impact string `json:"impact"`
	// Resolve: will contain the resolution description (not to be confused with Remediation)
	Resolve string `json:"resolve"`
	// Path: path to the issue in the file
	Path []string `json:"path"`
	// References: List of reference URLs
	References []string `json:"references,omitempty"`
}

func (i IaCIssueData) GetKey() string {
	return i.Key
}

func (i IaCIssueData) GetTitle() string {
	return i.Title
}

func (i *Issue) GetFilterableIssueType() product.FilterableIssueType {
	switch i.Product {
	case product.ProductOpenSource:
		return product.FilterableIssueTypeOpenSource
	case product.ProductInfrastructureAsCode:
		return product.FilterableIssueTypeInfrastructureAsCode
	case product.ProductCode:
		switch i.IssueType {
		case CodeQualityIssue:
			return product.FilterableIssueTypeCodeQuality
		case CodeSecurityVulnerability:
			return product.FilterableIssueTypeCodeSecurity
		default:
			const msg = "Failed to resolve code issue type. Product is Code, but issue type unspecified. Defaulting to Security issue type"
			config.CurrentConfig().Logger().Warn().Int8("IssueType", int8(i.IssueType)).Msg(msg)
			return product.FilterableIssueTypeCodeSecurity
		}
	default:
		return ""
	}
}

func (i *Issue) String() string {
	return fmt.Sprintf("%s, ID: %s, Range: %s", i.AffectedFilePath, i.ID, i.Range)
}

type Severity int8

// Type of issue, these will typically match 1o1 to Snyk product lines but are not necessarily coupled to those.
type Type int8

const (
	Critical Severity = iota
	High
	Medium
	Low
)

func (s Severity) String() string {
	switch s {
	case Critical:
		return "critical"
	case High:
		return "high"
	case Medium:
		return "medium"
	case Low:
		return "low"
	default:
		return "unknown"
	}
}

const (
	PackageHealth Type = iota
	CodeQualityIssue
	CodeSecurityVulnerability
	LicenceIssue
	DependencyVulnerability
	InfrastructureIssue
	ContainerVulnerability
)<|MERGE_RESOLUTION|>--- conflicted
+++ resolved
@@ -18,11 +18,7 @@
 
 import (
 	"fmt"
-<<<<<<< HEAD
-	"github.com/snyk/snyk-ls/domain/snyk/delta"
-=======
 	"github.com/snyk/snyk-ls/internal/delta"
->>>>>>> b61e6b8a
 	"net/url"
 	"time"
 
@@ -80,11 +76,7 @@
 
 var _ delta.Identifiable = (*Issue)(nil)
 var _ delta.Fingerprintable = (*Issue)(nil)
-<<<<<<< HEAD
-var _ delta.Locationable = (*Issue)(nil)
-=======
 var _ delta.Locatable = (*Issue)(nil)
->>>>>>> b61e6b8a
 var _ delta.Pathable = (*Issue)(nil)
 
 func (i *Issue) StartLine() int {
