/*
 * © 2022-2024 Snyk Limited
 *
 * Licensed under the Apache License, Version 2.0 (the "License");
 * you may not use this file except in compliance with the License.
 * You may obtain a copy of the License at
 *
 *     http://www.apache.org/licenses/LICENSE-2.0
 *
 * Unless required by applicable law or agreed to in writing, software
 * distributed under the License is distributed on an "AS IS" BASIS,
 * WITHOUT WARRANTIES OR CONDITIONS OF ANY KIND, either express or implied.
 * See the License for the specific language governing permissions and
 * limitations under the License.
 */

package snyk

import (
	"encoding/json"
	"fmt"
	"net/url"
	"time"

	"github.com/snyk/snyk-ls/internal/delta"

	"github.com/snyk/snyk-ls/application/config"
	"github.com/snyk/snyk-ls/internal/product"
	"github.com/snyk/snyk-ls/internal/types"
)

type Reference struct {
	Title string
	Url   *url.URL
}

// Issue models a problem, vulnerability, or situation within your code that requires your attention
type Issue struct {
	// ID uniquely identifies the issue, it is intended to be human-readable. It's also rule id
	ID        string
	Severity  Severity
	IssueType Type
	IsIgnored bool // If not explicitly it will default to false, so it doesn't break backwards
	IsNew     bool
	// compatibility
	IgnoreDetails *IgnoreDetails // It defaults to nil, so it doesn't break backwards compatibility
	// Range identifies the location of this issue in its source of origin (e.g. line & character start & end)
	Range Range
	// Message is a human-readable description of the issue
	Message string
	// todo [jc] this contains a formatted longest message for hovers, this needs to be pushed up and rendered in presentation. [bd] shouldn't the content and formatting be decided by the product?
	FormattedMessage string
	// AffectedFilePath is the file path to the file where the issue was found
	AffectedFilePath string
	// Product is the Snyk product, e.g. Snyk Open Source
	Product product.Product // todo: can we avoid it, if it's part of a scanner interface already?
	// References deliver additional information
	References []Reference
	// IssueDescriptionURL contains a Uri to display more information
	IssueDescriptionURL *url.URL
	// CodeActions can contain workspace edits or commands to be executed
	CodeActions []CodeAction
	// CodelensCommands that can be executed via a codelens
	CodelensCommands []types.CommandData
	// The Ecosystem of the issue, e.g. npm, maven, nuget, etc.
	Ecosystem string
	// A slice of the CWEs of the issue, e.g. CWEs-79
	CWEs []string
	// A slice of the CVEs of the issue
	CVEs []string
	// AdditionalData contains data that can be passed by the product (e.g. for presentation)
	AdditionalData IssueAdditionalData `json:"additionalData"`
	// Learn Service Lesson URL
	LessonUrl      string `json:"url"`
	Fingerprint    string
	GlobalIdentity string
}

var _ delta.Identifiable = (*Issue)(nil)
var _ delta.Fingerprintable = (*Issue)(nil)
var _ delta.Locatable = (*Issue)(nil)
var _ delta.Pathable = (*Issue)(nil)

func (i *Issue) StartLine() int {
	return i.Range.Start.Line
}

func (i *Issue) EndLine() int {
	return i.Range.End.Line
}

func (i *Issue) StartColumn() int {
	return i.Range.Start.Character
}

func (i *Issue) EndColumn() int {
	return i.Range.End.Character
}

func (i *Issue) GetIsNew() bool {
	return i.IsNew
}

func (i *Issue) SetIsNew(isNew bool) {
	i.IsNew = isNew
}

func (i *Issue) GetGlobalIdentity() string {
	return i.GlobalIdentity
}

func (i *Issue) SetGlobalIdentity(globalIdentity string) {
	i.GlobalIdentity = globalIdentity
}

func (i *Issue) Path() string {
	return i.AffectedFilePath
}

func (i *Issue) GetFingerprint() string {
	return i.Fingerprint
}

func (i *Issue) SetFingerPrint(fingerprint string) {
	i.Fingerprint = fingerprint
}

func (i *Issue) RuleId() string {
	return i.ID
}

type IssueAdditionalData interface {
	json.Marshaler
	GetKey() string
	GetTitle() string
	IsFixable() bool
}

type IgnoreDetails struct {
	Category   string
	Reason     string
	Expiration string
	IgnoredOn  time.Time
	IgnoredBy  string
}

<<<<<<< HEAD
=======
type CodeIssueData struct {
	// Unique key identifying an issue in the whole result set
	Key                string             `json:"key"`
	Title              string             `json:"title"`
	Message            string             `json:"message"`
	Rule               string             `json:"rule"`
	RuleId             string             `json:"ruleId"`
	RepoDatasetSize    int                `json:"repoDatasetSize"`
	ExampleCommitFixes []ExampleCommitFix `json:"exampleCommitFixes"`
	CWE                []string           `json:"cwe"`
	Text               string             `json:"text"`
	Markers            []Marker           `json:"markers,omitempty"`
	Cols               CodePoint          `json:"cols"`
	Rows               CodePoint          `json:"rows"`
	IsSecurityType     bool               `json:"isSecurityType"`
	IsAutofixable      bool               `json:"isAutofixable"`
	PriorityScore      int                `json:"priorityScore"`
	HasAIFix           bool               `json:"hasAIFix"`
	DataFlow           []DataFlowElement  `json:"dataFlow,omitempty"`
	Details            string             `json:"details"`
}

func (c CodeIssueData) IsFixable() bool {
	return c.HasAIFix
}

func (c CodeIssueData) GetKey() string {
	return c.Key
}

func (c CodeIssueData) GetTitle() string {
	return c.Title
}

>>>>>>> 4ae0c41f
type ExampleCommitFix struct {
	CommitURL string             `json:"commitURL"`
	Lines     []CommitChangeLine `json:"lines"`
}

type CommitChangeLine struct {
	Line       string `json:"line"`
	LineNumber int    `json:"lineNumber"`
	LineChange string `json:"lineChange"`
}

type CodePoint = [2]int

type Marker struct {
	Msg CodePoint        `json:"msg"`
	Pos []MarkerPosition `json:"pos"`
}

type MarkerPosition struct {
	Cols CodePoint `json:"cols"`
	Rows CodePoint `json:"rows"`
	File string    `json:"file"`
}

<<<<<<< HEAD
=======
type OssIssueData struct {
	Key                string             `json:"key"`
	Title              string             `json:"title"`
	Name               string             `json:"name"`
	LineNumber         int                `json:"lineNumber"`
	Identifiers        Identifiers        `jsom:"identifiers"`
	Description        string             `json:"description"`
	References         []Reference        `json:"references,omitempty"`
	Version            string             `json:"version"`
	License            string             `json:"license,omitempty"`
	PackageManager     string             `json:"packageManager"`
	PackageName        string             `json:"packageName"`
	From               []string           `json:"from"`
	FixedIn            []string           `json:"fixedIn,omitempty"`
	UpgradePath        []any              `json:"upgradePath,omitempty"`
	IsUpgradable       bool               `json:"isUpgradable,omitempty"`
	CVSSv3             string             `json:"CVSSv3,omitempty"`
	CvssScore          float64            `json:"cvssScore,omitempty"`
	Exploit            string             `json:"exploit,omitempty"`
	IsPatchable        bool               `json:"isPatchable"`
	ProjectName        string             `json:"projectName"`
	DisplayTargetFile  string             `json:"displayTargetFile"`
	Language           string             `json:"language"`
	Details            string             `json:"details"`
	MatchingIssues     []OssIssueData     `json:"matchingIssues"`
	Lesson             string             `json:"lesson,omitempty"`
	Remediation        string             `json:"remediation"`
	AppliedPolicyRules AppliedPolicyRules `json:"appliedPolicyRules,omitempty"`
}

func (o OssIssueData) IsFixable() bool {
	return o.IsUpgradable &&
		o.IsPatchable &&
		len(o.UpgradePath) > 1 &&
		len(o.From) > 1 &&
		o.UpgradePath[1] != o.From[1]
}

>>>>>>> 4ae0c41f
type SeverityChange struct {
	OriginalSeverity string `json:"originalSeverity"`
	NewSeverity      string `json:"newSeverity"`
	Reason           string `json:"reason"`
}

type AppliedPolicyRules struct {
	Annotation     Annotation     `json:"annotation,omitempty"`
	SeverityChange SeverityChange `json:"severityChange,omitempty"`
}

type Annotation struct {
	Value  string `json:"value,omitempty"`
	Reason string `json:"reason,omitempty"`
}

type Identifiers struct {
	CWE []string `json:"CWE,omitempty"`
	CVE []string `json:"CVE,omitempty"`
}

<<<<<<< HEAD
=======
func (o OssIssueData) GetKey() string {
	return o.Key
}

func (o OssIssueData) GetTitle() string {
	return o.Title
}

type IaCIssueData struct {
	// Unique key identifying an issue in the whole result set
	Key string `json:"key"`
	// Title: title of the issue
	Title string `json:"title"`
	// PublicID: unique identifier for the issue; it is the same as the ScanIssue.ID
	PublicId string `json:"publicId"`
	// Documentation is a URL which is constructed from the PublicID (e.g. https://security.snyk.io/rules/cloud/SNYK-CC-K8S-13)
	Documentation string `json:"documentation"`
	// LineNumber: line number of the issue in the file
	LineNumber int `json:"lineNumber"`
	// Issue: will contain the issue description
	Issue string `json:"issue"`
	// Impact: will contain the impact description
	Impact string `json:"impact"`
	// Resolve: will contain the resolution description (not to be confused with Remediation)
	Resolve string `json:"resolve"`
	// Path: path to the issue in the file
	Path []string `json:"path"`
	// References: List of reference URLs
	References []string `json:"references,omitempty"`
	// CustomUIContent: IaC HTML template
	CustomUIContent string `json:"customUIContent"`
}

func (i IaCIssueData) IsFixable() bool {
	return false
}

func (i IaCIssueData) GetKey() string {
	return i.Key
}

func (i IaCIssueData) GetTitle() string {
	return i.Title
}

>>>>>>> 4ae0c41f
func (i *Issue) GetFilterableIssueType() product.FilterableIssueType {
	switch i.Product {
	case product.ProductOpenSource:
		return product.FilterableIssueTypeOpenSource
	case product.ProductInfrastructureAsCode:
		return product.FilterableIssueTypeInfrastructureAsCode
	case product.ProductCode:
		switch i.IssueType {
		case CodeQualityIssue:
			return product.FilterableIssueTypeCodeQuality
		case CodeSecurityVulnerability:
			return product.FilterableIssueTypeCodeSecurity
		default:
			const msg = "Failed to resolve code issue type. Product is Code, but issue type unspecified. Defaulting to Security issue type"
			config.CurrentConfig().Logger().Warn().Int8("IssueType", int8(i.IssueType)).Msg(msg)
			return product.FilterableIssueTypeCodeSecurity
		}
	default:
		return ""
	}
}

func (i *Issue) String() string {
	return fmt.Sprintf("%s, ID: %s, Range: %s", i.AffectedFilePath, i.ID, i.Range)
}

type Severity int8

// Type of issue, these will typically match 1o1 to Snyk product lines but are not necessarily coupled to those.
type Type int8

const (
	Critical Severity = iota
	High
	Medium
	Low
)

func (s Severity) String() string {
	switch s {
	case Critical:
		return "critical"
	case High:
		return "high"
	case Medium:
		return "medium"
	case Low:
		return "low"
	default:
		return "unknown"
	}
}

func (i *Issue) UnmarshalJSON(data []byte) error {
	type IssueAlias Issue
	temp := &struct {
		AdditionalData json.RawMessage `json:"additionalData"`
		*IssueAlias
	}{
		IssueAlias: (*IssueAlias)(i),
	}
	if err := json.Unmarshal(data, &temp); err != nil {
		return err
	}

	var additionalType struct {
		Type string `json:"type"`
	}
	if err := json.Unmarshal(temp.AdditionalData, &additionalType); err != nil {
		return err
	}

	switch additionalType.Type {
	case "CodeIssueData":
		var codeData CodeIssueData
		if err := json.Unmarshal(temp.AdditionalData, &codeData); err != nil {
			return err
		}
		i.AdditionalData = codeData
	case "IaCIssueData":
		var iacData IaCIssueData
		if err := json.Unmarshal(temp.AdditionalData, &iacData); err != nil {
			return err
		}
		i.AdditionalData = iacData
	case "OssIssueData":
		var ossData OssIssueData
		if err := json.Unmarshal(temp.AdditionalData, &ossData); err != nil {
			return err
		}
		i.AdditionalData = ossData
	case "":
		return nil
	default:
		return fmt.Errorf("unknown additional data type: %s", additionalType.Type)
	}
	return nil
}

const (
	PackageHealth Type = iota
	CodeQualityIssue
	CodeSecurityVulnerability
	LicenceIssue
	DependencyVulnerability
	InfrastructureIssue
	ContainerVulnerability
)<|MERGE_RESOLUTION|>--- conflicted
+++ resolved
@@ -144,43 +144,6 @@
 	IgnoredBy  string
 }
 
-<<<<<<< HEAD
-=======
-type CodeIssueData struct {
-	// Unique key identifying an issue in the whole result set
-	Key                string             `json:"key"`
-	Title              string             `json:"title"`
-	Message            string             `json:"message"`
-	Rule               string             `json:"rule"`
-	RuleId             string             `json:"ruleId"`
-	RepoDatasetSize    int                `json:"repoDatasetSize"`
-	ExampleCommitFixes []ExampleCommitFix `json:"exampleCommitFixes"`
-	CWE                []string           `json:"cwe"`
-	Text               string             `json:"text"`
-	Markers            []Marker           `json:"markers,omitempty"`
-	Cols               CodePoint          `json:"cols"`
-	Rows               CodePoint          `json:"rows"`
-	IsSecurityType     bool               `json:"isSecurityType"`
-	IsAutofixable      bool               `json:"isAutofixable"`
-	PriorityScore      int                `json:"priorityScore"`
-	HasAIFix           bool               `json:"hasAIFix"`
-	DataFlow           []DataFlowElement  `json:"dataFlow,omitempty"`
-	Details            string             `json:"details"`
-}
-
-func (c CodeIssueData) IsFixable() bool {
-	return c.HasAIFix
-}
-
-func (c CodeIssueData) GetKey() string {
-	return c.Key
-}
-
-func (c CodeIssueData) GetTitle() string {
-	return c.Title
-}
-
->>>>>>> 4ae0c41f
 type ExampleCommitFix struct {
 	CommitURL string             `json:"commitURL"`
 	Lines     []CommitChangeLine `json:"lines"`
@@ -205,47 +168,6 @@
 	File string    `json:"file"`
 }
 
-<<<<<<< HEAD
-=======
-type OssIssueData struct {
-	Key                string             `json:"key"`
-	Title              string             `json:"title"`
-	Name               string             `json:"name"`
-	LineNumber         int                `json:"lineNumber"`
-	Identifiers        Identifiers        `jsom:"identifiers"`
-	Description        string             `json:"description"`
-	References         []Reference        `json:"references,omitempty"`
-	Version            string             `json:"version"`
-	License            string             `json:"license,omitempty"`
-	PackageManager     string             `json:"packageManager"`
-	PackageName        string             `json:"packageName"`
-	From               []string           `json:"from"`
-	FixedIn            []string           `json:"fixedIn,omitempty"`
-	UpgradePath        []any              `json:"upgradePath,omitempty"`
-	IsUpgradable       bool               `json:"isUpgradable,omitempty"`
-	CVSSv3             string             `json:"CVSSv3,omitempty"`
-	CvssScore          float64            `json:"cvssScore,omitempty"`
-	Exploit            string             `json:"exploit,omitempty"`
-	IsPatchable        bool               `json:"isPatchable"`
-	ProjectName        string             `json:"projectName"`
-	DisplayTargetFile  string             `json:"displayTargetFile"`
-	Language           string             `json:"language"`
-	Details            string             `json:"details"`
-	MatchingIssues     []OssIssueData     `json:"matchingIssues"`
-	Lesson             string             `json:"lesson,omitempty"`
-	Remediation        string             `json:"remediation"`
-	AppliedPolicyRules AppliedPolicyRules `json:"appliedPolicyRules,omitempty"`
-}
-
-func (o OssIssueData) IsFixable() bool {
-	return o.IsUpgradable &&
-		o.IsPatchable &&
-		len(o.UpgradePath) > 1 &&
-		len(o.From) > 1 &&
-		o.UpgradePath[1] != o.From[1]
-}
-
->>>>>>> 4ae0c41f
 type SeverityChange struct {
 	OriginalSeverity string `json:"originalSeverity"`
 	NewSeverity      string `json:"newSeverity"`
@@ -267,54 +189,6 @@
 	CVE []string `json:"CVE,omitempty"`
 }
 
-<<<<<<< HEAD
-=======
-func (o OssIssueData) GetKey() string {
-	return o.Key
-}
-
-func (o OssIssueData) GetTitle() string {
-	return o.Title
-}
-
-type IaCIssueData struct {
-	// Unique key identifying an issue in the whole result set
-	Key string `json:"key"`
-	// Title: title of the issue
-	Title string `json:"title"`
-	// PublicID: unique identifier for the issue; it is the same as the ScanIssue.ID
-	PublicId string `json:"publicId"`
-	// Documentation is a URL which is constructed from the PublicID (e.g. https://security.snyk.io/rules/cloud/SNYK-CC-K8S-13)
-	Documentation string `json:"documentation"`
-	// LineNumber: line number of the issue in the file
-	LineNumber int `json:"lineNumber"`
-	// Issue: will contain the issue description
-	Issue string `json:"issue"`
-	// Impact: will contain the impact description
-	Impact string `json:"impact"`
-	// Resolve: will contain the resolution description (not to be confused with Remediation)
-	Resolve string `json:"resolve"`
-	// Path: path to the issue in the file
-	Path []string `json:"path"`
-	// References: List of reference URLs
-	References []string `json:"references,omitempty"`
-	// CustomUIContent: IaC HTML template
-	CustomUIContent string `json:"customUIContent"`
-}
-
-func (i IaCIssueData) IsFixable() bool {
-	return false
-}
-
-func (i IaCIssueData) GetKey() string {
-	return i.Key
-}
-
-func (i IaCIssueData) GetTitle() string {
-	return i.Title
-}
-
->>>>>>> 4ae0c41f
 func (i *Issue) GetFilterableIssueType() product.FilterableIssueType {
 	switch i.Product {
 	case product.ProductOpenSource:
