--- conflicted
+++ resolved
@@ -75,11 +75,7 @@
 }
 
 func (g *GitPersistenceProvider) snykCacheDir(folderPath string) (string, error) {
-<<<<<<< HEAD
-	gitFolder, err := gitconfig.GitRepoFolderPath(folderPath)
-=======
 	gitFolder, err := gitconfig.GitFolderPath(folderPath)
->>>>>>> e38c7a67
 	if err != nil {
 		return "", err
 	}
