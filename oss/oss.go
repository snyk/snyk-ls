--- conflicted
+++ resolved
@@ -65,20 +65,17 @@
 	"mix.lock":                true,
 }
 
-<<<<<<< HEAD
+func IsSupported(documentURI sglsp.DocumentURI) bool {
+	return supportedFiles[filepath.Base(uri.PathFromUri(documentURI))]
+}
+
 func ScanWorkspace(
+	Cli cli.Executor,
 	workspace sglsp.DocumentURI,
 	wg *sync.WaitGroup,
 	dChan chan lsp.DiagnosticResult,
 	hoverChan chan lsp.Hover,
 ) {
-=======
-func IsSupported(documentURI sglsp.DocumentURI) bool {
-	return supportedFiles[filepath.Base(uri.PathFromUri(documentURI))]
-}
-
-func ScanWorkspace(Cli cli.Executor, workspace sglsp.DocumentURI, wg *sync.WaitGroup, dChan chan lsp.DiagnosticResult, clChan chan lsp.CodeLensResult) {
->>>>>>> 7a8f54f9
 	defer wg.Done()
 	defer log.Debug().Str("method", "oss.ScanWorkspace").Msg("done.")
 
@@ -121,17 +118,7 @@
 		return
 	}
 
-<<<<<<< HEAD
-	retrieveAnalysis(
-		scanResults,
-		workspaceUri,
-		fileContent,
-		dChan,
-		hoverChan,
-	)
-=======
-	retrieveAnalysis(scanResult, targetFileUri, fileContent, dChan)
->>>>>>> 7a8f54f9
+	retrieveAnalysis(scanResult, targetFileUri, fileContent, dChan, hoverChan)
 }
 
 func determineTargetFile(displayTargetFile string) string {
@@ -142,48 +129,18 @@
 	return targetFile
 }
 
-<<<<<<< HEAD
 func ScanFile(
+	Cli cli.Executor,
 	documentURI sglsp.DocumentURI,
 	wg *sync.WaitGroup,
 	dChan chan lsp.DiagnosticResult,
 	hoverChan chan lsp.Hover,
 ) {
-=======
-func ScanFile(Cli cli.Executor, documentURI sglsp.DocumentURI, wg *sync.WaitGroup, dChan chan lsp.DiagnosticResult, clChan chan lsp.CodeLensResult) {
->>>>>>> 7a8f54f9
 	defer wg.Done()
 	defer log.Debug().Str("method", "oss.ScanFile").Msg("done.")
 
 	log.Debug().Str("method", "oss.ScanFile").Msg("started.")
 
-<<<<<<< HEAD
-	for _, supportedFile := range getDetectableFiles() {
-		path := uri.PathFromUri(documentURI)
-		if strings.HasSuffix(path, supportedFile) {
-			path, err := filepath.Abs(path)
-			if err != nil {
-				log.Err(err).Str("method", "oss.ScanFile").
-					Msg("Error while extracting file absolutePath")
-			}
-
-			cmd := exec.Command(environment.CliPath(), "test", "--file="+path, "--json")
-			scanResults, err := scan(cmd)
-			if err != nil {
-				log.Err(err).Str("method", "oss.ScanFile").
-					Msg("Error while calling Snyk CLI")
-				reportErrorViaChan(documentURI, dChan, err)
-			}
-
-			fileContent, err := os.ReadFile(path)
-			if err != nil {
-				log.Err(err).Str("method", "oss.ScanFile").
-					Msg("Error reading file " + path)
-				reportErrorViaChan(documentURI, dChan, err)
-			}
-
-			retrieveAnalysis(scanResults, documentURI, fileContent, dChan, hoverChan)
-=======
 	if !IsSupported(documentURI) {
 		return
 	}
@@ -203,7 +160,6 @@
 				Msgf("Error while calling Snyk CLI, err: %v", err)
 			reportErrorViaChan(documentURI, dChan, err)
 			return
->>>>>>> 7a8f54f9
 		}
 	}
 
@@ -223,7 +179,7 @@
 		return
 	}
 
-	retrieveAnalysis(scanResults, documentURI, fileContent, dChan)
+	retrieveAnalysis(scanResults, documentURI, fileContent, dChan, hoverChan)
 }
 
 func reportErrorViaChan(uri sglsp.DocumentURI, dChan chan lsp.DiagnosticResult, err error) chan lsp.DiagnosticResult {
@@ -260,15 +216,11 @@
 			Uri:         uri,
 			Diagnostics: diags,
 		}:
-<<<<<<< HEAD
 			hoverChan <- lsp.Hover{
 				Uri:   uri,
 				Hover: hoverDetails,
 			}
-
-=======
 			log.Debug().Str("method", "oss.retrieveAnalysis").Int("diagnosticCount", len(diags)).Msg("found sth")
->>>>>>> 7a8f54f9
 		default:
 			log.Debug().Str("method", "oss.retrieveAnalysis").Msg("not sending...")
 		}
