# Snyk Language Server (Snyk-LS)

[![Build Go binaries](https://github.com/snyk/snyk-ls/actions/workflows/build.yaml/badge.svg)](https://github.com/snyk/snyk-ls/actions/workflows/build.yaml)
[![Release Go binaries](https://github.com/snyk/snyk-ls/actions/workflows/release.yaml/badge.svg)](https://github.com/snyk/snyk-ls/actions/workflows/release.yaml)
[![Contributor Covenant](https://img.shields.io/badge/Contributor%20Covenant-2.1-4baaaa.svg)](CODE_OF_CONDUCT.md)

## Supported features

The language server follows
the [Language Server Protocol](https://microsoft.github.io/language-server-protocol/specifications/specification-current/)
and integrates with Snyk Open Source, Snyk Infrastructure as Code and Snyk Code. For the former two, it uses the Snyk
CLI as a data provider, for the latter it is connecting directly to the Snyk Code API.

Right now the language server supports the following actions:

- Send diagnostics to client on opening a document if it's part of the current set of folders.
- Starting a folder scan on startup and sending diagnostics.
- Starting a workspace scan of all folders on command.
- Cache diagnostics until saving or triggering a new workspace scan.
- Invalidate caches on saving a document and retrieve saved document diagnostics anew.
- Provides range calculation to correctly highlight Snyk Open Source issues in their file.
- Provides formatted hovers with diagnostic details and follow-up links
- Progress reporting to the client for background jobs
- Notifications to the client
- Authentication when needed, using the Snyk CLI and opening a webpage if necessary
- Copying the authentication URL to clipboard if there are problems opening a webpage
- Automatic download of the Snyk CLI if none is found or configured to XDG_DATA_HOME
- Selective activation of products according to settings transmitted
- Scanning errors are reported as diagnostics to the Language Server Client

### Implemented operations

### Language Server Protocol support

#### Requests

- initialize
- exit
- textDocument/codeAction
- textDocument/codeLens
- textDocument/didOpen
- textDocument/didClose
- textDocument/didSave
- textDocument/hover
- shutdown
- workspace/didChangeWorkspaceFolders
- workspace/didChangeConfiguration
- workspace/executeCommand
- window/workDoneProgress/create (from server -> client)
- window/showMessage
- window/showDocument

#### Notifications

- window/showMessage
- $/progress
- textDocument/publishDiagnostics

### Custom additions to Language Server Protocol

- Authentication Notification
  - method: `$/snyk.hasAuthenticated`
  - payload:
  ```json5
  {
    "token": "the snyk token"
  }
  ```

- Cli Path Notification
  - method: `$/snyk.isAvailableCli`
  - payload:
  ```json5
  {
    "cliPath": "/a/path/to/cli-executable"
  }
  ```

- Trust Notification
  - method: `$/snyk.addTrustedFolders`
  - payload:
  ```json5
  {
    "trustedFolders": ["/a/path/to/trust"]
  }
  ```

<<<<<<< HEAD
- Scan Notification
  - method: `$/snyk.scan`
  - payload:
  ```json5
  {
    "status": "Initial", // possible values: "Initial", "In Progress", "Success"
    "kind": "Snyk Code", // possible values: "Snyk Code", "Snyk Open Source", "Snyk Infrastructure as Code"
    "results" : {
      // common issue model structure
    }
  }
  ```
=======
### Commands
- NavigateToRangeCommand
  - command: "snyk.navigateToRange"
  - args: path, Range
- WorkspaceScanCommand         
  - command: "snyk.workspace.scan"
  - args: empty
- WorkspaceFolderScanCommand   
  - command: "snyk.workspaceFolder.scan"
  - args: path
- OpenBrowserCommand           
  - command: "snyk.openBrowser"
  - args: URL
- LoginCommand                 
  - command: "snyk.login"
  - args: empty
- CopyAuthLinkCommand          
  - command: "snyk.copyAuthLink"
  - args: empty
- LogoutCommand                
  - command: "snyk.logout"
  - args: empty
- TrustWorkspaceFoldersCommand 
  - command: "snyk.trustWorkspaceFolders"
  - args: empty
>>>>>>> 1e6a1945

## Installation

### Download

The release workflow stores the generated executables, so that they can be
downloaded [here](https://github.com/snyk/snyk-ls/releases/tag/latest). Just select the release you want the build
artefacts from and download the zip file attached to it. Currently, executables for Windows, macOS and Linux are
generated.

The currently published binary can be retrieved with [this](getLanguageServer.sh) bash script, please keep in mind that
[the protocol version](.goreleaser.yaml) is part of the download link and can change to force plugin / language server
synchronization. For further information please see [CONTRIBUTING.md](CONTRIBUTING.md).

### From Source

- Install `go 1.18` or higher, set the `GOPATH` and `GOROOT`
- Enter the root directory of this repository
- Execute `go get ./...` to download all dependencies
- Execute `make build && make install` to produce a `snyk-ls` binary

## Configuration

### Snyk LSP Command Line Flags

`-c <FILE>` allows to specify a config file to load before all others

`-l <LOGLEVEL>` <allows to specify the log level (`trace`, `debug`, `info`, `warn`, `error`, `fatal`). The default log
level is `info`

`-o <FORMAT>` allows to specify the output format (`md` or `html`) for issues

`-f <FILE>` allows you to specify a log file instead of logging to the console

`-licenses` displays the [licenses](https://github.com/snyk/snyk-ls/tree/main/licenses) used by Language Server

### Configuration

#### LSP Initialization Options

As part of
the [Initialize message](https://microsoft.github.io/language-server-protocol/specifications/lsp/3.17/specification/#initialize)
within `initializationOptions?: LSPAny;` we support the following settings:

```json5
{
  "activateSnykOpenSource": "true", // Enables Snyk Open Source - defaults to true
  "activateSnykCode": "false", // Enables Snyk Code, if enabled for your organization - defaults to false, deprecated in favor of specific Snyk Code analysis types
  "activateSnykIac":  "true", // Enables Infrastructure as Code - defaults to true
  "insecure": "false", // Allows custom CAs (Certification Authorities)
  "endpoint":  "https://example.com", // Snyk API Endpoint required for non-default multi-tenant and single-tenant setups
  "additionalParams": "--all-projects", // Any extra params for Open Source scans using the Snyk CLI, separated by spaces
  "additionalEnv":  "MAVEN_OPTS=-Djava.awt.headless=true;FOO=BAR", // Additional environment variables, separated by semicolons
  "path": "/usr/local/bin", // Adds to the system path used by the CLI
  "sendErrorReports":  "true", // Whether to report errors to Snyk - defaults to true
  "organization": "a string", // The name of your organization, e.g. the output of: curl -H "Authorization: token $(snyk config get api)"  https://snyk.io/api/cli-config/settings/sast | jq .org
  "enableTelemetry":  "true", // Whether user analytics can be tracked
  "manageBinariesAutomatically": "true", // Whether CLI/LS binaries will be downloaded & updated automatically
  "cliPath":  "/a/patch/snyk-cli", // The path where the CLI can be found, or where it should be downloaded to
  "token":  "secret-token", // The Snyk token, e.g.: snyk config get api
  "automaticAuthentication": "true", // Whether LS will automatically authenticate on scan start (default: true)
  "enableTrustedFoldersFeature": "true", // Whether LS will prompt to trust a folder (default: true)
  "trustedFolders": ["/a/trusted/path", "/another/trusted/path"], // An array of folder that should be trusted
  "activateSnykCodeSecurity": "false", // Enables Snyk Code Security reporting
  "activateSnykCodeQuality": "false", // Enable Snyk Code Quality issue reporting (Beta, only in IDEs and LS)
  "deviceId": "a UUID", // A unique ID from the running the LS, used for telemetry
  "integrationName": "ECLIPSE", // The name of the IDE or editor the LS is running in
  "integrationVersion": "1.0.0", // The version of the IDE or editor the LS is running in
  "filterSeverity": { // Filters to be applied for the determined issues
    "critical": true,
    "high": true,
    "medium": true,
    "low": true,
  },
}
```

`activateSnykCode` automatically toggles the value of `activateSnykCodeSecurity` and `activateSnykCodeQuality`. Therefore,
to enable only one of the two analysis types, `activateSnykCode` must be removed from Initialization Options for the specific
analysis type option to have an effect.

#### Workspace Trust

As part of examining the codebase for vulnerabilities, Snyk may automatically execute code on your computer to obtain
additional data for analysis. For example, this includes invoking the package manager (e.g., pip, gradle, maven, yarn,
npm, etc.)
to get dependency information for Snyk Open Source. Invoking these programs on untrusted code that has malicious
configurations may expose your system to malicious code execution and exploits.

To safeguard from using the language server on untrusted folders, our language server will ask for folder trust
before running scans against these folders. When in doubt, do not grant trust.

The trust feature is enabled by default. When a folder is trusted, all sub-folders are also trusted. After a folder
is trusted, Snyk Language Server notifies the Language Server Client with the custom `$/snyk.addTrustedFolders`
notification,
which contains a list of currently trusted folder paths. Based on this, a client can then implement logic to intercept
this notification and persist the decision and trust in the IDE or Editor storage mechanism.

Trust dialogs can be disabled by setting `enableTrustedFoldersFeature` to `false` in the initialization options. This
will disable all trust prompts and checks.

An initial set of trusted folders can be provided by setting `trustedFolders` to an array of paths in the
`initializationOptions`. These folders will be trusted on startup and will not prompt the user to trust them.

#### Environment variables

Snyk LS and Snyk CLI support and need certain environment variables to function:

1. `HTTP_PROXY`, `HTTPS_PROXY` and `NO_PROXY` to define the http proxy to be used
1. `JAVA_HOME` to analyse Java JVM-based projects via Snyk CLI
1. `PATH` to find maven when analysing Maven projects, to find python, etc

#### Auto-Configuration

To automatically add these variables to the environment, Snyk LS searches for the following files, with the order
determining precedence. If the executable is not called from an already configured environment (e.g. via
`zsh -i -c 'snyk-ls'`), you can also specify config file with the `-c` command line flag for setting the above mentioned
variables. Snyk LS reads the following files in the given precedence and order, not overwriting the already loaded
variables.

```bash
given config file via -c flag
<working-dir>/.snyk.env
$HOME/.snyk.env
```

Any lines that contain an environment variable in the format
`VARIABLENAME=VARIABLEVALUE` are added automatically to the environment if not already existent. This adheres to the
`dotenv` format. In case of `.profile`, `.zshrc`, etc., if a variable is directly exported e.g. via
`export VARIABLENAME=VARIABLEVALUE`, it is not loaded. The export would need to be split of and be in its own line, e.g

```bash
VARIABLENAME=VARIABLEVALUE
export VARIABLENAME
```

The PATH variable is treated differently than all other variables, as it is an aggregate of all PATH variables found in
the files and in the environment. Also, the current working directory `.` is automatically added to the path, so a
download of the Snyk CLI into the current working directory by an LSP client would yield a found Snyk CLI for the
Language Server.

In addition to configuring variables via config files, Snyk LS adds the following directories to the path on linux
and macOS:

- /bin
- $HOME/bin
- /usr/local/bin
- $JAVA_HOME/bin

If no JAVA_HOME is set, it automatically searches for a java executable first in path, then in the following directories
and adds the parent directory of its parent as JAVA_HOME. The following directories are recursively searched:

- /usr/lib
- /usr/java
- /opt
- /Library
- $HOME/.sdkman
- C:\Program Files
- C:\Program Files (x86)

The same directories are searched for a maven executable and the parent directory is added to the path.

#### Snyk CLI

To find the automatically managed Snyk CLI,
the [XDG Data Home](https://specifications.freedesktop.org/basedir-spec/basedir-spec-latest.html#variables)
and `PATH` path are automatically scanned for the OS-dependent file, e.g. `snyk-macos` on macOS,
`snyk-linux` on Linux and `snyk-win.exe` on Windows, and the first path where it is found is added to the environment.
It is later used for all functionality that depends on the CLI.

#### Setting environment variables globally

If you want to have the environment variables available system-wide, you would need to add the variables
to `/etc/environment` or on macOS to `/etc/launchd.conf` or set them via `launchctl` in a shell script. The former two
locations are automatically read by snyk lsp. On Windows, a user variable can be defined via the UI for the user or
system-wide. In a file like `~/.profile` it would like this:

```bash
SNYK_TOKEN=<your-token-from-app.snyk.io>
DEEPROXY_API_URL=https://deeproxy.snyk.io/

# export variables, but make sure the export is not on the same line as the variable definition
export SNYK_TOKEN
export DEEPROXY_API_URL
```

#### Authentication to Snyk

The Snyk LS authentication flow happens automatically, unless disabled in configuration, and is as follows. When Snyk Language Server starts, it:
- Checks if it can find a token in the environment variable `SNYK_TOKEN`
- If this is not the set, it tries to retrieve and authenticate using the Snyk CLI
- If the CLI is not authenticated either, it opens a browser window to authenticate
- If there are problems opening the browser window, the auth URL can be copied to the clipboard (via implementation of `snyk.copyAuthLink`). _Note that there is a requirement to have `xsel` or `xclip` installed for Linux/Unix users for this feature._

After successfull authentication in the web browser, the Snyk Language Server
automatically retrieves the Snyk authentication token from the CLI.

## Run Tests

```bash
go test ./...
```

The output should look like this (it is running against the Snyk Code API and using the real CLI):

```
?       github.com/snyk/snyk-ls        [no test files]
ok      github.com/snyk/snyk-ls/code   24.201s
ok      github.com/snyk/snyk-ls/diagnostics    26.590s
ok      github.com/snyk/snyk-ls/iac    25.780s
?       github.com/snyk/snyk-ls/lsp    [no test files]
ok      github.com/snyk/snyk-ls/oss    22.427s
ok      github.com/snyk/snyk-ls/server 48.558s
ok      github.com/snyk/snyk-ls/util   9.562s
```

## Test Github Action locally

You can test github actions locally using [act](https://github.com/nektos/act).

### Install act & prerequisites

```bash
brew install act

# if you don't have docker desktop you can use minikube (a one-node kubernetes distribution)
brew install --cask virtualbox # you need to enable the virtualbox extension in macOS settings
brew install minikube
minikube start
eval $(minikube docker-env) # gives you a fully functional docker environment
```

### Run act

```bash
act --secret SNYK_TOKEN=$SNYK_TOKEN --secret DEEPROXY_API_URL=$DEEPROXY_API_URL
```<|MERGE_RESOLUTION|>--- conflicted
+++ resolved
@@ -85,7 +85,6 @@
   }
   ```
 
-<<<<<<< HEAD
 - Scan Notification
   - method: `$/snyk.scan`
   - payload:
@@ -98,7 +97,7 @@
     }
   }
   ```
-=======
+
 ### Commands
 - NavigateToRangeCommand
   - command: "snyk.navigateToRange"
@@ -124,7 +123,6 @@
 - TrustWorkspaceFoldersCommand 
   - command: "snyk.trustWorkspaceFolders"
   - args: empty
->>>>>>> 1e6a1945
 
 ## Installation
 
