/*
 * Copyright 2022 Snyk Ltd.
 *
 * Licensed under the Apache License, Version 2.0 (the "License");
 * you may not use this file except in compliance with the License.
 * You may obtain a copy of the License at
 *
 *     http://www.apache.org/licenses/LICENSE-2.0
 *
 * Unless required by applicable law or agreed to in writing, software
 * distributed under the License is distributed on an "AS IS" BASIS,
 * WITHOUT WARRANTIES OR CONDITIONS OF ANY KIND, either express or implied.
 * See the License for the specific language governing permissions and
 * limitations under the License.
 */

package config

import (
	"fmt"
	"net/url"
	"os"
	"path/filepath"
	"regexp"
	"runtime"
	"strconv"
	"strings"
	"sync"
	"time"

	"github.com/adrg/xdg"
	"github.com/denisbrodbeck/machineid"
	"github.com/rs/zerolog"
	"github.com/rs/zerolog/log"
	sglsp "github.com/sourcegraph/go-lsp"
	"github.com/subosito/gotenv"
	"github.com/xtgo/uuid"

	"github.com/snyk/snyk-ls/application/server/lsp"
	"github.com/snyk/snyk-ls/infrastructure/cli/filename"
	"github.com/snyk/snyk-ls/internal/concurrency"
	"github.com/snyk/snyk-ls/internal/product"
	"github.com/snyk/snyk-ls/internal/util"
)

const (
	deeproxyApiUrlKey     = "DEEPROXY_API_URL"
	FormatHtml            = "html"
	FormatMd              = "md"
	snykCodeTimeoutKey    = "SNYK_CODE_TIMEOUT" // timeout as duration (number + unit), e.g. 10m
	defaultSnykApiUrl     = "https://snyk.io/api"
	defaultDeeproxyApiUrl = "https://deeproxy.snyk.io"
	pathListSeparator     = string(os.PathListSeparator)
	windows               = "windows"
)

var (
	Version            = "SNAPSHOT"
	LsProtocolVersion  = "development"
	Development        = "true"
	currentConfig      *Config
	mutex              = &sync.Mutex{}
	LicenseInformation = "License information\n FILLED DURING BUILD"
)

type CliSettings struct {
	Insecure             bool
	AdditionalParameters []string
	cliPath              string
	cliPathAccessMutex   sync.Mutex
}

func NewCliSettings() *CliSettings {
	settings := &CliSettings{}
	settings.SetPath("")
	return settings
}

func (c *CliSettings) Installed() bool {
	c.cliPathAccessMutex.Lock()
	defer c.cliPathAccessMutex.Unlock()
	stat, err := os.Stat(c.cliPath)
	isDirectory := stat != nil && stat.IsDir()
	if isDirectory {
		log.Warn().Msgf("CLI path (%s) refers to a directory and not a file", c.cliPath)
	}

	return c.cliPath != "" && err == nil && !isDirectory
}

func (c *CliSettings) IsPathDefined() bool {
	c.cliPathAccessMutex.Lock()
	defer c.cliPathAccessMutex.Unlock()
	return c.cliPath != ""
}

// Path returns the full path to the CLI executable that is stored in the CLI configuration
func (c *CliSettings) Path() string {
	c.cliPathAccessMutex.Lock()
	defer c.cliPathAccessMutex.Unlock()
	return filepath.Clean(c.cliPath)
}

func (c *CliSettings) SetPath(path string) {
	c.cliPathAccessMutex.Lock()
	defer c.cliPathAccessMutex.Unlock()
	if path == "" {
		path = filepath.Join(c.DefaultBinaryInstallPath(), filename.ExecutableName)
	}
	c.cliPath = path
}

func (c *CliSettings) DefaultBinaryInstallPath() string {
	lsPath := filepath.Join(xdg.DataHome, "snyk-ls")
	err := os.MkdirAll(lsPath, 0755)
	if err != nil {
		log.Err(err).Str("method", "lsPath").Msgf("couldn't create %s", lsPath)
		return ""
	}
	return lsPath
}

type Config struct {
	configLoaded                 concurrency.AtomicBool
	cliSettings                  *CliSettings
	configFile                   string
	format                       string
	isErrorReportingEnabled      concurrency.AtomicBool
	isSnykCodeEnabled            concurrency.AtomicBool
	isSnykOssEnabled             concurrency.AtomicBool
	isSnykIacEnabled             concurrency.AtomicBool
	isSnykContainerEnabled       concurrency.AtomicBool
	isSnykAdvisorEnabled         concurrency.AtomicBool
	isTelemetryEnabled           concurrency.AtomicBool
	manageBinariesAutomatically  concurrency.AtomicBool
	logPath                      string
	organization                 string
	snykCodeAnalysisTimeout      time.Duration
	snykApiUrl                   string
	snykCodeApiUrl               string
	token                        string
	deviceId                     string
	clientCapabilities           sglsp.ClientCapabilities
	m                            sync.Mutex
	path                         string
	defaultDirs                  []string
	integrationName              string
	integrationVersion           string
	automaticAuthentication      bool
	tokenChangeChannels          []chan string
	filterSeverity               lsp.SeverityFilter
	trustedFolders               []string
	trustedFoldersFeatureEnabled bool
	activateSnykCodeSecurity     bool
	activateSnykCodeQuality      bool
}

func CurrentConfig() *Config {
	mutex.Lock()
	defer mutex.Unlock()
	if currentConfig == nil {
		currentConfig = New()
	}
	return currentConfig
}

func SetCurrentConfig(config *Config) {
	mutex.Lock()
	defer mutex.Unlock()
	currentConfig = config
}

func IsDevelopment() bool {
	parseBool, _ := strconv.ParseBool(Development)
	return parseBool
}

// New creates a configuration object with default values
func New() *Config {
	c := &Config{}
	c.cliSettings = NewCliSettings()
	c.automaticAuthentication = true
	c.configFile = ""
	c.format = "md"
	c.isErrorReportingEnabled.Set(true)
	c.isTelemetryEnabled.Set(true)
	c.isSnykOssEnabled.Set(true)
	c.isSnykIacEnabled.Set(true)
	c.manageBinariesAutomatically.Set(true)
	c.logPath = ""
	c.snykApiUrl = defaultSnykApiUrl
	c.snykCodeApiUrl = defaultDeeproxyApiUrl
	c.snykCodeAnalysisTimeout = snykCodeAnalysisTimeoutFromEnv()
	c.token = ""
	c.trustedFoldersFeatureEnabled = true
	c.clientSettingsFromEnv()
	c.deviceId = c.determineDeviceId()
	c.addDefaults()
	c.setDefaultSeverityFilter()
	return c
}

func (c *Config) AddBinaryLocationsToPath(searchDirectories []string) {
	c.defaultDirs = searchDirectories
	c.determineJavaHome()
	c.determineMavenHome()
}

func (c *Config) determineDeviceId() string {
	id, machineErr := machineid.ProtectedID("Snyk-LS")
	if machineErr != nil {
		log.Err(machineErr).Str("method", "config.New").Msg("cannot retrieve machine id")
		if c.token != "" {
			return util.Hash([]byte(c.token))
		} else {
			return uuid.NewTime().String()
		}
	} else {
		return id
	}
}

func (c *Config) IsTrustedFolderFeatureEnabled() bool {
	return c.trustedFoldersFeatureEnabled
}

func (c *Config) SetTrustedFolderFeatureEnabled(enabled bool) {
	c.m.Lock()
	defer c.m.Unlock()
	c.trustedFoldersFeatureEnabled = enabled
}

func (c *Config) Load() {
	files := c.configFiles()
	for _, fileName := range files {
		c.loadFile(fileName)
	}

	c.configLoaded.Set(true)
}

func (c *Config) loadFile(fileName string) {
	file, err := os.Open(fileName)
	if err != nil {
		log.Info().Str("method", "loadFile").Msg("Couldn't load " + fileName)
		return
	}
	defer func(file *os.File) {
		_ = file.Close()
	}(file)
	env := gotenv.Parse(file)
	for k, v := range env {
		_, exists := os.LookupEnv(k)
		if !exists {
			err := os.Setenv(k, v)
			if err != nil {
				log.Warn().Str("method", "loadFile").Msg("Couldn't set environment variable " + k)
			}
		} else {
			// add to path, don't ignore additional paths
			if k == "PATH" {
				c.updatePath(v)
			}
		}
	}
	c.updatePath(".")
	log.Debug().Str("fileName", fileName).Msg("loaded.")
}

func (c *Config) NonEmptyToken() bool {
	c.m.Lock()
	defer c.m.Unlock()
	return c.token != ""
}
func (c *Config) CliSettings() *CliSettings {
	c.m.Lock()
	defer c.m.Unlock()
	return c.cliSettings
}

func (c *Config) Format() string { return c.format }
func (c *Config) CLIDownloadLockFileName() string {
	return filepath.Join(c.cliSettings.DefaultBinaryInstallPath(), "snyk-cli-download.lock")
}
func (c *Config) IsErrorReportingEnabled() bool          { return c.isErrorReportingEnabled.Get() }
func (c *Config) IsSnykOssEnabled() bool                 { return c.isSnykOssEnabled.Get() }
func (c *Config) IsSnykCodeEnabled() bool                { return c.isSnykCodeEnabled.Get() }
func (c *Config) IsSnykIacEnabled() bool                 { return c.isSnykIacEnabled.Get() }
func (c *Config) IsSnykContainerEnabled() bool           { return c.isSnykContainerEnabled.Get() }
func (c *Config) IsSnykAdvisorEnabled() bool             { return c.isSnykAdvisorEnabled.Get() }
func (c *Config) LogPath() string                        { return c.logPath }
func (c *Config) SnykApi() string                        { return c.snykApiUrl }
func (c *Config) SnykCodeApi() string                    { return c.snykCodeApiUrl }
func (c *Config) SnykCodeAnalysisTimeout() time.Duration { return c.snykCodeAnalysisTimeout }
func (c *Config) IntegrationName() string                { return c.integrationName }
func (c *Config) IntegrationVersion() string             { return c.integrationVersion }
func (c *Config) FilterSeverity() lsp.SeverityFilter     { return c.filterSeverity }
func (c *Config) Token() string {
	c.m.Lock()
	defer c.m.Unlock()
	return c.token
}

// TokenChangesChannel returns a channel that will be written into once the token has changed.
// This allows aborting operations when the token is changed.
func (c *Config) TokenChangesChannel() <-chan string {
	c.m.Lock()
	defer c.m.Unlock()
	channel := make(chan string, 1)
	c.tokenChangeChannels = append(c.tokenChangeChannels, channel)
	return channel
}

func (c *Config) SetCliSettings(settings *CliSettings) {
	c.m.Lock()
	defer c.m.Unlock()
	c.cliSettings = settings
}

func (c *Config) UpdateApiEndpoints(snykApiUrl string) bool {
	if snykApiUrl == "" {
		snykApiUrl = defaultSnykApiUrl
	}

	if snykApiUrl != c.snykApiUrl {
		c.snykApiUrl = snykApiUrl

		// Update Code API endpoint
		snykCodeApiUrl, err := getCodeApiUrlFromCustomEndpoint(snykApiUrl)
		if err != nil {
			log.Error().Err(err).Msg("Couldn't obtain Snyk Code API url from CLI endpoint.")
		}

		c.setSnykCodeApi(snykCodeApiUrl)
		return true
	}

	return false
}

func (c *Config) setSnykCodeApi(snykCodeApiUrl string) {
	if snykCodeApiUrl == "" {
		c.snykCodeApiUrl = defaultDeeproxyApiUrl
		return
	}
	c.snykCodeApiUrl = snykCodeApiUrl
}

func (c *Config) SetErrorReportingEnabled(enabled bool) { c.isErrorReportingEnabled.Set(enabled) }
func (c *Config) SetSnykOssEnabled(enabled bool)        { c.isSnykOssEnabled.Set(enabled) }
func (c *Config) SetSnykCodeEnabled(enabled bool) {
	c.isSnykCodeEnabled.Set(enabled)
	// the general setting overrules the specific one and should be slowly discontinued
	c.EnableSnykCodeQuality(enabled)
	c.EnableSnykCodeSecurity(enabled)
}
func (c *Config) SetSnykIacEnabled(enabled bool) { c.isSnykIacEnabled.Set(enabled) }

func (c *Config) SetSnykContainerEnabled(enabled bool) { c.isSnykContainerEnabled.Set(enabled) }

func (c *Config) SetSnykAdvisorEnabled(enabled bool) { c.isSnykAdvisorEnabled.Set(enabled) }

func (c *Config) SetSeverityFilter(severityFilter lsp.SeverityFilter) {
	emptySeverityFilter := lsp.SeverityFilter{}
	if severityFilter == emptySeverityFilter {
		return
	}

	log.Debug().Str("method", "SetSeverityFilter").Msgf("Setting severity filter: %v", severityFilter)
	c.filterSeverity = severityFilter
}

func (c *Config) SetToken(token string) {
	c.m.Lock()
	defer c.m.Unlock()
	if token == c.token { // No need to do anything if the token hasn't changed
		return
	}

	// Notify that the token has changed
	for _, channel := range c.tokenChangeChannels {
		select {
		case channel <- token:
		default:
			// Using select and a default case avoids deadlock when the channel is full
			log.Warn().Msg("Cannot send cancellation token to channel - channel is full")
		}
	}
	c.tokenChangeChannels = []chan string{}

	c.token = token
}
func (c *Config) SetFormat(format string) { c.format = format }

func (c *Config) SetLogPath(logPath string) {
	c.logPath = logPath
}

func (c *Config) ConfigureLogging(level string) {
	logLevel, err := zerolog.ParseLevel(level)
	if err != nil {
		fmt.Println("Can't set log level from flag. Setting to default (=info)")
	}

	// env var overrides flag
	envLogLevel := os.Getenv("SNYK_LOG_LEVEL")
	if envLogLevel != "" {
		fmt.Println("Setting log level from environment variable (SNYK_LOG_LEVEL)", envLogLevel)
		envLevel, err := zerolog.ParseLevel(envLogLevel)
		if err != nil {
			fmt.Println("Can't set log level from env. Setting to default (=info)")
			// fallback to flag
			envLevel = logLevel
		}
		logLevel = envLevel
	}
	zerolog.SetGlobalLevel(logLevel)
	zerolog.TimeFieldFormat = time.RFC3339

	if c.logPath != "" {
		file, err := os.OpenFile(c.logPath, os.O_WRONLY|os.O_CREATE|os.O_APPEND, 0600)
		if err != nil {
			log.Err(err).Msg("couldn't open logfile")
		}
		log.Info().Msgf("Logging to file %s", c.logPath)
		log.Logger = log.Output(file)
	} else {
		log.Info().Msgf("Logging to console") // TODO: log using LSP's 'window/logMessage'
	}
}

func (c *Config) SetConfigFile(configFile string) { c.configFile = configFile }

func getCodeApiUrlFromCustomEndpoint(endpoint string) (string, error) {
	// Code API endpoint can be set via env variable for debugging using local API instance
	deeproxyEnvVarUrl := strings.Trim(os.Getenv(deeproxyApiUrlKey), "/")
	if deeproxyEnvVarUrl != "" {
		return deeproxyEnvVarUrl, nil
	}

	if endpoint == "" {
		return defaultDeeproxyApiUrl, nil
	}

	// Use Snyk API endpoint to determine deeproxy API URL
	endpointUrl, err := url.Parse(strings.Trim(endpoint, " "))
	if err != nil {
		return "", err
	}

	m := regexp.MustCompile(`^(ap[pi]\.)?`)
	endpointUrl.Host = m.ReplaceAllString(endpointUrl.Host, "deeproxy.")
	endpointUrl.Path = ""

	return endpointUrl.String(), nil
}

func snykCodeAnalysisTimeoutFromEnv() time.Duration {
	var snykCodeTimeout time.Duration
	var err error
	env := os.Getenv(snykCodeTimeoutKey)
	if env == "" {
		snykCodeTimeout = 10 * time.Minute
	} else {
		snykCodeTimeout, err = time.ParseDuration(env)
		if err != nil {
			log.Err(err).Msg("couldn't convert timeout env variable to integer")
		}
	}
	return snykCodeTimeout
}

func (c *Config) updatePath(pathExtension string) {
	if pathExtension == "" {
		return
	}
	err := os.Setenv("PATH", os.Getenv("PATH")+pathListSeparator+pathExtension)
	c.path += pathListSeparator + pathExtension
	log.Debug().Str("method", "updatePath").Msg("updated path with " + pathExtension)
	if err != nil {
		log.Warn().Str("method", "loadFile").Msg("Couldn't update path ")
	}
}

// The order of the files is important - first file variable definitions win!
func (c *Config) configFiles() []string {
	var files []string
	configFile := c.configFile
	if configFile != "" {
		files = append(files, configFile)
	}
	home := os.Getenv("HOME")
	stdFiles := []string{
		".snyk.env",
		home + "/.snyk.env",
	}
	return append(files, stdFiles...)
}

func (c *Config) GetOrganization() string {
	return c.organization
}

func (c *Config) SetOrganization(organization string) {
	c.organization = organization
}

func (c *Config) ManageBinariesAutomatically() bool {
	return c.manageBinariesAutomatically.Get()
}

func (c *Config) SetManageBinariesAutomatically(enabled bool) {
	c.manageBinariesAutomatically.Set(enabled)
}

func (c *Config) IsTelemetryEnabled() bool {
	return c.isTelemetryEnabled.Get()
}

func (c *Config) SetTelemetryEnabled(enabled bool) {
	c.isTelemetryEnabled.Set(enabled)
}

func (c *Config) telemetryEnablementFromEnv() {
	value := os.Getenv(EnableTelemetry)
	if value == "1" {
		c.isTelemetryEnabled.Set(false)
	} else {
		c.isTelemetryEnabled.Set(true)
	}
}

func (c *Config) DeviceID() string {
	return c.deviceId
}

func (c *Config) SetDeviceID(deviceId string) {
	c.deviceId = deviceId
}

func (c *Config) ClientCapabilities() sglsp.ClientCapabilities {
	return c.clientCapabilities
}

func (c *Config) SetClientCapabilities(capabilities sglsp.ClientCapabilities) {
	c.clientCapabilities = capabilities
}

func (c *Config) Path() string {
	return c.path
}

func (c *Config) AutomaticAuthentication() bool {
	return c.automaticAuthentication
}

func (c *Config) SetAutomaticAuthentication(value bool) {
	c.automaticAuthentication = value
}

func (c *Config) addDefaults() {
	if //goland:noinspection GoBoolExpressions
	runtime.GOOS != windows {
		c.updatePath("/usr/local/bin")
		c.updatePath("/bin")
		c.updatePath(xdg.Home + "/bin")
	}
	c.determineJavaHome()
	c.determineMavenHome()
}

func (c *Config) setDefaultSeverityFilter() {
	c.filterSeverity = lsp.SeverityFilter{
		Critical: true,
		High:     true,
		Medium:   true,
		Low:      true,
	}
}

func (c *Config) SetIntegrationName(integrationName string) {
	c.integrationName = integrationName
}

func (c *Config) SetIntegrationVersion(integrationVersion string) {
	c.integrationVersion = integrationVersion
}

func (c *Config) TrustedFolders() []string {
	c.m.Lock()
	defer c.m.Unlock()
	return c.trustedFolders
}

func (c *Config) SetTrustedFolders(folderPaths []string) {
	c.m.Lock()
	defer c.m.Unlock()
	c.trustedFolders = folderPaths
}

<<<<<<< HEAD
func (c *Config) IsSnykCodeSecurityEnabled() bool {
	return c.activateSnykCodeSecurity
}

func (c *Config) EnableSnykCodeSecurity(activate bool) {
	c.activateSnykCodeSecurity = activate
}

func (c *Config) IsSnykCodeQualityEnabled() bool {
	return c.activateSnykCodeQuality
}

func (c *Config) EnableSnykCodeQuality(activate bool) {
	c.activateSnykCodeQuality = activate
=======
func (c *Config) GetSupportedProducts() map[product.Product]bool {
	supported := make(map[product.Product]bool)
	if c.IsSnykOssEnabled() {
		supported[product.ProductOpenSource] = true
	}
	if c.IsSnykCodeEnabled() {
		supported[product.ProductCode] = true
	}
	if c.IsSnykIacEnabled() {
		supported[product.ProductInfrastructureAsCode] = true
	}

	return supported
>>>>>>> d6cab988
}<|MERGE_RESOLUTION|>--- conflicted
+++ resolved
@@ -598,22 +598,6 @@
 	c.trustedFolders = folderPaths
 }
 
-<<<<<<< HEAD
-func (c *Config) IsSnykCodeSecurityEnabled() bool {
-	return c.activateSnykCodeSecurity
-}
-
-func (c *Config) EnableSnykCodeSecurity(activate bool) {
-	c.activateSnykCodeSecurity = activate
-}
-
-func (c *Config) IsSnykCodeQualityEnabled() bool {
-	return c.activateSnykCodeQuality
-}
-
-func (c *Config) EnableSnykCodeQuality(activate bool) {
-	c.activateSnykCodeQuality = activate
-=======
 func (c *Config) GetSupportedProducts() map[product.Product]bool {
 	supported := make(map[product.Product]bool)
 	if c.IsSnykOssEnabled() {
@@ -627,5 +611,20 @@
 	}
 
 	return supported
->>>>>>> d6cab988
+}
+
+func (c *Config) IsSnykCodeSecurityEnabled() bool {
+	return c.activateSnykCodeSecurity
+}
+
+func (c *Config) EnableSnykCodeSecurity(activate bool) {
+	c.activateSnykCodeSecurity = activate
+}
+
+func (c *Config) IsSnykCodeQualityEnabled() bool {
+	return c.activateSnykCodeQuality
+}
+
+func (c *Config) EnableSnykCodeQuality(activate bool) {
+	c.activateSnykCodeQuality = activate
 }