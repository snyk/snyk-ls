--- conflicted
+++ resolved
@@ -159,7 +159,6 @@
 }
 
 type Config struct {
-<<<<<<< HEAD
 	scrubbingWriter                     zerolog.LevelWriter
 	cliSettings                         *CliSettings
 	configFile                          string
@@ -182,6 +181,7 @@
 	tokenChangeChannels                 []chan string
 	prepareDefaultEnvChannel            chan bool
 	filterSeverity                      types.SeverityFilter
+	riskScoreThreshold                  int
 	issueViewOptions                    types.IssueViewOptions
 	trustedFolders                      []types.FilePath
 	trustedFoldersFeatureEnabled        bool
@@ -207,63 +207,10 @@
 	mcpServerEnabled                    bool
 	mcpBaseURL                          *url.URL
 	isLSPInitialized                    bool
-	snykAgentFixEnabled                 bool
 	cachedOriginalPath                  string
 	userSettingsPath                    string
 	autoConfigureMcpEnabled             bool
 	secureAtInceptionExecutionFrequency string
-=======
-	scrubbingWriter                  zerolog.LevelWriter
-	cliSettings                      *CliSettings
-	configFile                       string
-	format                           string
-	isErrorReportingEnabled          bool
-	isSnykCodeEnabled                bool
-	isSnykOssEnabled                 bool
-	isSnykIacEnabled                 bool
-	isSnykAdvisorEnabled             bool
-	manageBinariesAutomatically      bool
-	logPath                          string
-	logFile                          *os.File
-	snykCodeAnalysisTimeout          time.Duration
-	snykApiUrl                       string
-	token                            string
-	deviceId                         string
-	clientCapabilities               types.ClientCapabilities
-	binarySearchPaths                []string
-	automaticAuthentication          bool
-	tokenChangeChannels              []chan string
-	prepareDefaultEnvChannel         chan bool
-	filterSeverity                   types.SeverityFilter
-	riskScoreThreshold               int
-	issueViewOptions                 types.IssueViewOptions
-	trustedFolders                   []types.FilePath
-	trustedFoldersFeatureEnabled     bool
-	activateSnykCodeSecurity         bool
-	osPlatform                       string
-	osArch                           string
-	runtimeName                      string
-	runtimeVersion                   string
-	automaticScanning                bool
-	authenticationMethod             types.AuthenticationMethod
-	engine                           workflow.Engine
-	enableSnykLearnCodeActions       bool
-	enableSnykOSSQuickFixCodeActions bool
-	enableDeltaFindings              bool
-	logger                           *zerolog.Logger
-	storage                          storage.StorageWithCallbacks
-	m                                sync.RWMutex
-	clientProtocolVersion            string
-	isOpenBrowserActionEnabled       bool
-	hoverVerbosity                   int
-	offline                          bool
-	ws                               types.Workspace
-	mcpServerEnabled                 bool
-	mcpBaseURL                       *url.URL
-	isLSPInitialized                 bool
-	cachedOriginalPath               string
-	userSettingsPath                 string
->>>>>>> de8f157c
 }
 
 func CurrentConfig() *Config {
