/*
 * © 2022 Snyk Limited All rights reserved.
 *
 * Licensed under the Apache License, Version 2.0 (the "License");
 * you may not use this file except in compliance with the License.
 * You may obtain a copy of the License at
 *
 *     http://www.apache.org/licenses/LICENSE-2.0
 *
 * Unless required by applicable law or agreed to in writing, software
 * distributed under the License is distributed on an "AS IS" BASIS,
 * WITHOUT WARRANTIES OR CONDITIONS OF ANY KIND, either express or implied.
 * See the License for the specific language governing permissions and
 * limitations under the License.
 */

package config

import (
	"encoding/json"
	"fmt"
	"io"
	"net/url"
	"os"
	"path/filepath"
	"regexp"
	"runtime"
	"strconv"
	"strings"
	"sync"
	"time"

	"github.com/adrg/xdg"
	"github.com/denisbrodbeck/machineid"
	"github.com/rs/zerolog"
	"github.com/rs/zerolog/log"
	"github.com/snyk/go-application-framework/pkg/app"
	"github.com/snyk/go-application-framework/pkg/auth"
	"github.com/snyk/go-application-framework/pkg/configuration"
	localworkflows "github.com/snyk/go-application-framework/pkg/local_workflows"
	"github.com/snyk/go-application-framework/pkg/workflow"
	sglsp "github.com/sourcegraph/go-lsp"
	"github.com/subosito/gotenv"
	"github.com/xtgo/uuid"
	"golang.org/x/oauth2"

	"github.com/snyk/snyk-ls/infrastructure/cli/filename"
	"github.com/snyk/snyk-ls/internal/concurrency"
	"github.com/snyk/snyk-ls/internal/lsp"
	"github.com/snyk/snyk-ls/internal/product"
	"github.com/snyk/snyk-ls/internal/util"
)

const (
	deeproxyApiUrlKey     = "DEEPROXY_API_URL"
	FormatHtml            = "html"
	FormatMd              = "md"
	snykCodeTimeoutKey    = "SNYK_CODE_TIMEOUT" // timeout as duration (number + unit), e.g. 10m
	DefaultSnykApiUrl     = "https://snyk.io/api"
	DefaultDeeproxyApiUrl = "https://deeproxy.snyk.io"
	pathListSeparator     = string(os.PathListSeparator)
	windows               = "windows"
)

var (
	Version            = "SNAPSHOT"
	LsProtocolVersion  = "development"
	Development        = "true"
	currentConfig      *Config
	mutex              = &sync.Mutex{}
	LicenseInformation = "License information\n FILLED DURING BUILD"
)

type CliSettings struct {
	Insecure                bool
	AdditionalOssParameters []string
	cliPath                 string
	cliPathAccessMutex      sync.Mutex
}

func NewCliSettings() *CliSettings {
	settings := &CliSettings{}
	settings.SetPath("")
	return settings
}

func (c *CliSettings) Installed() bool {
	c.cliPathAccessMutex.Lock()
	defer c.cliPathAccessMutex.Unlock()
	stat, err := os.Stat(c.cliPath)
	if err == nil {
		log.Debug().Str("method", "config.cliSettings.Installed").Msgf("CLI path: %s, Size: %d, Perm: %s", c.cliPath, stat.Size(), stat.Mode().Perm())
	}
	isDirectory := stat != nil && stat.IsDir()
	if isDirectory {
		log.Warn().Msgf("CLI path (%s) refers to a directory and not a file", c.cliPath)
	}
	return c.cliPath != "" && err == nil && !isDirectory
}

func (c *CliSettings) IsPathDefined() bool {
	c.cliPathAccessMutex.Lock()
	defer c.cliPathAccessMutex.Unlock()
	return c.cliPath != ""
}

// Path returns the full path to the CLI executable that is stored in the CLI configuration
func (c *CliSettings) Path() string {
	c.cliPathAccessMutex.Lock()
	defer c.cliPathAccessMutex.Unlock()
	return filepath.Clean(c.cliPath)
}

func (c *CliSettings) SetPath(path string) {
	c.cliPathAccessMutex.Lock()
	defer c.cliPathAccessMutex.Unlock()
	if path == "" {
		path = filepath.Join(c.DefaultBinaryInstallPath(), filename.ExecutableName)
	}
	c.cliPath = path
}

func (c *CliSettings) DefaultBinaryInstallPath() string {
	lsPath := filepath.Join(xdg.DataHome, "snyk-ls")
	err := os.MkdirAll(lsPath, 0755)
	if err != nil {
		log.Err(err).Str("method", "lsPath").Msgf("couldn't create %s", lsPath)
		return ""
	}
	return lsPath
}

type Config struct {
	configLoaded                 concurrency.AtomicBool
	cliSettings                  *CliSettings
	configFile                   string
	format                       string
	isErrorReportingEnabled      concurrency.AtomicBool
	isSnykCodeEnabled            concurrency.AtomicBool
	isSnykOssEnabled             concurrency.AtomicBool
	isSnykIacEnabled             concurrency.AtomicBool
	isSnykContainerEnabled       concurrency.AtomicBool
	isSnykAdvisorEnabled         concurrency.AtomicBool
	isTelemetryEnabled           concurrency.AtomicBool
	manageBinariesAutomatically  concurrency.AtomicBool
	logPath                      string
	logFile                      *os.File
	snykCodeAnalysisTimeout      time.Duration
	snykApiUrl                   string
	snykCodeApiUrl               string
	token                        string
	deviceId                     string
	clientCapabilities           sglsp.ClientCapabilities
	path                         string
	defaultDirs                  []string
	integrationName              string
	integrationVersion           string
	automaticAuthentication      bool
	tokenChangeChannels          []chan string
	filterSeverity               lsp.SeverityFilter
	trustedFolders               []string
	trustedFoldersFeatureEnabled bool
	activateSnykCodeSecurity     bool
	activateSnykCodeQuality      bool
	osPlatform                   string
	osArch                       string
	runtimeName                  string
	runtimeVersion               string
	automaticScanning            bool
	authenticationMethod         lsp.AuthenticationMethod
	engine                       workflow.Engine
	enableSnykLearnCodeActions   bool
	logger                       *zerolog.Logger
	storage                      StorageWithCallbacks
	mutex                        sync.Mutex
}

func CurrentConfig() *Config {
	mutex.Lock()
	defer mutex.Unlock()
	if currentConfig == nil {
		currentConfig = New()
	}
	return currentConfig
}

func SetCurrentConfig(config *Config) {
	mutex.Lock()
	defer mutex.Unlock()
	currentConfig = config
}

func IsDevelopment() bool {
	parseBool, _ := strconv.ParseBool(Development)
	return parseBool
}

// New creates a configuration object with default values
func New() *Config {
	c := &Config{}
	c.cliSettings = NewCliSettings()
	c.automaticAuthentication = true
	c.configFile = ""
	c.format = "md"
	c.isErrorReportingEnabled.Set(true)
	c.isTelemetryEnabled.Set(true)
	c.isSnykOssEnabled.Set(true)
	c.isSnykIacEnabled.Set(true)
	c.manageBinariesAutomatically.Set(true)
	c.logPath = ""
	c.snykApiUrl = DefaultSnykApiUrl
	c.snykCodeApiUrl = DefaultDeeproxyApiUrl
	c.snykCodeAnalysisTimeout = snykCodeAnalysisTimeoutFromEnv()
	c.token = ""
	c.trustedFoldersFeatureEnabled = true
	c.automaticScanning = true
	c.authenticationMethod = lsp.TokenAuthentication
	c.deviceId = c.determineDeviceId()
	c.addDefaults()
	c.filterSeverity = lsp.DefaultSeverityFilter()
	initWorkFlowEngine(c)
	err := c.engine.Init()
	if err != nil {
		log.Warn().Err(err).Msg("Failed to initialize workflow engine")
	}
	c.enableSnykLearnCodeActions = true

	c.clientSettingsFromEnv()
	return c
}

func initWorkFlowEngine(c *Config) {
	c.engine = app.CreateAppEngine()
	conf := c.engine.GetConfiguration()
	c.storage = NewStorage()
	conf.SetStorage(c.storage)
	conf.Set(configuration.FF_OAUTH_AUTH_FLOW_ENABLED, true)
	err := localworkflows.InitWhoAmIWorkflow(c.engine)
	if err != nil {
		log.Err(err).Msg("Failed to initialize WhoAmI workflow")
	}
}

func (c *Config) AddBinaryLocationsToPath(searchDirectories []string) {
	c.defaultDirs = searchDirectories
	c.determineJavaHome()
	c.determineMavenHome()
}

func (c *Config) determineDeviceId() string {
	id, machineErr := machineid.ProtectedID("Snyk-LS")
	if machineErr != nil {
		log.Err(machineErr).Str("method", "config.New").Msg("cannot retrieve machine id")
		if c.token != "" {
			return util.Hash([]byte(c.token))
		} else {
			return uuid.NewTime().String()
		}
	} else {
		return id
	}
}

func (c *Config) IsTrustedFolderFeatureEnabled() bool {
	return c.trustedFoldersFeatureEnabled
}

func (c *Config) SetTrustedFolderFeatureEnabled(enabled bool) {
	c.trustedFoldersFeatureEnabled = enabled
}

func (c *Config) Load() {
	files := c.configFiles()
	for _, fileName := range files {
		c.loadFile(fileName)
	}

	c.configLoaded.Set(true)
}

func (c *Config) loadFile(fileName string) {
	file, err := os.Open(fileName)
	if err != nil {
		log.Info().Str("method", "loadFile").Msg("Couldn't load " + fileName)
		return
	}
	defer func(file *os.File) { _ = file.Close() }(file)
	env := gotenv.Parse(file)
	for k, v := range env {
		_, exists := os.LookupEnv(k)
		if !exists {
			err := os.Setenv(k, v)
			if err != nil {
				log.Warn().Str("method", "loadFile").Msg("Couldn't set environment variable " + k)
			}
		} else {
			// add to path, don't ignore additional paths
			if k == "PATH" {
				c.updatePath(v)
			}
		}
	}
	c.updatePath(".")
	log.Debug().Str("fileName", fileName).Msg("loaded.")
}

func (c *Config) NonEmptyToken() bool {
	return c.Token() != ""
}
func (c *Config) CliSettings() *CliSettings {
	return c.cliSettings
}

func (c *Config) Format() string {
	c.m.Lock()
	defer c.m.Unlock()
	return c.format
}
func (c *Config) CLIDownloadLockFileName() string {
	return filepath.Join(c.cliSettings.DefaultBinaryInstallPath(), "snyk-cli-download.lock")
}
func (c *Config) IsErrorReportingEnabled() bool { return c.isErrorReportingEnabled.Get() }
func (c *Config) IsSnykOssEnabled() bool        { return c.isSnykOssEnabled.Get() }
func (c *Config) IsSnykCodeEnabled() bool       { return c.isSnykCodeEnabled.Get() }
func (c *Config) IsSnykIacEnabled() bool        { return c.isSnykIacEnabled.Get() }
func (c *Config) IsSnykContainerEnabled() bool  { return c.isSnykContainerEnabled.Get() }
func (c *Config) IsSnykAdvisorEnabled() bool    { return c.isSnykAdvisorEnabled.Get() }
func (c *Config) LogPath() string {
	c.m.Lock()
	defer c.m.Unlock()
	return c.logPath
}
func (c *Config) SnykApi() string                        { return c.snykApiUrl }
func (c *Config) SnykCodeApi() string                    { return c.snykCodeApiUrl }
func (c *Config) SnykCodeAnalysisTimeout() time.Duration { return c.snykCodeAnalysisTimeout }
func (c *Config) IntegrationName() string                { return c.integrationName }
func (c *Config) IntegrationVersion() string             { return c.integrationVersion }
func (c *Config) FilterSeverity() lsp.SeverityFilter     { return c.filterSeverity }
func (c *Config) Token() string {
	c.mutex.Lock()
	defer c.mutex.Unlock()
	return c.token
}

// TokenChangesChannel returns a channel that will be written into once the token has changed.
// This allows aborting operations when the token is changed.
func (c *Config) TokenChangesChannel() <-chan string {
	channel := make(chan string, 1)
	c.tokenChangeChannels = append(c.tokenChangeChannels, channel)
	return channel
}

func (c *Config) SetCliSettings(settings *CliSettings) {
	c.cliSettings = settings
}

func (c *Config) UpdateApiEndpoints(snykApiUrl string) bool {
	if snykApiUrl == "" {
		snykApiUrl = DefaultSnykApiUrl
	}

	if snykApiUrl != c.snykApiUrl {
		c.snykApiUrl = snykApiUrl

		// Update Code API endpoint
		snykCodeApiUrl, err := getCodeApiUrlFromCustomEndpoint(snykApiUrl)
		if err != nil {
			log.Error().Err(err).Msg("Couldn't obtain Snyk Code API url from CLI endpoint.")
		}

		c.SetSnykCodeApi(snykCodeApiUrl)
		c.Engine().GetConfiguration().Set(configuration.API_URL, c.SnykApi())
		return true
	}
	return false
}

func (c *Config) SetSnykCodeApi(snykCodeApiUrl string) {
	if snykCodeApiUrl == "" {
		c.snykCodeApiUrl = DefaultDeeproxyApiUrl
		return
	}
	c.snykCodeApiUrl = snykCodeApiUrl
}

func (c *Config) SetErrorReportingEnabled(enabled bool) { c.isErrorReportingEnabled.Set(enabled) }
func (c *Config) SetSnykOssEnabled(enabled bool)        { c.isSnykOssEnabled.Set(enabled) }
func (c *Config) SetSnykCodeEnabled(enabled bool) {
	c.isSnykCodeEnabled.Set(enabled)
	// the general setting overrules the specific one and should be slowly discontinued
	c.EnableSnykCodeQuality(enabled)
	c.EnableSnykCodeSecurity(enabled)
}
func (c *Config) SetSnykIacEnabled(enabled bool) { c.isSnykIacEnabled.Set(enabled) }

func (c *Config) SetSnykContainerEnabled(enabled bool) { c.isSnykContainerEnabled.Set(enabled) }

func (c *Config) SetSnykAdvisorEnabled(enabled bool) { c.isSnykAdvisorEnabled.Set(enabled) }

func (c *Config) SetSeverityFilter(severityFilter lsp.SeverityFilter) bool {
	emptySeverityFilter := lsp.SeverityFilter{}
	if severityFilter == emptySeverityFilter {
		return false
	}

	filterModified := c.filterSeverity != severityFilter
	log.Debug().Str("method", "SetSeverityFilter").Msgf("Setting severity filter: %v", severityFilter)
	c.filterSeverity = severityFilter
	return filterModified
}

func (c *Config) SetToken(token string) {
	c.mutex.Lock()

	oldToken := c.token
	// always update the token and auth method in the engine
	c.token = token
	c.mutex.Unlock()

	_, err := c.TokenAsOAuthToken()
	isOauthToken := err == nil
	conf := c.engine.GetConfiguration()
	if !isOauthToken && conf.GetString(configuration.AUTHENTICATION_TOKEN) != token {
		log.Info().Msg("Token is not an OAuth token, setting token authentication in GAF")
		conf.Set(configuration.AUTHENTICATION_TOKEN, token)
	}

	if isOauthToken && conf.GetString(auth.CONFIG_KEY_OAUTH_TOKEN) != token {
		log.Info().Err(err).Msg("setting oauth authentication in GAF")
		c.authenticationMethod = lsp.OAuthAuthentication
		conf.Set(auth.CONFIG_KEY_OAUTH_TOKEN, token)
	}

	// return if the token hasn't changed
	if oldToken == token {
		return
	}

	// Notify that the token has changed
	for _, channel := range c.tokenChangeChannels {
		select {
		case channel <- token:
		default:
			// Using select and a default case avoids deadlock when the channel is full
			log.Warn().Msg("Cannot send cancellation token to channel - channel is full")
		}
	}
	c.tokenChangeChannels = []chan string{}
}
<<<<<<< HEAD

func (c *Config) SetFormat(format string) { c.format = format }
=======
func (c *Config) SetFormat(format string) {
	c.m.Lock()
	defer c.m.Unlock()
	c.format = format
}
>>>>>>> 6aada4c2

func (c *Config) SetLogPath(logPath string) {
	c.m.Lock()
	defer c.m.Unlock()
	c.logPath = logPath
}

func (c *Config) ConfigureLogging(server lsp.Server) {
	c.mutex.Lock()
	defer c.mutex.Unlock()
	var logLevel zerolog.Level
	var err error

	logLevel, err = zerolog.ParseLevel(c.LogLevel())
	if err != nil {
		fmt.Println("Can't set log level from flag. Setting to default (=info)")
		logLevel = zerolog.InfoLevel
	}

	// env var overrides flag
	envLogLevel := os.Getenv("SNYK_LOG_LEVEL")
	if envLogLevel != "" {
		fmt.Println("Setting log level from environment variable (SNYK_LOG_LEVEL)", envLogLevel)
		envLevel, err := zerolog.ParseLevel(envLogLevel)
		if err != nil {
			fmt.Println("Can't set log level from env. Setting to default (=info)")
			// fallback to flag
			envLevel = logLevel
		}
		logLevel = envLevel
	}

	c.SetLogLevel(logLevel.String())
	zerolog.TimeFieldFormat = time.RFC3339

	levelWriter := lsp.New(server)
	writers := []io.Writer{levelWriter}

	if c.LogPath() != "" {
		c.logFile, err = os.OpenFile(c.LogPath(), os.O_WRONLY|os.O_CREATE|os.O_APPEND, 0600)
		if err != nil {
			log.Err(err).Msg("couldn't open logfile")
		} else {
			log.Info().Msgf("adding file logger to file %s", c.logPath)
			writers = append(writers, c.logFile)
		}
	}

<<<<<<< HEAD
	multiLevelWriter := zerolog.MultiLevelWriter(writers...)
	writer := zerolog.NewConsoleWriter(func(w *zerolog.ConsoleWriter) {
		w.Out = multiLevelWriter
		w.NoColor = true
		w.TimeFormat = time.RFC3339
	})

=======
	writer := zerolog.MultiLevelWriter(writers...)
	c.m.Lock()
	defer c.m.Unlock()
>>>>>>> 6aada4c2
	log.Logger = zerolog.New(writer).With().Timestamp().Logger()
	c.engine.SetLogger(&log.Logger)
	c.logger = &log.Logger
}

// DisableLoggingToFile closes the open log file and sets the global logger back to it's default
func (c *Config) DisableLoggingToFile() {
	log.Info().Msgf("Disabling file logging to %v", c.logPath)
	c.logPath = ""
	log.Logger = zerolog.New(os.Stderr).With().Timestamp().Logger()
	if c.logFile != nil {
		_ = c.logFile.Close()
	}
}

func (c *Config) SetConfigFile(configFile string) { c.configFile = configFile }

func getCodeApiUrlFromCustomEndpoint(endpoint string) (string, error) {
	// Code API endpoint can be set via env variable for debugging using local API instance
	deeproxyEnvVarUrl := strings.Trim(os.Getenv(deeproxyApiUrlKey), "/")
	if deeproxyEnvVarUrl != "" {
		return deeproxyEnvVarUrl, nil
	}

	if endpoint == "" {
		return DefaultDeeproxyApiUrl, nil
	}

	// Use Snyk API endpoint to determine deeproxy API URL
	endpointUrl, err := url.Parse(strings.Trim(endpoint, " "))
	if err != nil {
		return "", err
	}

	m := regexp.MustCompile(`^(ap[pi]\.)?`)
	endpointUrl.Host = m.ReplaceAllString(endpointUrl.Host, "deeproxy.")
	endpointUrl.Path = ""

	return endpointUrl.String(), nil
}

func snykCodeAnalysisTimeoutFromEnv() time.Duration {
	var snykCodeTimeout time.Duration
	var err error
	env := os.Getenv(snykCodeTimeoutKey)
	if env == "" {
		snykCodeTimeout = 10 * time.Minute
	} else {
		snykCodeTimeout, err = time.ParseDuration(env)
		if err != nil {
			log.Err(err).Msg("couldn't convert timeout env variable to integer")
		}
	}
	return snykCodeTimeout
}

func (c *Config) updatePath(pathExtension string) {
	if pathExtension == "" {
		return
	}
	err := os.Setenv("PATH", os.Getenv("PATH")+pathListSeparator+pathExtension)
	c.path += pathListSeparator + pathExtension
	log.Debug().Str("method", "updatePath").Msg("updated path with " + pathExtension)
	if err != nil {
		log.Warn().Str("method", "loadFile").Msg("Couldn't update path ")
	}
}

// The order of the files is important - first file variable definitions win!
func (c *Config) configFiles() []string {
	var files []string
	configFile := c.configFile
	if configFile != "" {
		files = append(files, configFile)
	}
	home := os.Getenv("HOME")
	stdFiles := []string{
		".snyk.env",
		home + "/.snyk.env",
	}
	return append(files, stdFiles...)
}

func (c *Config) Organization() string {
	return c.engine.GetConfiguration().GetString(configuration.ORGANIZATION)
}

func (c *Config) SetOrganization(organization string) {
	c.engine.GetConfiguration().Set(configuration.ORGANIZATION, organization)
}

func (c *Config) ManageBinariesAutomatically() bool {
	return c.manageBinariesAutomatically.Get()
}

func (c *Config) SetManageBinariesAutomatically(enabled bool) {
	c.manageBinariesAutomatically.Set(enabled)
}

func (c *Config) IsTelemetryEnabled() bool {
	return c.isTelemetryEnabled.Get()
}

func (c *Config) SetTelemetryEnabled(enabled bool) {
	c.isTelemetryEnabled.Set(enabled)
}

func (c *Config) telemetryEnablementFromEnv() {
	value := os.Getenv(EnableTelemetry)
	if value == "1" {
		c.isTelemetryEnabled.Set(false)
	} else {
		c.isTelemetryEnabled.Set(true)
	}
}

func (c *Config) DeviceID() string {
	return c.deviceId
}

func (c *Config) SetDeviceID(deviceId string) {
	c.deviceId = deviceId
}

func (c *Config) ClientCapabilities() sglsp.ClientCapabilities {
	return c.clientCapabilities
}

func (c *Config) SetClientCapabilities(capabilities sglsp.ClientCapabilities) {
	c.clientCapabilities = capabilities
}

func (c *Config) Path() string {
	return c.path
}

func (c *Config) AutomaticAuthentication() bool {
	return c.automaticAuthentication
}

func (c *Config) SetAutomaticAuthentication(value bool) {
	c.automaticAuthentication = value
}

func (c *Config) SetAutomaticScanning(value bool) {
	c.automaticScanning = value
}

func (c *Config) addDefaults() {
	if //goland:noinspection GoBoolExpressions
	runtime.GOOS != windows {
		c.updatePath("/usr/local/bin")
		c.updatePath("/bin")
		c.updatePath(xdg.Home + "/bin")
	}
	c.determineJavaHome()
	c.determineMavenHome()
}

func (c *Config) SetIntegrationName(integrationName string) {
	c.integrationName = integrationName
}

func (c *Config) SetIntegrationVersion(integrationVersion string) {
	c.integrationVersion = integrationVersion
}

func (c *Config) TrustedFolders() []string {
	return c.trustedFolders
}

func (c *Config) SetTrustedFolders(folderPaths []string) {
	c.trustedFolders = folderPaths
}

func (c *Config) DisplayableIssueTypes() map[product.FilterableIssueType]bool {
	enabled := make(map[product.FilterableIssueType]bool)
	enabled[product.FilterableIssueTypeOpenSource] = c.IsSnykOssEnabled()

	// Handle backwards compatibility.
	// Older configurations had a single value for both snyk code issue types (security & quality)
	// New configurations have 1 for each, and should ignore the general IsSnykCodeEnabled value.
	enabled[product.FilterableIssueTypeCodeSecurity] = c.IsSnykCodeEnabled() || c.IsSnykCodeSecurityEnabled()
	enabled[product.FilterableIssueTypeCodeQuality] = c.IsSnykCodeEnabled() || c.IsSnykCodeQualityEnabled()

	enabled[product.FilterableIssueTypeInfrastructureAsCode] = c.IsSnykIacEnabled()

	return enabled
}

func (c *Config) IsSnykCodeSecurityEnabled() bool {
	return c.activateSnykCodeSecurity
}

func (c *Config) EnableSnykCodeSecurity(activate bool) {
	c.activateSnykCodeSecurity = activate
}

func (c *Config) IsSnykCodeQualityEnabled() bool {
	return c.activateSnykCodeQuality
}

func (c *Config) EnableSnykCodeQuality(activate bool) {
	c.activateSnykCodeQuality = activate
}

func (c *Config) OsPlatform() string {
	return c.osPlatform
}

func (c *Config) SetOsPlatform(osPlatform string) {
	c.osPlatform = osPlatform
}

func (c *Config) OsArch() string {
	return c.osArch
}

func (c *Config) SetOsArch(osArch string) {
	c.osArch = osArch
}

func (c *Config) RuntimeName() string {
	return c.runtimeName
}

func (c *Config) SetRuntimeName(runtimeName string) {
	c.runtimeName = runtimeName
}

func (c *Config) RuntimeVersion() string {
	return c.runtimeVersion
}

func (c *Config) SetRuntimeVersion(runtimeVersion string) {
	c.runtimeVersion = runtimeVersion
}

func (c *Config) IsAutoScanEnabled() bool {
	return c.automaticScanning
}

func (c *Config) SetAuthenticationMethod(method lsp.AuthenticationMethod) {
	c.authenticationMethod = method
}

func (c *Config) AuthenticationMethod() lsp.AuthenticationMethod {
	return c.authenticationMethod
}

func (c *Config) Engine() workflow.Engine {
	return c.engine
}

func (c *Config) SetEngine(engine workflow.Engine) {
	c.engine = engine
}

func (c *Config) IsSnykLearnCodeActionsEnabled() bool {
	return c.enableSnykLearnCodeActions
}

func (c *Config) SetSnykLearnCodeActionsEnabled(enabled bool) {
	c.enableSnykLearnCodeActions = enabled
}

func (c *Config) SetLogLevel(level string) {
	c.m.Lock()
	defer c.m.Unlock()
	parseLevel, err := zerolog.ParseLevel(level)
	if err == nil {
		zerolog.SetGlobalLevel(parseLevel)
	}
}

func (c *Config) LogLevel() string {
	c.m.Lock()
	defer c.m.Unlock()
	return zerolog.GlobalLevel().String()
}

<<<<<<< HEAD
func (c *Config) Logger() *zerolog.Logger {
=======
func (c *Config) Logger() zerolog.Logger {
	c.m.Lock()
	defer c.m.Unlock()
>>>>>>> 6aada4c2
	return c.logger
}

func (c *Config) TokenAsOAuthToken() (oauth2.Token, error) {
	var oauthToken oauth2.Token
	err := json.Unmarshal([]byte(c.Token()), &oauthToken)
	if err != nil {
		log.Debug().Err(err).Msg("failed to unmarshal oauth token")
		return oauthToken, err
	}
	return oauthToken, nil
}

func (c *Config) Storage() StorageWithCallbacks {
	return c.storage
}<|MERGE_RESOLUTION|>--- conflicted
+++ resolved
@@ -172,7 +172,7 @@
 	enableSnykLearnCodeActions   bool
 	logger                       *zerolog.Logger
 	storage                      StorageWithCallbacks
-	mutex                        sync.Mutex
+	m                   				 sync.Mutex
 }
 
 func CurrentConfig() *Config {
@@ -337,14 +337,16 @@
 func (c *Config) IntegrationVersion() string             { return c.integrationVersion }
 func (c *Config) FilterSeverity() lsp.SeverityFilter     { return c.filterSeverity }
 func (c *Config) Token() string {
-	c.mutex.Lock()
-	defer c.mutex.Unlock()
+	c.m.Lock()
+	defer c.m.Unlock()
 	return c.token
 }
 
 // TokenChangesChannel returns a channel that will be written into once the token has changed.
 // This allows aborting operations when the token is changed.
 func (c *Config) TokenChangesChannel() <-chan string {
+	c.m.Lock()
+	defer c.m.Unlock()
 	channel := make(chan string, 1)
 	c.tokenChangeChannels = append(c.tokenChangeChannels, channel)
 	return channel
@@ -410,12 +412,12 @@
 }
 
 func (c *Config) SetToken(token string) {
-	c.mutex.Lock()
+	c.m.Lock()
 
 	oldToken := c.token
 	// always update the token and auth method in the engine
 	c.token = token
-	c.mutex.Unlock()
+	c.m.Unlock()
 
 	_, err := c.TokenAsOAuthToken()
 	isOauthToken := err == nil
@@ -437,6 +439,7 @@
 	}
 
 	// Notify that the token has changed
+	c.m.Lock()
 	for _, channel := range c.tokenChangeChannels {
 		select {
 		case channel <- token:
@@ -446,17 +449,14 @@
 		}
 	}
 	c.tokenChangeChannels = []chan string{}
-}
-<<<<<<< HEAD
-
-func (c *Config) SetFormat(format string) { c.format = format }
-=======
+	c.m.Unlock()
+}
+
 func (c *Config) SetFormat(format string) {
 	c.m.Lock()
 	defer c.m.Unlock()
 	c.format = format
 }
->>>>>>> 6aada4c2
 
 func (c *Config) SetLogPath(logPath string) {
 	c.m.Lock()
@@ -465,8 +465,6 @@
 }
 
 func (c *Config) ConfigureLogging(server lsp.Server) {
-	c.mutex.Lock()
-	defer c.mutex.Unlock()
 	var logLevel zerolog.Level
 	var err error
 
@@ -505,19 +503,14 @@
 		}
 	}
 
-<<<<<<< HEAD
 	multiLevelWriter := zerolog.MultiLevelWriter(writers...)
 	writer := zerolog.NewConsoleWriter(func(w *zerolog.ConsoleWriter) {
 		w.Out = multiLevelWriter
 		w.NoColor = true
 		w.TimeFormat = time.RFC3339
 	})
-
-=======
-	writer := zerolog.MultiLevelWriter(writers...)
-	c.m.Lock()
-	defer c.m.Unlock()
->>>>>>> 6aada4c2
+	c.m.Lock()
+	defer c.m.Unlock()
 	log.Logger = zerolog.New(writer).With().Timestamp().Logger()
 	c.engine.SetLogger(&log.Logger)
 	c.logger = &log.Logger
@@ -799,13 +792,9 @@
 	return zerolog.GlobalLevel().String()
 }
 
-<<<<<<< HEAD
 func (c *Config) Logger() *zerolog.Logger {
-=======
-func (c *Config) Logger() zerolog.Logger {
-	c.m.Lock()
-	defer c.m.Unlock()
->>>>>>> 6aada4c2
+	c.m.Lock()
+	defer c.m.Unlock()
 	return c.logger
 }
 
