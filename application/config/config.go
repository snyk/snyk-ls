--- conflicted
+++ resolved
@@ -553,7 +553,18 @@
 	c.integrationVersion = integrationVersion
 }
 
-<<<<<<< HEAD
+func (c *Config) TrustedFolders() []string {
+	c.m.Lock()
+	defer c.m.Unlock()
+	return c.trustedFolders
+}
+
+func (c *Config) SetTrustedFolders(folderPaths []string) {
+	c.m.Lock()
+	defer c.m.Unlock()
+	c.trustedFolders = folderPaths
+}
+
 func (c *Config) GetSupportedProducts() (supported map[product.Product]bool) {
 	if c.IsSnykOssEnabled() {
 		supported[product.ProductOpenSource] = true
@@ -566,16 +577,4 @@
 	}
 
 	return supported
-=======
-func (c *Config) TrustedFolders() []string {
-	c.m.Lock()
-	defer c.m.Unlock()
-	return c.trustedFolders
-}
-
-func (c *Config) SetTrustedFolders(folderPaths []string) {
-	c.m.Lock()
-	defer c.m.Unlock()
-	c.trustedFolders = folderPaths
->>>>>>> 84cc1737
 }