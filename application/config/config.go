--- conflicted
+++ resolved
@@ -159,7 +159,6 @@
 }
 
 type Config struct {
-<<<<<<< HEAD
 	scrubbingWriter                     zerolog.LevelWriter
 	cliSettings                         *CliSettings
 	configFile                          string
@@ -174,6 +173,7 @@
 	logFile                             *os.File
 	snykCodeAnalysisTimeout             time.Duration
 	snykApiUrl                          string
+	baseUrl                             string
 	token                               string
 	deviceId                            string
 	clientCapabilities                  types.ClientCapabilities
@@ -212,59 +212,6 @@
 	userSettingsPath                    string
 	autoConfigureMcpEnabled             bool
 	secureAtInceptionExecutionFrequency string
-=======
-	scrubbingWriter                  zerolog.LevelWriter
-	cliSettings                      *CliSettings
-	configFile                       string
-	format                           string
-	isErrorReportingEnabled          bool
-	isSnykCodeEnabled                bool
-	isSnykOssEnabled                 bool
-	isSnykIacEnabled                 bool
-	isSnykAdvisorEnabled             bool
-	manageBinariesAutomatically      bool
-	logPath                          string
-	logFile                          *os.File
-	snykCodeAnalysisTimeout          time.Duration
-	snykApiUrl                       string
-	baseUrl                          string
-	token                            string
-	deviceId                         string
-	clientCapabilities               types.ClientCapabilities
-	binarySearchPaths                []string
-	automaticAuthentication          bool
-	tokenChangeChannels              []chan string
-	prepareDefaultEnvChannel         chan bool
-	filterSeverity                   types.SeverityFilter
-	riskScoreThreshold               int
-	issueViewOptions                 types.IssueViewOptions
-	trustedFolders                   []types.FilePath
-	trustedFoldersFeatureEnabled     bool
-	activateSnykCodeSecurity         bool
-	osPlatform                       string
-	osArch                           string
-	runtimeName                      string
-	runtimeVersion                   string
-	automaticScanning                bool
-	authenticationMethod             types.AuthenticationMethod
-	engine                           workflow.Engine
-	enableSnykLearnCodeActions       bool
-	enableSnykOSSQuickFixCodeActions bool
-	enableDeltaFindings              bool
-	logger                           *zerolog.Logger
-	storage                          storage.StorageWithCallbacks
-	m                                sync.RWMutex
-	clientProtocolVersion            string
-	isOpenBrowserActionEnabled       bool
-	hoverVerbosity                   int
-	offline                          bool
-	ws                               types.Workspace
-	mcpServerEnabled                 bool
-	mcpBaseURL                       *url.URL
-	isLSPInitialized                 bool
-	cachedOriginalPath               string
-	userSettingsPath                 string
->>>>>>> ff4aa3f0
 }
 
 func CurrentConfig() *Config {
@@ -550,6 +497,7 @@
 	defer c.m.Unlock()
 	c.baseUrl = baseUrl
 }
+
 func (c *Config) SnykCodeAnalysisTimeout() time.Duration { return c.snykCodeAnalysisTimeout }
 func (c *Config) IntegrationName() string {
 	return c.engine.GetConfiguration().GetString(configuration.INTEGRATION_NAME)
