/*
 * © 2022 Snyk Limited All rights reserved.
 *
 * Licensed under the Apache License, Version 2.0 (the "License");
 * you may not use this file except in compliance with the License.
 * You may obtain a copy of the License at
 *
 *     http://www.apache.org/licenses/LICENSE-2.0
 *
 * Unless required by applicable law or agreed to in writing, software
 * distributed under the License is distributed on an "AS IS" BASIS,
 * WITHOUT WARRANTIES OR CONDITIONS OF ANY KIND, either express or implied.
 * See the License for the specific language governing permissions and
 * limitations under the License.
 */

// Package config implements the configuration functionality
package config

import (
	"context"
	"encoding/json"
	"errors"
	"fmt"
	"io"
	"net/url"
	"os"
	"path/filepath"
	"regexp"
	"runtime"
	"strconv"
	"strings"
	"sync"
	"time"

	"github.com/adrg/xdg"
	"github.com/denisbrodbeck/machineid"
	"github.com/google/uuid"
	"github.com/rs/zerolog"
	"github.com/rs/zerolog/log"
	"golang.org/x/oauth2"

	"github.com/snyk/cli-extension-os-flows/pkg/osflows"
	"github.com/snyk/go-application-framework/pkg/app"
	"github.com/snyk/go-application-framework/pkg/auth"
	"github.com/snyk/go-application-framework/pkg/configuration"
	"github.com/snyk/go-application-framework/pkg/envvars"
	localworkflows "github.com/snyk/go-application-framework/pkg/local_workflows"
	"github.com/snyk/go-application-framework/pkg/local_workflows/code_workflow/sast_contract"
	ignoreworkflow "github.com/snyk/go-application-framework/pkg/local_workflows/ignore_workflow"
	frameworkLogging "github.com/snyk/go-application-framework/pkg/logging"
	"github.com/snyk/go-application-framework/pkg/runtimeinfo"
	"github.com/snyk/go-application-framework/pkg/workflow"

	"github.com/snyk/snyk-ls/infrastructure/cli/cli_constants"
	"github.com/snyk/snyk-ls/infrastructure/cli/filename"
	"github.com/snyk/snyk-ls/internal/logging"
	"github.com/snyk/snyk-ls/internal/storage"
	"github.com/snyk/snyk-ls/internal/storedconfig"
	"github.com/snyk/snyk-ls/internal/types"
	"github.com/snyk/snyk-ls/internal/util"
)

const (
	DeeproxyApiUrlKey     = "DEEPROXY_API_URL"
	FormatHtml            = "html"
	FormatMd              = "md"
	snykCodeTimeoutKey    = "SNYK_CODE_TIMEOUT" // timeout as duration (number + unit), e.g. 10m
	DefaultSnykApiUrl     = "https://api.snyk.io"
	DefaultSnykUiUrl      = "https://app.snyk.io"
	DefaultDeeproxyApiUrl = "https://deeproxy.snyk.io"
	pathListSeparator     = string(os.PathListSeparator)
	windows               = "windows"
)

var (
	Version                        = "SNAPSHOT"
	LsProtocolVersion              = "development"
	Development                    = "true"
	currentConfig                  *Config
	mutex                          = &sync.Mutex{}
	LicenseInformation             = "License information\n FILLED DURING BUILD"
	analyticsPermittedEnvironments = map[string]bool{
		"api.snyk.io":    true,
		"api.us.snyk.io": true,
	}
)

type CliSettings struct {
	Insecure                bool
	AdditionalOssParameters []string
	cliPath                 string
	cliPathAccessMutex      sync.RWMutex
	C                       *Config
}

func NewCliSettings(c *Config) *CliSettings {
	c.m.Lock()
	defer c.m.Unlock()
	settings := &CliSettings{C: c}
	settings.SetPath("")
	return settings
}

func (c *CliSettings) Installed() bool {
	c.cliPathAccessMutex.RLock()
	defer c.cliPathAccessMutex.RUnlock()
	stat, err := c.CliPathFileInfo()
	isDirectory := stat != nil && stat.IsDir()
	if isDirectory {
		c.C.Logger().Warn().Msgf("CLI path (%s) refers to a directory and not a file", c.cliPath)
	}
	return c.cliPath != "" && err == nil && !isDirectory
}

func (c *CliSettings) CliPathFileInfo() (os.FileInfo, error) {
	c.cliPathAccessMutex.RLock()
	defer c.cliPathAccessMutex.RUnlock()
	stat, err := os.Stat(c.cliPath)
	if err == nil {
		c.C.Logger().Trace().Str("method", "config.cliSettings.Installed").Msgf("CLI path: %s, Size: %d, Perm: %s",
			c.cliPath,
			stat.Size(),
			stat.Mode().Perm())
	}
	return stat, err
}

func (c *CliSettings) IsPathDefined() bool {
	c.cliPathAccessMutex.RLock()
	defer c.cliPathAccessMutex.RUnlock()
	return c.cliPath != ""
}

// Path returns the full path to the CLI executable that is stored in the CLI configuration
func (c *CliSettings) Path() string {
	c.cliPathAccessMutex.RLock()
	defer c.cliPathAccessMutex.RUnlock()
	return filepath.Clean(c.cliPath)
}

func (c *CliSettings) SetPath(path string) {
	c.cliPathAccessMutex.Lock()
	defer c.cliPathAccessMutex.Unlock()
	if path == "" {
		path = filepath.Join(c.DefaultBinaryInstallPath(), filename.ExecutableName)
	}
	c.cliPath = path
}

func (c *CliSettings) DefaultBinaryInstallPath() string {
	lsPath := filepath.Join(xdg.DataHome, "snyk-ls")
	err := os.MkdirAll(lsPath, 0o755)
	if err != nil {
		c.C.Logger().Err(err).Str("method", "lsPath").Msgf("couldn't create %s", lsPath)
		return ""
	}
	return lsPath
}

type Config struct {
	scrubbingWriter                  zerolog.LevelWriter
	cliSettings                      *CliSettings
	configFile                       string
	format                           string
	isErrorReportingEnabled          bool
	isSnykCodeEnabled                bool
	isSnykOssEnabled                 bool
	isSnykIacEnabled                 bool
	isSnykAdvisorEnabled             bool
	manageBinariesAutomatically      bool
	logPath                          string
	logFile                          *os.File
	snykCodeAnalysisTimeout          time.Duration
	snykApiUrl                       string
	token                            string
	deviceId                         string
	clientCapabilities               types.ClientCapabilities
	binarySearchPaths                []string
	automaticAuthentication          bool
	tokenChangeChannels              []chan string
	prepareDefaultEnvChannel         chan bool
	filterSeverity                   types.SeverityFilter
	issueViewOptions                 types.IssueViewOptions
	trustedFolders                   []types.FilePath
	trustedFoldersFeatureEnabled     bool
	activateSnykCodeSecurity         bool
	osPlatform                       string
	osArch                           string
	runtimeName                      string
	runtimeVersion                   string
	automaticScanning                bool
	authenticationMethod             types.AuthenticationMethod
	engine                           workflow.Engine
	enableSnykLearnCodeActions       bool
	enableSnykOSSQuickFixCodeActions bool
	enableDeltaFindings              bool
	logger                           *zerolog.Logger
	storage                          storage.StorageWithCallbacks
	m                                sync.RWMutex
	clientProtocolVersion            string
	isOpenBrowserActionEnabled       bool
	hoverVerbosity                   int
	offline                          bool
	ws                               types.Workspace
	mcpServerEnabled                 bool
	mcpBaseURL                       *url.URL
	isLSPInitialized                 bool
	snykAgentFixEnabled              bool
	cachedOriginalPath               string
	userSettingsPath                 string
}

func CurrentConfig() *Config {
	mutex.Lock()
	defer mutex.Unlock()
	if currentConfig == nil {
		currentConfig = New()
	}
	return currentConfig
}

func SetCurrentConfig(config *Config) {
	mutex.Lock()
	defer mutex.Unlock()
	currentConfig = config
}

func (c *Config) ClientProtocolVersion() string {
	c.m.RLock()
	defer c.m.RUnlock()
	return c.clientProtocolVersion
}

func IsDevelopment() bool {
	parseBool, _ := strconv.ParseBool(Development)
	return parseBool
}

func New(opts ...ConfigOption) *Config {
	return newConfig(nil, opts...)
}

func NewFromExtension(engine workflow.Engine, opts ...ConfigOption) *Config {
	return newConfig(engine, opts...)
}

// New creates a configuration object with default values
func newConfig(engine workflow.Engine, opts ...ConfigOption) *Config {
	c := &Config{}

	for _, opt := range opts {
		opt(c)
	}

	c.logger = getNewScrubbingLogger(c)
	c.cliSettings = NewCliSettings(c)
	c.prepareDefaultEnvChannel = make(chan bool, 1)
	if c.binarySearchPaths == nil {
		c.binarySearchPaths = getDefaultBinarySearchPaths()
	}
	c.automaticAuthentication = true
	c.configFile = ""
	c.format = FormatMd
	c.isErrorReportingEnabled = true
	c.isSnykOssEnabled = true
	c.isSnykIacEnabled = true
	c.manageBinariesAutomatically = true
	c.logPath = ""
	c.snykCodeAnalysisTimeout = c.snykCodeAnalysisTimeoutFromEnv()
	c.token = ""
	c.trustedFoldersFeatureEnabled = true
	c.automaticScanning = true
	c.authenticationMethod = types.TokenAuthentication
	if engine == nil {
		initWorkFlowEngine(c)
	} else {
		// Engine is provided externally, e.g. we were invoked from CLI.
		c.engine = engine
	}
	gafConfig := c.engine.GetConfiguration()
	gafConfig.AddDefaultValue(configuration.FF_OAUTH_AUTH_FLOW_ENABLED, configuration.ImmutableDefaultValueFunction(true))
	gafConfig.Set(configuration.FF_OAUTH_AUTH_FLOW_ENABLED, true)
	gafConfig.Set("configfile", c.configFile)
	c.deviceId = c.determineDeviceId()
	c.addDefaults()
	c.filterSeverity = types.DefaultSeverityFilter()
	c.issueViewOptions = types.DefaultIssueViewOptions()
	c.UpdateApiEndpoints(DefaultSnykApiUrl)
	c.enableSnykLearnCodeActions = true
	c.clientSettingsFromEnv()
	c.hoverVerbosity = 3
	return c
}

func initWorkFlowEngine(c *Config) {
	c.m.Lock()
	defer c.m.Unlock()

	conf := configuration.NewWithOpts(configuration.WithAutomaticEnv())

	conf.PersistInStorage(storedconfig.ConfigMainKey)
	conf.Set(cli_constants.EXECUTION_MODE_KEY, cli_constants.EXECUTION_MODE_VALUE_STANDALONE)
	c.engine = app.CreateAppEngineWithOptions(app.WithConfiguration(conf), app.WithZeroLogger(c.logger))

	err := initWorkflows(c)
	if err != nil {
		// we use the global logger, as we are in config setup, so we don't want to cause a deadlock
		log.Err(err).Msg("unable to initialize workflows")
	}

	err = c.engine.Init()
	if err != nil {
		c.Logger().Warn().Err(err).Msg("unable to initialize workflow engine")
	}

	// if running in standalone-mode, runtime info is not set, else, when in extension mode
	// it's already set by the CLI initialization
	// see https://github.com/snyk/cli/blob/main/cliv2/cmd/cliv2/main.go#L460
	if c.engine.GetRuntimeInfo() == nil {
		rti := runtimeinfo.New(runtimeinfo.WithName("snyk-ls"), runtimeinfo.WithVersion(Version))
		c.engine.SetRuntimeInfo(rti)
	}
}

func initWorkflows(c *Config) error {
	err := localworkflows.InitWhoAmIWorkflow(c.engine)
	if err != nil {
		return err
	}

	err = ignoreworkflow.InitIgnoreWorkflows(c.engine)
	if err != nil {
		return err
	}

	err = localworkflows.InitCodeWorkflow(c.engine)
	if err != nil {
		return err
	}

	err = osflows.Init(c.engine)
	if err != nil {
		return err
	}
	return nil
}

func getNewScrubbingLogger(c *Config) *zerolog.Logger {
	c.m.Lock()
	defer c.m.Unlock()
	c.scrubbingWriter = frameworkLogging.NewScrubbingWriter(logging.New(nil), make(frameworkLogging.ScrubbingDict))
	writer := c.getConsoleWriter(c.scrubbingWriter)
	logger := zerolog.New(writer).With().Timestamp().Str("separator", "-").Str("method", "").Str("ext", "").Logger()
	return &logger
}

func (c *Config) determineDeviceId() string {
	c.m.RLock()
	defer c.m.RUnlock()
	id, machineErr := machineid.ProtectedID("Snyk-LS")
	if machineErr != nil {
		c.Logger().Err(machineErr).Str("method", "config.New").Msg("cannot retrieve machine id")
		if c.token != "" {
			return util.Hash([]byte(c.token))
		} else {
			return uuid.NewString()
		}
	} else {
		return id
	}
}

func (c *Config) IsTrustedFolderFeatureEnabled() bool {
	c.m.RLock()
	defer c.m.RUnlock()
	return c.trustedFoldersFeatureEnabled
}

func (c *Config) SetTrustedFolderFeatureEnabled(enabled bool) {
	c.m.Lock()
	defer c.m.Unlock()
	c.trustedFoldersFeatureEnabled = enabled
}

func (c *Config) NonEmptyToken() bool {
	return c.token != ""
}

func (c *Config) CliSettings() *CliSettings {
	return c.cliSettings
}

func (c *Config) Format() string {
	c.m.RLock()
	defer c.m.RUnlock()
	return c.format
}

func (c *Config) CLIDownloadLockFileName() (string, error) {
	c.cliSettings.cliPathAccessMutex.Lock()
	defer c.cliSettings.cliPathAccessMutex.Unlock()
	var path string
	if c.cliSettings.cliPath == "" {
		c.cliSettings.cliPath = c.cliSettings.DefaultBinaryInstallPath()
	}
	path = filepath.Dir(c.cliSettings.cliPath)
	err := os.MkdirAll(path, 0o755)
	if err != nil {
		return "", err
	}
	return filepath.Join(path, "snyk-cli-download.lock"), nil
}

func (c *Config) IsErrorReportingEnabled() bool {
	c.m.RLock()
	defer c.m.RUnlock()

	return c.isErrorReportingEnabled
}

func (c *Config) IsSnykOssEnabled() bool {
	c.m.RLock()
	defer c.m.RUnlock()

	return c.isSnykOssEnabled
}

func (c *Config) IsSnykCodeEnabled() bool {
	c.m.RLock()
	defer c.m.RUnlock()

	return c.isSnykCodeEnabled || c.activateSnykCodeSecurity
}

func (c *Config) IsSnykIacEnabled() bool {
	c.m.RLock()
	defer c.m.RUnlock()

	return c.isSnykIacEnabled
}

func (c *Config) IsSnykAdvisorEnabled() bool {
	c.m.RLock()
	defer c.m.RUnlock()

	return c.isSnykAdvisorEnabled
}

func (c *Config) LogPath() string {
	c.m.Lock()
	defer c.m.Unlock()

	return c.logPath
}

func (c *Config) SnykApi() string {
	c.m.RLock()
	defer c.m.RUnlock()

	return c.snykApiUrl
}

func (c *Config) Endpoint() string {
	c.m.RLock()
	defer c.m.RUnlock()

	return c.snykApiUrl
}

func (c *Config) SnykUI() string {
	c.m.RLock()
	defer c.m.RUnlock()

	snykUiUrl, err := getCustomEndpointUrlFromSnykApi(c.snykApiUrl, "app")
	if err != nil || snykUiUrl == "" {
		return DefaultSnykUiUrl
	}

	return snykUiUrl
}
func (c *Config) SnykCodeAnalysisTimeout() time.Duration { return c.snykCodeAnalysisTimeout }
func (c *Config) IntegrationName() string {
	return c.engine.GetConfiguration().GetString(configuration.INTEGRATION_NAME)
}

func (c *Config) IntegrationVersion() string {
	return c.engine.GetConfiguration().GetString(configuration.INTEGRATION_VERSION)
}

func (c *Config) FilterSeverity() types.SeverityFilter {
	c.m.RLock()
	defer c.m.RUnlock()
	return c.filterSeverity
}

func (c *Config) IssueViewOptions() types.IssueViewOptions {
	c.m.RLock()
	defer c.m.RUnlock()
	return c.issueViewOptions
}

func (c *Config) Token() string {
	c.m.Lock()
	defer c.m.Unlock()

	return c.token
}

// TokenChangesChannel returns a channel that will be written into once the token has changed.
// This allows aborting operations when the token is changed.
func (c *Config) TokenChangesChannel() <-chan string {
	c.m.Lock()
	defer c.m.Unlock()

	channel := make(chan string, 1)
	c.tokenChangeChannels = append(c.tokenChangeChannels, channel)
	return channel
}

// IsDefaultEnvReady whether the default environment has been prepared or not.
func (c *Config) IsDefaultEnvReady() bool {
	select {
	case <-c.prepareDefaultEnvChannel:
		return true
	default:
		return false
	}
}

// WaitForDefaultEnv blocks until the default environment has been prepared
// or until the provided context is canceled. Returns the context error if it is done.
func (c *Config) WaitForDefaultEnv(ctx context.Context) error {
	select {
	case <-c.prepareDefaultEnvChannel:
		return nil
	case <-ctx.Done():
		return ctx.Err()
	}
}

func (c *Config) SetCliSettings(settings *CliSettings) {
	c.m.Lock()
	defer c.m.Unlock()

	c.cliSettings = settings
}

func (c *Config) UpdateApiEndpoints(snykApiUrl string) bool {
	if snykApiUrl == "" {
		snykApiUrl = DefaultSnykApiUrl
	}

	if snykApiUrl != c.snykApiUrl {
		c.m.Lock()
		c.snykApiUrl = snykApiUrl
		c.m.Unlock()

		// update GAF
		cfg := c.engine.GetConfiguration()
		cfg.Set(configuration.API_URL, snykApiUrl)
		cfg.Set(configuration.WEB_APP_URL, c.SnykUI())
		return true
	}
	return false
}

func (c *Config) SetErrorReportingEnabled(enabled bool) {
	c.m.Lock()
	defer c.m.Unlock()

	c.isErrorReportingEnabled = enabled
}

func (c *Config) SetSnykOssEnabled(enabled bool) {
	c.m.Lock()
	defer c.m.Unlock()

	c.isSnykOssEnabled = enabled
}

func (c *Config) SetSnykCodeEnabled(enabled bool) {
	c.m.Lock()
	defer c.m.Unlock()

	c.isSnykCodeEnabled = enabled
	c.activateSnykCodeSecurity = enabled
}

func (c *Config) SetSnykIacEnabled(enabled bool) {
	c.m.Lock()
	defer c.m.Unlock()

	c.isSnykIacEnabled = enabled
}

func (c *Config) SetSnykAdvisorEnabled(enabled bool) {
	c.m.Lock()
	defer c.m.Unlock()
	c.isSnykAdvisorEnabled = enabled
}

func (c *Config) SetSeverityFilter(severityFilter *types.SeverityFilter) bool {
	c.m.Lock()
	defer c.m.Unlock()
	if severityFilter == nil {
		return false
	}
	filterModified := c.filterSeverity != *severityFilter
	c.logger.Debug().Str("method", "SetSeverityFilter").Interface("severityFilter", severityFilter).Msg("Setting severity filter:")
	c.filterSeverity = *severityFilter
	return filterModified
}

func (c *Config) SetIssueViewOptions(issueViewOptions *types.IssueViewOptions) bool {
	c.m.Lock()
	defer c.m.Unlock()
	if issueViewOptions == nil {
		return false
	}
	issueViewOptionsModified := c.issueViewOptions != *issueViewOptions
	c.logger.Debug().Str("method", "SetIssueViewOptions").Interface("issueViewOptions", issueViewOptions).Msg("Setting issue view options:")
	c.issueViewOptions = *issueViewOptions
	return issueViewOptionsModified
}

func (c *Config) SetToken(newTokenString string) {
	c.m.Lock()
	defer c.m.Unlock()

	conf := c.engine.GetConfiguration()
	oldTokenString := c.token

	newOAuthToken, oAuthErr := getAsOauthToken(newTokenString, c.logger)

	if c.authenticationMethod == types.OAuthAuthentication && oAuthErr == nil &&
		c.shouldUpdateOAuth2Token(oldTokenString, newTokenString) {
		c.logger.Debug().Msg("put oauth2 token into GAF")
		conf.Set(configuration.FF_OAUTH_AUTH_FLOW_ENABLED, true)
		conf.Set(auth.CONFIG_KEY_OAUTH_TOKEN, newTokenString)
	} else if conf.GetString(configuration.AUTHENTICATION_TOKEN) != newTokenString {
		c.logger.Debug().Msg("put api token or pat into GAF")
		conf.Set(configuration.FF_OAUTH_AUTH_FLOW_ENABLED, false)
		conf.Set(configuration.AUTHENTICATION_TOKEN, newTokenString) // We use the same config key for PATs and API Tokens.
	}

	// ensure scrubbing of new newTokenString
	if w, ok := c.scrubbingWriter.(frameworkLogging.ScrubbingLogWriter); ok {
		if newTokenString != "" {
			w.AddTerm(newTokenString, 0)
			if newOAuthToken != nil && newOAuthToken.AccessToken != "" {
				w.AddTerm(newOAuthToken.AccessToken, 0)
				w.AddTerm(newOAuthToken.RefreshToken, 0)
			}
		}
	}

	c.token = newTokenString
	c.notifyTokenChannelListeners(newTokenString, oldTokenString)
}

func (c *Config) notifyTokenChannelListeners(newTokenString string, oldTokenString string) {
	if oldTokenString != newTokenString {
		for _, channel := range c.tokenChangeChannels {
			select {
			case channel <- newTokenString:
			default:
				// Using select and a default case avoids deadlock when the channel is full
				c.logger.Warn().Msg("Cannot send cancellation to channel - channel is full")
			}
		}
		c.tokenChangeChannels = []chan string{}
	}
}

// shouldUpdateOAuth2Token checks if a new token should cause an update in language server.
func (c *Config) shouldUpdateOAuth2Token(oldToken string, newToken string) bool {
	if newToken == "" {
		return true
	}

	newOauthToken, err := getAsOauthToken(newToken, c.logger)
	if err != nil {
		return false
	}

	oldOauthToken, err := getAsOauthToken(oldToken, c.logger)
	if err != nil {
		return true
	}

	isNewToken := oldToken != newToken
	tokenExpiryIsNewer := oldOauthToken.Expiry.Before(newOauthToken.Expiry)

	return isNewToken && tokenExpiryIsNewer
}

func (c *Config) SetFormat(format string) {
	c.m.Lock()
	defer c.m.Unlock()
	c.format = format
}

func (c *Config) SetLogPath(logPath string) {
	c.m.Lock()
	defer c.m.Unlock()
	c.logPath = logPath
}

func (c *Config) ConfigureLogging(server types.Server) {
	var logLevel zerolog.Level
	var err error

	logLevel, err = zerolog.ParseLevel(c.LogLevel())
	if err != nil {
		_, _ = fmt.Fprintln(os.Stderr, "Can't set log level from flag. Setting to default (=info)")
		logLevel = zerolog.InfoLevel
	}

	// env var overrides flag
	envLogLevel := os.Getenv("SNYK_LOG_LEVEL")
	if envLogLevel != "" {
		msg := fmt.Sprint("Setting log level from environment variable (SNYK_LOG_LEVEL) \"", envLogLevel, "\"")
		_, _ = fmt.Fprintln(os.Stderr, msg)
		envLevel, levelErr := zerolog.ParseLevel(envLogLevel)
		if levelErr == nil {
			_, _ = fmt.Fprintln(os.Stderr, "Can't set log level from flag. Setting to default (=info)")
			logLevel = envLevel
		}
	}
	c.SetLogLevel(logLevel.String())

	levelWriter := logging.New(server)
	writers := []io.Writer{levelWriter}

	if c.LogPath() != "" {
		c.logFile, err = os.OpenFile(c.LogPath(), os.O_WRONLY|os.O_CREATE|os.O_APPEND, 0o600)
		if err != nil {
			_, _ = fmt.Fprintln(os.Stderr, "couldn't open logfile")
		} else {
			_, _ = fmt.Fprintln(os.Stderr, fmt.Sprint("adding file logger to file ", c.logPath))
			writers = append(writers, c.logFile)
		}
	}

	c.m.Lock()
	defer c.m.Unlock()

	// overwrite a potential already existing writer, so we have the latest settings
	c.scrubbingWriter = frameworkLogging.NewScrubbingWriter(zerolog.MultiLevelWriter(writers...), make(frameworkLogging.ScrubbingDict))
	writer := c.getConsoleWriter(c.scrubbingWriter)
	logger := zerolog.New(writer).With().Timestamp().Str("separator", "-").Str("method", "").Str("ext", "").Logger().Level(logLevel)
	c.logger = &logger
	c.engine.SetLogger(&logger)
}

func (c *Config) getConsoleWriter(writer io.Writer) zerolog.ConsoleWriter {
	w := zerolog.NewConsoleWriter(func(w *zerolog.ConsoleWriter) {
		w.Out = writer
		w.NoColor = true
		w.TimeFormat = time.RFC3339Nano
		w.PartsOrder = []string{
			zerolog.TimestampFieldName,
			zerolog.LevelFieldName,
			"method",
			"ext",
			"separator",
			zerolog.CallerFieldName,
			zerolog.MessageFieldName,
		}
		w.FieldsExclude = []string{"method", "separator", "ext"}
	})
	return w
}

// DisableLoggingToFile closes the open log file and sets the global logger back to it's default
func (c *Config) DisableLoggingToFile() {
	c.Logger().Info().Msgf("Disabling file logging to %v", c.logPath)
	c.logPath = ""
	if c.logFile != nil {
		_ = c.logFile.Close()
	}
}

func (c *Config) SetConfigFile(configFile string) { c.configFile = configFile }

func (c *Config) GetCodeApiUrlFromCustomEndpoint(sastResponse *sast_contract.SastResponse) (string, error) {
	// Code API sastResponse can be set via env variable for debugging using local API instance
	deeproxyEnvVarUrl := strings.Trim(os.Getenv(DeeproxyApiUrlKey), "/")
	if deeproxyEnvVarUrl != "" {
		c.logger.Debug().Str("deeproxyEnvVarUrl", deeproxyEnvVarUrl).Msg("using deeproxy env variable for code api url")
		return deeproxyEnvVarUrl, nil
	}

	if sastResponse != nil && sastResponse.SastEnabled && sastResponse.LocalCodeEngine.Enabled {
		return sastResponse.LocalCodeEngine.Url, nil
	}

	// Use Snyk API endpoint to determine deeproxy API URL
	return getCustomEndpointUrlFromSnykApi(c.Endpoint(), "deeproxy")
}

func getCustomEndpointUrlFromSnykApi(snykApi string, subdomain string) (string, error) {
	snykApiUrl, err := url.Parse(strings.Trim(snykApi, " "))
	if err != nil || !snykApiUrl.IsAbs() {
		return "", err
	}
	m := regexp.MustCompile(`^(ap[pi]\.)?`)

	snykApiUrl.Host = m.ReplaceAllString(snykApiUrl.Host, subdomain+".")
	snykApiUrl.Path = ""

	return snykApiUrl.String(), nil
}

func (c *Config) snykCodeAnalysisTimeoutFromEnv() time.Duration {
	var snykCodeTimeout time.Duration
	var err error
	env := os.Getenv(snykCodeTimeoutKey)
	if env == "" {
		snykCodeTimeout = 12 * time.Hour
	} else {
		snykCodeTimeout, err = time.ParseDuration(env)
		if err != nil {
			c.Logger().Err(err).Msg("couldn't convert timeout env variable to integer")
		}
	}
	return snykCodeTimeout
}

// Deprecated use FolderOrganization(path) to get organization per folder
func (c *Config) Organization() string {
	return c.engine.GetConfiguration().GetString(configuration.ORGANIZATION)
}

func (c *Config) SetOrganization(organization string) {
	c.engine.GetConfiguration().Set(configuration.ORGANIZATION, organization)
}

func (c *Config) ManageBinariesAutomatically() bool {
	c.m.RLock()
	defer c.m.RUnlock()
	return c.manageBinariesAutomatically
}

func (c *Config) SetManageBinariesAutomatically(enabled bool) {
	c.m.Lock()
	defer c.m.Unlock()
	c.manageBinariesAutomatically = enabled
}

func (c *Config) ManageCliBinariesAutomatically() bool {
	c.m.RLock()
	defer c.m.RUnlock()
	if c.engine.GetConfiguration().GetString(cli_constants.EXECUTION_MODE_KEY) != cli_constants.EXECUTION_MODE_VALUE_STANDALONE {
		return false
	}
	return c.ManageBinariesAutomatically()
}

func (c *Config) DeviceID() string {
	c.m.RLock()
	defer c.m.RUnlock()
	return c.deviceId
}

func (c *Config) SetDeviceID(deviceId string) {
	c.m.Lock()
	defer c.m.Unlock()
	c.deviceId = deviceId
}

func (c *Config) ClientCapabilities() types.ClientCapabilities {
	c.m.RLock()
	defer c.m.RUnlock()
	return c.clientCapabilities
}

func (c *Config) SetClientCapabilities(capabilities types.ClientCapabilities) {
	c.m.Lock()
	defer c.m.Unlock()
	c.clientCapabilities = capabilities
}

func (c *Config) AutomaticAuthentication() bool {
	c.m.RLock()
	defer c.m.RUnlock()
	return c.automaticAuthentication
}

func (c *Config) SetAutomaticAuthentication(value bool) {
	c.m.Lock()
	defer c.m.Unlock()
	c.automaticAuthentication = value
}

func (c *Config) SetAutomaticScanning(value bool) {
	c.m.Lock()
	defer c.m.Unlock()
	c.automaticScanning = value
}

func (c *Config) addDefaults() {
	go func() {
		defer close(c.prepareDefaultEnvChannel)
		//goland:noinspection GoBoolExpressions
		if runtime.GOOS != "windows" {
			envvars.UpdatePath("/usr/local/bin", false)
			envvars.UpdatePath("/bin", false)
			envvars.UpdatePath(xdg.Home+"/bin", false)
		}
		c.determineJavaHome()
		c.mavenDefaults()
		c.setCachedOriginalPath()
	}()
}

func (c *Config) GetCachedOriginalPath() string {
	c.m.RLock()
	defer c.m.RUnlock()
	return c.cachedOriginalPath
}

func (c *Config) setCachedOriginalPath() {
	c.m.Lock()
	defer c.m.Unlock()
	c.cachedOriginalPath = os.Getenv("PATH")
}

func (c *Config) GetUserSettingsPath() string {
	c.m.RLock()
	defer c.m.RUnlock()
	return c.userSettingsPath
}

func (c *Config) SetUserSettingsPath(userSettingsPath string) {
	c.m.Lock()
	defer c.m.Unlock()
	c.userSettingsPath = userSettingsPath
}

func (c *Config) SetIntegrationName(integrationName string) {
	c.m.Lock()
	defer c.m.Unlock()
	c.engine.GetConfiguration().Set(configuration.INTEGRATION_NAME, integrationName)
}

func (c *Config) SetIntegrationVersion(integrationVersion string) {
	c.m.Lock()
	defer c.m.Unlock()
	c.engine.GetConfiguration().Set(configuration.INTEGRATION_VERSION, integrationVersion)
}

func (c *Config) SetIdeName(ideName string) {
	c.m.Lock()
	defer c.m.Unlock()
	c.engine.GetConfiguration().Set(configuration.INTEGRATION_ENVIRONMENT, ideName)
}

func (c *Config) SetIdeVersion(ideVersion string) {
	c.m.Lock()
	defer c.m.Unlock()
	c.engine.GetConfiguration().Set(configuration.INTEGRATION_ENVIRONMENT_VERSION, ideVersion)
}

func (c *Config) TrustedFolders() []types.FilePath {
	c.m.RLock()
	defer c.m.RUnlock()
	return c.trustedFolders
}

func (c *Config) SetTrustedFolders(folderPaths []types.FilePath) {
	c.m.Lock()
	defer c.m.Unlock()
	c.trustedFolders = folderPaths
}

func (c *Config) IsSnykCodeSecurityEnabled() bool {
	c.m.RLock()
	defer c.m.RUnlock()
	return c.activateSnykCodeSecurity
}

func (c *Config) EnableSnykCodeSecurity(activate bool) {
	c.m.Lock()
	defer c.m.Unlock()
	c.activateSnykCodeSecurity = activate
}

func (c *Config) OsPlatform() string {
	c.m.RLock()
	defer c.m.RUnlock()
	return c.osPlatform
}

func (c *Config) SetOsPlatform(osPlatform string) {
	c.m.Lock()
	defer c.m.Unlock()
	c.osPlatform = osPlatform
}

func (c *Config) OsArch() string {
	c.m.RLock()
	defer c.m.RUnlock()
	return c.osArch
}

func (c *Config) SetOsArch(osArch string) {
	c.m.Lock()
	defer c.m.Unlock()
	c.osArch = osArch
}

func (c *Config) RuntimeName() string {
	c.m.RLock()
	defer c.m.RUnlock()
	return c.runtimeName
}

func (c *Config) SetRuntimeName(runtimeName string) {
	c.m.Lock()
	defer c.m.Unlock()
	c.runtimeName = runtimeName
}

func (c *Config) RuntimeVersion() string {
	c.m.RLock()
	defer c.m.RUnlock()
	return c.runtimeVersion
}

func (c *Config) SetRuntimeVersion(runtimeVersion string) {
	c.m.Lock()
	defer c.m.Unlock()
	c.runtimeVersion = runtimeVersion
}

func (c *Config) IsAutoScanEnabled() bool {
	c.m.RLock()
	defer c.m.RUnlock()
	return c.automaticScanning
}

func (c *Config) Engine() workflow.Engine {
	c.m.RLock()
	defer c.m.RUnlock()
	return c.engine
}

func (c *Config) SetEngine(engine workflow.Engine) {
	c.m.Lock()
	defer c.m.Unlock()
	c.engine = engine
}

func (c *Config) IsSnykLearnCodeActionsEnabled() bool {
	c.m.RLock()
	defer c.m.RUnlock()
	return c.enableSnykLearnCodeActions
}

func (c *Config) SetSnykLearnCodeActionsEnabled(enabled bool) {
	c.m.Lock()
	defer c.m.Unlock()
	c.enableSnykLearnCodeActions = enabled
}

func (c *Config) IsSnykOSSQuickFixCodeActionsEnabled() bool {
	c.m.RLock()
	defer c.m.RUnlock()
	return c.enableSnykOSSQuickFixCodeActions
}

func (c *Config) SetSnykOSSQuickFixCodeActionsEnabled(enabled bool) {
	c.m.Lock()
	defer c.m.Unlock()
	c.enableSnykOSSQuickFixCodeActions = enabled
}

func (c *Config) IsDeltaFindingsEnabled() bool {
	c.m.RLock()
	defer c.m.RUnlock()
	return c.enableDeltaFindings
}

// SetDeltaFindingsEnabled sets deltaFindings config and returns true if value changed
func (c *Config) SetDeltaFindingsEnabled(enabled bool) bool {
	c.m.Lock()
	defer c.m.Unlock()
	modified := c.enableDeltaFindings != enabled
	c.enableDeltaFindings = enabled
	return modified
}

func (c *Config) SetLogLevel(level string) {
	c.m.RLock()
	defer c.m.RUnlock()
	parseLevel, err := zerolog.ParseLevel(level)
	if err == nil {
		zerolog.SetGlobalLevel(parseLevel)
	}
}

func (c *Config) LogLevel() string {
	c.m.RLock()
	defer c.m.RUnlock()
	return zerolog.GlobalLevel().String()
}

func (c *Config) Logger() *zerolog.Logger {
	c.m.RLock()
	defer c.m.RUnlock()
	return c.logger
}

func (c *Config) AuthenticationMethodMatchesCredentials() bool {
	token := c.Token()
	method := c.authenticationMethod

	if method == types.FakeAuthentication {
		return true // We allow any value for the token in unit tests which use FakeAuthentication.
	}

	var derivedMethod types.AuthenticationMethod
	if len(token) == 0 {
		derivedMethod = types.EmptyAuthenticationMethod
	} else if auth.IsAuthTypePAT(token) {
		derivedMethod = types.PatAuthentication
	} else if auth.IsAuthTypeToken(token) {
		derivedMethod = types.TokenAuthentication
	} else {
		_, err := getAsOauthToken(token, c.logger)
		if err == nil {
			derivedMethod = types.OAuthAuthentication
		}
	}

	return method == derivedMethod
}

func (c *Config) TokenAsOAuthToken() (oauth2.Token, error) {
	token := c.Token()

	oauthToken, err := getAsOauthToken(token, c.logger)
	if err != nil || oauthToken == nil {
		return oauth2.Token{}, err
	}

	return *oauthToken, nil
}

func getAsOauthToken(token string, logger *zerolog.Logger) (*oauth2.Token, error) {
	if _, err := uuid.Parse(token); err == nil {
		const msg = "creds are legacy, not oauth2"
		logger.Trace().Msg(msg)
		return nil, errors.New(msg)
	}

	var oauthToken oauth2.Token
	err := json.Unmarshal([]byte(token), &oauthToken)
	if err != nil {
		logger.Trace().Err(err).Msg("unable to unmarshal creds to oauth2 token")
		return nil, err
	}
	return &oauthToken, nil
}

func (c *Config) Storage() storage.StorageWithCallbacks {
	c.m.RLock()
	defer c.m.RUnlock()
	return c.storage
}

func (c *Config) SetStorage(s storage.StorageWithCallbacks) {
	c.m.Lock()
	c.storage = s

	conf := c.engine.GetConfiguration()
	conf.SetStorage(s)
	c.m.Unlock()
	conf.PersistInStorage(storedconfig.ConfigMainKey)
	conf.PersistInStorage(auth.CONFIG_KEY_OAUTH_TOKEN)
	conf.PersistInStorage(configuration.AUTHENTICATION_TOKEN)

	// now refresh from storage
	err := s.Refresh(conf, storedconfig.ConfigMainKey)
	if err != nil {
		c.logger.Err(err).Msg("unable to load stored config")
	}

<<<<<<< HEAD
	// During storage initialization, create config if it doesn't exist
	sc, err := storedconfig.GetStoredConfig(conf, c.logger, false)
=======
	sc, err := storedconfig.GetStoredConfig(conf, c.logger)
>>>>>>> 3d849146
	c.logger.Debug().Any("storedConfig", sc).Send()

	if err != nil {
		c.logger.Err(err).Msg("unable to load stored config")
	}

	// refresh token if in storage
	if c.EmptyToken() {
		err = s.Refresh(conf, auth.CONFIG_KEY_OAUTH_TOKEN)
		if err != nil {
			c.logger.Err(err).Msg("unable to refresh storage")
		}
		err = s.Refresh(conf, configuration.AUTHENTICATION_TOKEN)
		if err != nil {
			c.logger.Err(err).Msg("unable to refresh storage")
		}
	}
}

func (c *Config) IdeVersion() string {
	c.m.RLock()
	defer c.m.RUnlock()
	return c.engine.GetConfiguration().GetString(configuration.INTEGRATION_ENVIRONMENT_VERSION)
}

func (c *Config) IdeName() string {
	c.m.RLock()
	defer c.m.RUnlock()
	return c.engine.GetConfiguration().GetString(configuration.INTEGRATION_ENVIRONMENT)
}

func (c *Config) IsFedramp() bool {
	c.m.RLock()
	defer c.m.RUnlock()
	return c.engine.GetConfiguration().GetBool(configuration.IS_FEDRAMP)
}

func (c *Config) IsAnalyticsPermitted() bool {
	c.m.RLock()
	defer c.m.RUnlock()
	logger := c.Logger().With().Str("method", "IsAnalyticsPermitted").Logger()

	u, err := url.Parse(c.engine.GetConfiguration().GetString(configuration.API_URL))
	if err != nil {
		logger.Error().Err(err).Msg("unable to parse configured API_URL")
		return false
	}

	_, found := analyticsPermittedEnvironments[u.Host]

	return found
}

func (c *Config) SetClientProtocolVersion(requiredProtocolVersion string) {
	c.m.Lock()
	defer c.m.Unlock()
	c.clientProtocolVersion = requiredProtocolVersion
}

func (c *Config) AuthenticationMethod() types.AuthenticationMethod {
	c.m.RLock()
	defer c.m.RUnlock()
	return c.authenticationMethod
}

func (c *Config) SetAuthenticationMethod(authMethod types.AuthenticationMethod) {
	c.m.Lock()
	defer c.m.Unlock()
	c.authenticationMethod = authMethod
}

func (c *Config) IsSnykOpenBrowserActionEnabled() bool {
	c.m.RLock()
	defer c.m.RUnlock()
	return c.isOpenBrowserActionEnabled
}

func (c *Config) SetSnykOpenBrowserActionsEnabled(enable bool) {
	c.m.Lock()
	defer c.m.Unlock()
	c.isOpenBrowserActionEnabled = enable
}

// FolderConfig gets or creates a new folder config for the given folder path.
// Will cause a rewrite to storage, for read-only operations, use storedconfig.GetFolderConfigWithOptions instead.
func (c *Config) FolderConfig(path types.FilePath) *types.FolderConfig {
	var folderConfig *types.FolderConfig
	var err error
	folderConfig, err = storedconfig.GetOrCreateFolderConfig(c.engine.GetConfiguration(), path, c.Logger())
	if err != nil {
		folderConfig = &types.FolderConfig{FolderPath: path}
	}
	return folderConfig
}

func (c *Config) UpdateFolderConfig(folderConfig *types.FolderConfig) error {
	return storedconfig.UpdateFolderConfig(c.engine.GetConfiguration(), folderConfig, c.logger)
}

// FolderConfigForSubPath returns the folder config for the workspace folder containing the given path.
// The path parameter can be a subdirectory or file within a workspace folder.
// Returns an error if the workspace is nil or if no workspace folder contains the path.
func (c *Config) FolderConfigForSubPath(path types.FilePath) (*types.FolderConfig, error) {
	if c.Workspace() == nil {
		return nil, fmt.Errorf("workspace is nil, so cannot determine folder config for path: %s", path)
	}

	workspaceFolder := c.Workspace().GetFolderContaining(path)
	if workspaceFolder == nil {
		return nil, fmt.Errorf("no workspace folder found for path: %s", path)
	}

	folderConfig := c.FolderConfig(workspaceFolder.Path())
	return folderConfig, nil
}

// FolderOrganization returns the organization configured for a given folder path. If no organization is configured for
// the folder, it returns the global organization (which if unset, GAF will return the default org).
func (c *Config) FolderOrganization(path types.FilePath) string {
	if path == "" {
		c.Logger().Warn().Str("method", "FolderOrganization").Str("path", "").Msg("called with empty path, returning the global organization as a safety net")
		return c.Organization()
	}

	fc, err := storedconfig.GetFolderConfigWithOptions(c.engine.GetConfiguration(), path, c.Logger(), storedconfig.GetFolderConfigOptions{
		CreateIfNotExist: false,
		ReadOnly:         true,
		EnrichFromGit:    false,
	})
	if err != nil {
		c.Logger().Warn().Err(err).Str("method", "FolderOrganization").Str("path", string(path)).Msg("error getting folder config, returning the global organization as a safety net")
		return c.Organization()
	}
	if fc == nil {
		c.Logger().Debug().Str("method", "FolderOrganization").Str("path", string(path)).Msg("no folder config in storage, returning the global organization as a safety net")
		return c.Organization()
	}

	if fc.OrgSetByUser {
		if fc.PreferredOrg == "" {
			return c.Organization()
		} else {
			return fc.PreferredOrg
		}
	} else {
		// If AutoDeterminedOrg is empty, fall back to global organization
		if fc.AutoDeterminedOrg == "" {
			return c.Organization()
		}
		return fc.AutoDeterminedOrg
	}
}

func (c *Config) FolderOrganizationSlug(path types.FilePath) string {
	clonedConfig := c.Engine().GetConfiguration()
	clonedConfig.Set(configuration.ORGANIZATION, c.FolderOrganization(path))
	return clonedConfig.GetString(configuration.ORGANIZATION_SLUG)
}

// FolderOrganizationForSubPath returns the organization for the workspace folder containing the given path.
// Returns an error if the workspace is nil, if no folder contains the path, or if no organization can be determined.
func (c *Config) FolderOrganizationForSubPath(path types.FilePath) (string, error) {
	if c.Workspace() == nil {
		return "", fmt.Errorf("workspace is nil, so cannot determine organization for path: %s", path)
	}

	workspaceFolder := c.Workspace().GetFolderContaining(path)
	if workspaceFolder == nil {
		return "", fmt.Errorf("cannot determine organization, no workspace folder found for path: %s", path)
	}

	folderOrg := c.FolderOrganization(workspaceFolder.Path())
	if folderOrg == "" {
		return "", fmt.Errorf("no organization was able to be determined for folder: %s", workspaceFolder.Path())
	}

	return folderOrg, nil
}

func (c *Config) HoverVerbosity() int {
	c.m.RLock()
	defer c.m.RUnlock()

	return c.hoverVerbosity
}

func (c *Config) SetHoverVerbosity(verbosity int) {
	c.m.Lock()
	defer c.m.Unlock()

	c.hoverVerbosity = verbosity
}

func (c *Config) SetOffline(b bool) {
	c.m.Lock()
	defer c.m.Unlock()

	c.offline = b
}

func (c *Config) Offline() bool {
	c.m.RLock()
	defer c.m.RUnlock()

	return c.offline
}

func (c *Config) Workspace() types.Workspace {
	c.m.RLock()
	defer c.m.RUnlock()

	return c.ws
}

func (c *Config) SetWorkspace(workspace types.Workspace) {
	c.m.Lock()
	defer c.m.Unlock()

	c.ws = workspace
}

func (c *Config) McpServerEnabled() bool {
	c.m.RLock()
	defer c.m.RUnlock()

	return c.mcpServerEnabled
}

func (c *Config) SetMCPServerURL(baseURL *url.URL) {
	c.m.Lock()
	defer c.m.Unlock()
	c.mcpBaseURL = baseURL
}

func (c *Config) GetMCPServerURL() *url.URL {
	c.m.RLock()
	defer c.m.RUnlock()

	return c.mcpBaseURL
}

func (c *Config) IsLSPInitialized() bool {
	c.m.RLock()
	defer c.m.RUnlock()
	return c.isLSPInitialized
}

func (c *Config) SetLSPInitialized(initialized bool) {
	c.m.Lock()
	defer c.m.Unlock()
	c.isLSPInitialized = initialized
}

func (c *Config) SetSnykAgentFixEnabled(enabled bool) {
	c.m.Lock()
	defer c.m.Unlock()

	c.snykAgentFixEnabled = enabled
}

func (c *Config) IsSnykAgentFixEnabled() bool {
	c.m.RLock()
	defer c.m.RUnlock()

	return c.snykAgentFixEnabled
}

func (c *Config) EmptyToken() bool {
	return !c.NonEmptyToken()
}<|MERGE_RESOLUTION|>--- conflicted
+++ resolved
@@ -1188,12 +1188,8 @@
 		c.logger.Err(err).Msg("unable to load stored config")
 	}
 
-<<<<<<< HEAD
 	// During storage initialization, create config if it doesn't exist
 	sc, err := storedconfig.GetStoredConfig(conf, c.logger, false)
-=======
-	sc, err := storedconfig.GetStoredConfig(conf, c.logger)
->>>>>>> 3d849146
 	c.logger.Debug().Any("storedConfig", sc).Send()
 
 	if err != nil {
