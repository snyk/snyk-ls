--- conflicted
+++ resolved
@@ -146,63 +146,6 @@
 	command.ResetService()
 }
 
-<<<<<<< HEAD
-// TODO this is becoming a hot mess we need to unify integ. test strategies
-func TestInit(t *testing.T) {
-	initMutex.Lock()
-	defer initMutex.Unlock()
-	t.Helper()
-	// we don't want to open browsers when testing
-	snyk.DefaultOpenBrowserFunc = func(url string) {}
-	notifier = domainNotify.NewNotifier()
-	analytics = ux.NewTestAnalytics()
-	instrumentor = performance.NewTestInstrumentor()
-	errorReporter = er.NewTestErrorReporter()
-	installer = install.NewFakeInstaller()
-	authProvider := snyk.NewFakeCliAuthenticationProvider()
-	snykApiClient = &snyk_api.FakeApiClient{CodeEnabled: true}
-	authenticationService = snyk.NewAuthenticationService(authProvider, analytics, errorReporter, notifier)
-	cliInitializer = cli.NewInitializer(errorReporter, installer, notifier)
-	authInitializer := cliauth.NewInitializer(authenticationService, errorReporter, analytics, notifier)
-	scanInitializer = initialize.NewDelegatingInitializer(
-		cliInitializer,
-		authInitializer,
-	)
-	fakeClient := &code.FakeSnykCodeClient{}
-	snykCodeClient = fakeClient
-	snykCli = cli.NewExecutor(authenticationService, errorReporter, analytics, notifier)
-	snykCodeBundleUploader = code.NewBundler(snykCodeClient, instrumentor)
-	scanNotifier, _ = appNotification.NewScanNotifier(notifier)
-	snykCodeScanner = code.New(snykCodeBundleUploader, snykApiClient, errorReporter, analytics, mock_learn.NewMockService(gomock.NewController(t)), notifier)
-	openSourceScanner = oss.New(instrumentor, errorReporter, analytics, snykCli, learnService, notifier)
-	infrastructureAsCodeScanner = iac.New(instrumentor, errorReporter, analytics, snykCli)
-	scanner = snyk.NewDelegatingScanner(
-		scanInitializer,
-		instrumentor,
-		analytics,
-		scanNotifier,
-		snykApiClient,
-		authenticationService,
-		snykCodeScanner,
-		infrastructureAsCodeScanner,
-		openSourceScanner,
-	)
-	hoverService = hover.NewDefaultService(analytics)
-	command.SetService(&snyk.CommandServiceMock{})
-	// don't use getters or it'll deadlock
-	w := workspace.New(instrumentor, scanner, hoverService, scanNotifier, notifier)
-	workspace.Set(w)
-	fileWatcher = watcher.NewFileWatcher()
-	codeActionService = codeaction.NewService(config.CurrentConfig(), w, fileWatcher, notifier)
-	t.Cleanup(
-		func() {
-			fakeClient.Clear()
-		},
-	)
-}
-
-=======
->>>>>>> 6aada4c2
 /*
 TODO Accessors: This should go away, since all dependencies should be satisfied at startup-time, if needed for testing
 they can be returned by the test helper for unit/integration tests
