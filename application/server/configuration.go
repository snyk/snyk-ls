/*
 * © 2022 Snyk Limited All rights reserved.
 *
 * Licensed under the Apache License, Version 2.0 (the "License");
 * you may not use this file except in compliance with the License.
 * You may obtain a copy of the License at
 *
 *     http://www.apache.org/licenses/LICENSE-2.0
 *
 * Unless required by applicable law or agreed to in writing, software
 * distributed under the License is distributed on an "AS IS" BASIS,
 * WITHOUT WARRANTIES OR CONDITIONS OF ANY KIND, either express or implied.
 * See the License for the specific language governing permissions and
 * limitations under the License.
 */

// Package server implements the server functionality
package server

import (
	"context"
	"encoding/json"
	"os"
	"reflect"
	"strconv"
	"strings"

	"github.com/creachadair/jrpc2"
	"github.com/creachadair/jrpc2/handler"
	"github.com/google/go-cmp/cmp"
	"github.com/rs/zerolog"
	sglsp "github.com/sourcegraph/go-lsp"

	"github.com/snyk/go-application-framework/pkg/configuration"

	"github.com/snyk/snyk-ls/application/config"
	"github.com/snyk/snyk-ls/application/di"
	"github.com/snyk/snyk-ls/domain/ide/command"
	"github.com/snyk/snyk-ls/infrastructure/analytics"
	"github.com/snyk/snyk-ls/internal/product"
	"github.com/snyk/snyk-ls/internal/types"
	"github.com/snyk/snyk-ls/internal/util"
)

// Constants for configName strings used in analytics
const (
	configActivateSnykCode                 = "activateSnykCode"
	configActivateSnykIac                  = "activateSnykIac"
	configActivateSnykOpenSource           = "activateSnykOpenSource"
	configAdditionalParameters             = "additionalParameters"
	configAuthenticationMethod             = "authenticationMethod"
	configBaseBranch                       = "baseBranch"
	configEnableDeltaFindings              = "enableDeltaFindings"
	configEnableSnykLearnCodeActions       = "enableSnykLearnCodeActions"
	configEnableSnykOSSQuickFixCodeActions = "enableSnykOSSQuickFixCodeActions"
	configEnableTrustedFoldersFeature      = "enableTrustedFoldersFeature"
	configEndpoint                         = "endpoint"
	configFolderPath                       = "folderPath"
	configLocalBranches                    = "localBranches"
	configManageBinariesAutomatically      = "manageBinariesAutomatically"
	configOrgMigratedFromGlobalConfig      = "orgMigratedFromGlobalConfig"
	configOrgSetByUser                     = "orgSetByUser"
	configOrganization                     = "organization"
	configPreferredOrg                     = "preferredOrg"
	configReferenceFolderPath              = "referenceFolderPath"
	configSendErrorReports                 = "sendErrorReports"
	configSnykCodeApi                      = "snykCodeApi"
)

func workspaceDidChangeConfiguration(c *config.Config, srv *jrpc2.Server) jrpc2.Handler {
	return handler.New(func(ctx context.Context, params types.DidChangeConfigurationParams) (bool, error) {
		// we don't log the received config, as it could contain credentials that are not yet filtered.
		// it should be enough to log once we leave the handler
		defer c.Logger().Info().Str("method", "WorkspaceDidChangeConfiguration").Interface("params", params).Msg("DONE")

		emptySettings := types.Settings{}

		if !reflect.DeepEqual(params.Settings, emptySettings) {
			// Push model - client sent settings directly
			return handlePushModel(c, params)
		}

		// Pull model - client sent empty settings
		return handlePullModel(c, srv, ctx)
	})
}

func handlePushModel(c *config.Config, params types.DidChangeConfigurationParams) (bool, error) {
	if !c.IsLSPInitialized() {
		// First time - this is initialization
		UpdateSettings(c, params.Settings, analytics.TriggerSourceInitialize)
		return true, nil
	}

	// Subsequent calls - this is a user change
	UpdateSettings(c, params.Settings, analytics.TriggerSourceIDE)
	return true, nil
}

func handlePullModel(c *config.Config, srv *jrpc2.Server, ctx context.Context) (bool, error) {
	if !c.ClientCapabilities().Workspace.Configuration {
		c.Logger().Debug().Msg("Pull model for workspace configuration not supported, ignoring workspace/didChangeConfiguration notification.")
		return false, nil
	}

	configRequestParams := types.ConfigurationParams{
		Items: []types.ConfigurationItem{
			{Section: "snyk"},
		},
	}

	res, err := srv.Callback(ctx, "workspace/configuration", configRequestParams)
	if err != nil {
		return false, err
	}

	var fetchedSettings []types.Settings
	err = res.UnmarshalResult(&fetchedSettings)
	if err != nil {
		return false, err
	}
	if len(fetchedSettings) == 0 {
		return false, nil
	}

	emptySettings := types.Settings{}
	c.Logger().Debug().Interface("settings", fetchedSettings[0]).Msg("Fetched settings from workspace/configuration")
	if !reflect.DeepEqual(fetchedSettings[0], emptySettings) {
		if !c.IsLSPInitialized() {
			// First time - this is initialization
			UpdateSettings(c, fetchedSettings[0], analytics.TriggerSourceInitialize)
			return true, nil
		}

		// Subsequent calls - this is a user change
		UpdateSettings(c, fetchedSettings[0], analytics.TriggerSourceIDE)
		return true, nil
	}

	// Empty settings - do nothing
	return false, nil
}

func InitializeSettings(c *config.Config, settings types.Settings) {
	writeSettings(c, settings, analytics.TriggerSourceInitialize)
	updateAutoAuthentication(c, settings)
	updateDeviceInformation(c, settings)
	updateAutoScan(c, settings)
	c.SetClientProtocolVersion(settings.RequiredProtocolVersion)
}

func UpdateSettings(c *config.Config, settings types.Settings, triggerSource analytics.TriggerSource) {
	previouslyEnabledProducts := c.DisplayableIssueTypes()
	writeSettings(c, settings, triggerSource)

	// If a product was removed, clear all issues for this product
	ws := c.Workspace()
	if ws != nil {
		newSupportedProducts := c.DisplayableIssueTypes()
		for removedIssueType, wasSupported := range previouslyEnabledProducts {
			if wasSupported && !newSupportedProducts[removedIssueType] {
				ws.ClearIssuesByType(removedIssueType)
			}
		}
	}
}

func writeSettings(c *config.Config, settings types.Settings, triggerSource analytics.TriggerSource) {
	c.Engine().GetConfiguration().ClearCache()

	emptySettings := types.Settings{}
	if reflect.DeepEqual(settings, emptySettings) {
		return
	}

	updateSeverityFilter(c, settings.FilterSeverity, triggerSource)
	updateRiskScoreThreshold(c, settings, triggerSource)
	updateIssueViewOptions(c, settings.IssueViewOptions, triggerSource)
	updateProductEnablement(c, settings, triggerSource)
	updateCliConfig(c, settings)
	updateApiEndpoints(c, settings, triggerSource) // Must be called before token is set, as it may trigger a logout which clears the token.
	updateToken(settings.Token)                    // Must be called before the Authentication method is set, as the latter checks the token.
	updateAuthenticationMethod(c, settings, triggerSource)
	updateEnvironment(c, settings)
	updatePathFromSettings(c, settings)
	updateErrorReporting(c, settings, triggerSource)
	updateOrganization(c, settings, triggerSource)
	manageBinariesAutomatically(c, settings, triggerSource)
	updateTrustedFolders(c, settings, triggerSource)
	updateSnykCodeSecurity(c, settings)
	updateRuntimeInfo(c, settings)
	updateAutoScan(c, settings)
	updateSnykLearnCodeActions(c, settings, triggerSource)
	updateSnykOSSQuickFixCodeActions(c, settings, triggerSource)
	updateSnykOpenBrowserCodeActions(c, settings)
	updateDeltaFindings(c, settings, triggerSource)
	updateFolderConfig(c, settings, c.Logger(), triggerSource)
	updateHoverVerbosity(c, settings)
	updateFormat(c, settings)
}

func updateFormat(c *config.Config, settings types.Settings) {
	if settings.OutputFormat != nil {
		c.SetFormat(*settings.OutputFormat)
	}
}

func updateHoverVerbosity(c *config.Config, settings types.Settings) {
	if settings.HoverVerbosity != nil {
		c.SetHoverVerbosity(*settings.HoverVerbosity)
	}
}

func updateSnykOpenBrowserCodeActions(c *config.Config, settings types.Settings) {
	enable := settings.EnableSnykOpenBrowserActions == "true"

	// TODO: Add getter method for SnykOpenBrowserActionsEnabled to enable analytics
	c.SetSnykOpenBrowserActionsEnabled(enable)
}

func updateFolderConfig(c *config.Config, settings types.Settings, logger *zerolog.Logger, triggerSource analytics.TriggerSource) {
	notifier := di.Notifier()
	var folderConfigs []types.FolderConfig
	needsToSendUpdateToClient := false

	// MERGE: Process all folders from both incoming settings AND storage
	// This prevents data loss when IDE sends an incomplete list

	// Create a map of incoming configs for quick lookup
	incomingMap := make(map[types.FilePath]types.FolderConfig)
	for _, fc := range settings.FolderConfigs {
		incomingMap[fc.FolderPath] = fc
	}

	// Get all paths that need processing (union of incoming + stored)
	allPaths := make(map[types.FilePath]bool)

	// Add incoming paths
	for path := range incomingMap {
		allPaths[path] = true
	}

	// Add stored paths from all workspace folders
	workspace := c.Workspace()
	if workspace != nil {
		for _, folder := range workspace.Folders() {
			allPaths[folder.Path()] = true
		}
	}

	// Process each folder
	for path := range allPaths {
		storedConfig := c.FolderConfig(path)

		// Start with stored config as base, then merge incoming changes
		var folderConfig types.FolderConfig
		if storedConfig != nil {
			folderConfig = *storedConfig
		} else {
			// New folder - initialize with defaults
			folderConfig = types.FolderConfig{
				FolderPath: path,
			}
		}

		// Merge incoming config if present
		if incoming, hasIncoming := incomingMap[path]; hasIncoming {
			mergeFolderConfig(&folderConfig, incoming)
		}

		// Never trust the IDE for what the FFs and SAST settings are - always use stored values
		if storedConfig != nil {
			folderConfig.FeatureFlags = storedConfig.FeatureFlags
			folderConfig.SastSettings = storedConfig.SastSettings
		}

		// Folder config might be new or changed, so (re)resolve the org before saving it.
		// We should also check that the folder's org is still valid if the globally set org has changed.
		// Also, if the config hasn't been migrated yet, we need to perform the initial migration.
		needsMigration := storedConfig != nil && !storedConfig.OrgMigratedFromGlobalConfig
		orgSettingsChanged := storedConfig != nil && !folderConfigsOrgSettingsEqual(folderConfig, storedConfig)

		if needsMigration || orgSettingsChanged {
			updateFolderConfigOrg(c, storedConfig, &folderConfig)
			err := c.UpdateFolderConfig(&folderConfig) // a lot of methods depend on correct persisted organization values
			if err != nil {
				notifier.SendShowMessage(sglsp.MTError, err.Error())
			}
		}

		di.FeatureFlagService().PopulateFolderConfig(&folderConfig)

		configChanged := storedConfig == nil || !cmp.Equal(folderConfig, *storedConfig)
		if configChanged {
			needsToSendUpdateToClient = true
			err := c.UpdateFolderConfig(&folderConfig)
			if err != nil {
				notifier.SendShowMessage(sglsp.MTError, err.Error())
			}
		}

<<<<<<< HEAD
		if storedConfig != nil {
			sendFolderConfigAnalytics(c, path, triggerSource, *storedConfig, folderConfig)
		}
=======
		baseBranchChanged := storedConfig.BaseBranch != folderConfig.BaseBranch
		referenceFolderChanged := storedConfig.ReferenceFolderPath != folderConfig.ReferenceFolderPath
		if baseBranchChanged || referenceFolderChanged {
			logger.Info().
				Str("folderPath", string(path)).
				Str("oldBaseBranch", storedConfig.BaseBranch).
				Str("newBaseBranch", folderConfig.BaseBranch).
				Str("oldReferenceFolderPath", string(storedConfig.ReferenceFolderPath)).
				Str("newReferenceFolderPath", string(folderConfig.ReferenceFolderPath)).
				Msg("base branch or reference folder changed, clearing persisted scan cache for folder")
			ws := c.Workspace()
			if ws != nil {
				ws.GetScanSnapshotClearerExister().ClearFolder(path)
			}
		}

		sendFolderConfigAnalytics(c, path, triggerSource, *storedConfig, folderConfig)
>>>>>>> de8f157c

		folderConfigs = append(folderConfigs, folderConfig)
	}

	if needsToSendUpdateToClient && triggerSource != analytics.TriggerSourceInitialize { // Don't send folder configs on initialize, since initialized will always send them.
		notifier.Send(types.FolderConfigsParam{FolderConfigs: folderConfigs})
	}
}

// mergeFolderConfig merges incoming config fields into the base config
// Only non-zero/non-empty values from incoming are applied
func mergeFolderConfig(base *types.FolderConfig, incoming types.FolderConfig) {
	// Always update FolderPath
	if incoming.FolderPath != "" {
		base.FolderPath = incoming.FolderPath
	}

	// Merge fields that were explicitly sent
	if incoming.BaseBranch != "" {
		base.BaseBranch = incoming.BaseBranch
	}
	if len(incoming.LocalBranches) > 0 {
		base.LocalBranches = incoming.LocalBranches
	}
	if len(incoming.AdditionalParameters) > 0 {
		base.AdditionalParameters = incoming.AdditionalParameters
	}
	if incoming.ReferenceFolderPath != "" {
		base.ReferenceFolderPath = incoming.ReferenceFolderPath
	}
	if incoming.PreferredOrg != "" {
		base.PreferredOrg = incoming.PreferredOrg
	}
	if incoming.AutoDeterminedOrg != "" {
		base.AutoDeterminedOrg = incoming.AutoDeterminedOrg
	}

	// Boolean fields - need to check if they were explicitly set
	// For now, always copy them (Go zero value is false, which is valid)
	base.OrgSetByUser = incoming.OrgSetByUser
	base.OrgMigratedFromGlobalConfig = incoming.OrgMigratedFromGlobalConfig

	// Numeric fields
	if incoming.RiskScoreThreshold != 0 {
		base.RiskScoreThreshold = incoming.RiskScoreThreshold
	}

	// ScanCommandConfig - merge if present
	if incoming.ScanCommandConfig != nil {
		if base.ScanCommandConfig == nil {
			base.ScanCommandConfig = make(map[product.Product]types.ScanCommandConfig)
		}
		for prod, config := range incoming.ScanCommandConfig {
			base.ScanCommandConfig[prod] = config
		}
	}

	// Note: FeatureFlags and SastSettings are NOT merged here - they are handled separately
}

func sendFolderConfigAnalytics(c *config.Config, path types.FilePath, triggerSource analytics.TriggerSource, oldStoredConfig, newStoredConfig types.FolderConfig) {
	// FolderPath change
	if oldStoredConfig.FolderPath != newStoredConfig.FolderPath {
		go analytics.SendConfigChangedAnalyticsEvent(c, configFolderPath, oldStoredConfig.FolderPath, newStoredConfig.FolderPath, path, triggerSource)
	}

	// BaseBranch change
	if oldStoredConfig.BaseBranch != newStoredConfig.BaseBranch {
		go analytics.SendConfigChangedAnalyticsEvent(c, configBaseBranch, oldStoredConfig.BaseBranch, newStoredConfig.BaseBranch, path, triggerSource)
	}

	// LocalBranches change
	// Dont send analytics for newStoredConfig.LocalBranches

	// AdditionalParameters change
	if !util.SlicesEqualIgnoringOrder(oldStoredConfig.AdditionalParameters, newStoredConfig.AdditionalParameters) {
		oldParamsJSON, _ := json.Marshal(oldStoredConfig.AdditionalParameters)
		newParamsJSON, _ := json.Marshal(newStoredConfig.AdditionalParameters)
		go analytics.SendConfigChangedAnalyticsEvent(c, configAdditionalParameters, string(oldParamsJSON), string(newParamsJSON), path, triggerSource)
	}

	// ReferenceFolderPath change
	if oldStoredConfig.ReferenceFolderPath != newStoredConfig.ReferenceFolderPath {
		go analytics.SendConfigChangedAnalyticsEvent(c, configReferenceFolderPath, oldStoredConfig.ReferenceFolderPath, newStoredConfig.ReferenceFolderPath, path, triggerSource)
	}

	// ScanCommandConfig change
	// Dont send analytics for newStoredConfig.ScanCommandConfig until we need it.

	// PreferredOrg change
	if oldStoredConfig.PreferredOrg != newStoredConfig.PreferredOrg && newStoredConfig.PreferredOrg != "" {
		go analytics.SendConfigChangedAnalyticsEvent(c, configPreferredOrg, oldStoredConfig.PreferredOrg, newStoredConfig.PreferredOrg, path, triggerSource)
	}

	// OrgMigratedFromGlobalConfig change
	if oldStoredConfig.OrgMigratedFromGlobalConfig != newStoredConfig.OrgMigratedFromGlobalConfig {
		go analytics.SendConfigChangedAnalyticsEvent(c, configOrgMigratedFromGlobalConfig, oldStoredConfig.OrgMigratedFromGlobalConfig, newStoredConfig.OrgMigratedFromGlobalConfig, path, triggerSource)
	}

	// OrgSetByUser change
	if oldStoredConfig.OrgSetByUser != newStoredConfig.OrgSetByUser {
		go analytics.SendConfigChangedAnalyticsEvent(c, configOrgSetByUser, oldStoredConfig.OrgSetByUser, newStoredConfig.OrgSetByUser, path, triggerSource)
	}
}

func folderConfigsOrgSettingsEqual(folderConfig types.FolderConfig, storedConfig *types.FolderConfig) bool {
	return folderConfig.PreferredOrg == storedConfig.PreferredOrg &&
		folderConfig.OrgSetByUser == storedConfig.OrgSetByUser &&
		folderConfig.OrgMigratedFromGlobalConfig == storedConfig.OrgMigratedFromGlobalConfig &&
		folderConfig.AutoDeterminedOrg == storedConfig.AutoDeterminedOrg
}

func updateFolderConfigOrg(c *config.Config, storedConfig *types.FolderConfig, folderConfig *types.FolderConfig) {
	// As a safety net, ensure the folder config has the AutoDeterminedOrg.
	if folderConfig.AutoDeterminedOrg == "" {
		// Folder configs should always save the AutoDeterminedOrg, regardless of if the user needs it.
		if storedConfig.AutoDeterminedOrg != "" {
			folderConfig.AutoDeterminedOrg = storedConfig.AutoDeterminedOrg
		} else {
			// Case when Folder Configs were provided as part of initialize request
			// or when user is not logged in during initialized notification
			org, err := command.GetBestOrgFromLdxSync(c, folderConfig)
			if err == nil { // No need to log the error, it will have already been logged.
				folderConfig.AutoDeterminedOrg = org.Id
			}
		}
	}

	// If we have just received settings where folder config claims org is not migrated, but we know we have previously
	// migrated it, correct that here.
	if !folderConfig.OrgMigratedFromGlobalConfig && storedConfig.OrgMigratedFromGlobalConfig {
		folderConfig.OrgMigratedFromGlobalConfig = true
	}

	if !folderConfig.OrgMigratedFromGlobalConfig {
		command.MigrateFolderConfigOrgSettings(c, folderConfig)
		return
	}

	// For configs that have been migrated, we use the org returned by LDX-Sync unless the user has set one.
	orgSetByUserJustChanged := folderConfig.OrgSetByUser != storedConfig.OrgSetByUser
	orgHasJustChanged := folderConfig.PreferredOrg != storedConfig.PreferredOrg
	// If the user changes both OrgSetByUser and PreferredOrg, we will prioritize OrgSetByUser changes.
	if orgSetByUserJustChanged {
		if !folderConfig.OrgSetByUser {
			// Ensure we blank the field, so we don't flip it back to an old value when the user disables auto org.
			folderConfig.PreferredOrg = ""
		}
	} else if orgHasJustChanged {
		// Now we will use the user-provided org and opt them out of LDX-Sync.
		folderConfig.OrgSetByUser = true
	} else if !folderConfig.OrgSetByUser {
		// Ensure we blank the field, so we don't flip it back to an old value when the user disables auto org.
		folderConfig.PreferredOrg = ""
	}
}

func updateAuthenticationMethod(c *config.Config, settings types.Settings, triggerSource analytics.TriggerSource) {
	if types.EmptyAuthenticationMethod == settings.AuthenticationMethod {
		return
	}

	oldValue := c.AuthenticationMethod()
	c.SetAuthenticationMethod(settings.AuthenticationMethod)
	di.AuthenticationService().ConfigureProviders(c)

	if oldValue != settings.AuthenticationMethod && c.IsLSPInitialized() {
		analytics.SendConfigChangedAnalytics(c, configAuthenticationMethod, oldValue, settings.AuthenticationMethod, triggerSource)
	}
}

func updateRuntimeInfo(c *config.Config, settings types.Settings) {
	c.SetOsArch(settings.OsArch)
	c.SetOsPlatform(settings.OsPlatform)
	c.SetRuntimeVersion(settings.RuntimeVersion)
	c.SetRuntimeName(settings.RuntimeName)
}

func updateTrustedFolders(c *config.Config, settings types.Settings, triggerSource analytics.TriggerSource) {
	// Not all changes to the trusted folders are updated in the config here. They are actually updated in other parts of the application.
	// So we are not actually sending analytics for all changes to the trusted folders here.

	trustedFoldersFeatureEnabled, err := strconv.ParseBool(settings.EnableTrustedFoldersFeature)
	if err == nil {
		oldValue := c.IsTrustedFolderFeatureEnabled()
		c.SetTrustedFolderFeatureEnabled(trustedFoldersFeatureEnabled)
		if oldValue != trustedFoldersFeatureEnabled && c.IsLSPInitialized() {
			analytics.SendConfigChangedAnalytics(c, configEnableTrustedFoldersFeature, oldValue, trustedFoldersFeatureEnabled, triggerSource)
		}
	} else {
		c.SetTrustedFolderFeatureEnabled(true)
	}

	if settings.TrustedFolders != nil {
		oldFolders := c.TrustedFolders()
		var trustedFolders []types.FilePath
		for _, folder := range settings.TrustedFolders {
			trustedFolders = append(trustedFolders, types.FilePath(folder))
		}
		c.SetTrustedFolders(trustedFolders)

		// Send analytics for trusted folders changes if they actually changed
		if !util.SlicesEqualIgnoringOrder(oldFolders, trustedFolders) && c.IsLSPInitialized() {
			// Send analytics for individual folder changes to all workspace folders
			oldFoldersJSON, _ := json.Marshal(oldFolders)
			newFoldersJSON, _ := json.Marshal(trustedFolders)
			go analytics.SendConfigChangedAnalyticsEvent(c, "trustedFolder", string(oldFoldersJSON), string(newFoldersJSON), types.FilePath(""), triggerSource)
		}
	}
}

func updateAutoAuthentication(c *config.Config, settings types.Settings) {
	// Unless the field is included and set to false, auto-auth should be true by default.
	autoAuth, err := strconv.ParseBool(settings.AutomaticAuthentication)
	if err == nil {
		c.SetAutomaticAuthentication(autoAuth)
	} else {
		// When the field is omitted, set to true by default
		c.SetAutomaticAuthentication(true)
	}
}

func updateDeviceInformation(c *config.Config, settings types.Settings) {
	deviceId := strings.TrimSpace(settings.DeviceId)
	if deviceId != "" {
		c.SetDeviceID(deviceId)
	}
}

func updateAutoScan(c *config.Config, settings types.Settings) {
	// Auto scan true by default unless the AutoScan value in the settings is not missing & false
	autoScan := settings.ScanningMode != "manual"

	// TODO: Add getter method for AutomaticScanning to enable analytics
	c.SetAutomaticScanning(autoScan)
}

func updateSnykLearnCodeActions(c *config.Config, settings types.Settings, triggerSource analytics.TriggerSource) {
	enable := settings.EnableSnykLearnCodeActions != "false"

	oldValue := c.IsSnykLearnCodeActionsEnabled()
	c.SetSnykLearnCodeActionsEnabled(enable)

	if oldValue != enable && c.IsLSPInitialized() {
		analytics.SendConfigChangedAnalytics(c, configEnableSnykLearnCodeActions, oldValue, enable, triggerSource)
	}
}

func updateSnykOSSQuickFixCodeActions(c *config.Config, settings types.Settings, triggerSource analytics.TriggerSource) {
	enable := settings.EnableSnykOSSQuickFixCodeActions != "false"

	oldValue := c.IsSnykOSSQuickFixCodeActionsEnabled()
	c.SetSnykOSSQuickFixCodeActionsEnabled(enable)

	if oldValue != enable && c.IsLSPInitialized() {
		analytics.SendConfigChangedAnalytics(c, configEnableSnykOSSQuickFixCodeActions, oldValue, enable, triggerSource)
	}
}

func updateDeltaFindings(c *config.Config, settings types.Settings, triggerSource analytics.TriggerSource) {
	enable := settings.EnableDeltaFindings != "" && settings.EnableDeltaFindings != "false"

	oldValue := c.IsDeltaFindingsEnabled()

	modified := c.SetDeltaFindingsEnabled(enable)
	if modified && c.IsLSPInitialized() {
		sendDiagnosticsForNewSettings(c)
		analytics.SendConfigChangedAnalytics(c, configEnableDeltaFindings, oldValue, enable, triggerSource)
	}
}

func updateToken(token string) {
	// Token was sent from the client, no need to send notification
	di.AuthenticationService().UpdateCredentials(token, false, false)
}

func updateApiEndpoints(c *config.Config, settings types.Settings, triggerSource analytics.TriggerSource) {
	snykApiUrl := strings.Trim(settings.Endpoint, " ")
	oldEndpoint := c.Endpoint()
	endpointsUpdated := c.UpdateApiEndpoints(snykApiUrl)

	if endpointsUpdated && c.IsLSPInitialized() {
		authService := di.AuthenticationService()
		authService.Logout(context.Background())
		authService.ConfigureProviders(c)
		c.Workspace().Clear()

		// Send analytics for endpoint change if it actually changed
		if oldEndpoint != snykApiUrl && c.IsLSPInitialized() {
			analytics.SendConfigChangedAnalytics(c, configEndpoint, oldEndpoint, snykApiUrl, triggerSource)
		}
	}
}

func updateOrganization(c *config.Config, settings types.Settings, triggerSource analytics.TriggerSource) {
	newOrg := strings.TrimSpace(settings.Organization)
	if newOrg != "" {
		oldOrgId := c.Organization()
		c.SetOrganization(newOrg)
		newOrgId := c.Organization() // Read the org from config so we are guaranteed to have a UUID instead of a slug.
		if oldOrgId != newOrgId && c.IsLSPInitialized() {
			analytics.SendConfigChangedAnalytics(c, configOrganization, oldOrgId, newOrgId, triggerSource)
		}
	}
}

func updateErrorReporting(c *config.Config, settings types.Settings, triggerSource analytics.TriggerSource) {
	parseBool, err := strconv.ParseBool(settings.SendErrorReports)
	if err != nil {
		c.Logger().Debug().Msgf("couldn't read send error reports %s", settings.SendErrorReports)
	} else {
		oldValue := c.IsErrorReportingEnabled()
		c.SetErrorReportingEnabled(parseBool)

		if oldValue != parseBool && c.IsLSPInitialized() {
			analytics.SendConfigChangedAnalytics(c, configSendErrorReports, oldValue, parseBool, triggerSource)
		}
	}
}

func manageBinariesAutomatically(c *config.Config, settings types.Settings, triggerSource analytics.TriggerSource) {
	parseBool, err := strconv.ParseBool(settings.ManageBinariesAutomatically)
	if err != nil {
		c.Logger().Debug().Msgf("couldn't read manage binaries automatically %s", settings.ManageBinariesAutomatically)
	} else {
		oldValue := c.ManageBinariesAutomatically()
		c.SetManageBinariesAutomatically(parseBool)

		if oldValue != parseBool && c.IsLSPInitialized() {
			analytics.SendConfigChangedAnalytics(c, configManageBinariesAutomatically, oldValue, parseBool, triggerSource)
		}
	}
}

func updateSnykCodeSecurity(c *config.Config, settings types.Settings) {
	parseBool, err := strconv.ParseBool(settings.ActivateSnykCodeSecurity)
	if err != nil {
		c.Logger().Debug().Msgf("couldn't read IsSnykCodeSecurityEnabled %s", settings.ActivateSnykCodeSecurity)
	} else {
		c.EnableSnykCodeSecurity(parseBool)
	}
}

// TODO stop using os env, move parsing to CLI
func updatePathFromSettings(c *config.Config, settings types.Settings) {
	logger := c.Logger().With().Str("method", "updatePathFromSettings").Logger()

	// Although we will update the PATH now, we also need to store the value, so that on scans we can ensure it is prepended
	// in front of everything else that is added.
	c.SetUserSettingsPath(settings.Path)

	if c.IsLSPInitialized() || !c.IsDefaultEnvReady() {
		// If the default environment is not ready yet, we can't safely update the PATH
		// The first scan will prepend the most recent setting.Path entry for us.
		return
	}

	var newPath string
	if len(settings.Path) > 0 {
		_ = os.Unsetenv("Path") // unset the path first to work around issues on Windows OS, where PATH can be Path
		logger.Debug().Msg("adding configured path to PATH")
		newPath = settings.Path + string(os.PathListSeparator) + c.GetCachedOriginalPath()
	} else {
		logger.Debug().Msg("restoring initial path")
		newPath = c.GetCachedOriginalPath()
	}

	err := os.Setenv("PATH", newPath)
	if err != nil {
		logger.Err(err).Msgf("couldn't add path %s", settings.Path)
	}
	logger.Debug().Msgf("new PATH is '%s'", os.Getenv("PATH"))
}

// TODO store in config, move parsing to CLI
func updateEnvironment(c *config.Config, settings types.Settings) {
	envVars := strings.Split(settings.AdditionalEnv, ";")
	for _, envVar := range envVars {
		v := strings.Split(envVar, "=")
		if len(v) != 2 {
			continue
		}
		err := os.Setenv(v[0], v[1])
		if err != nil {
			c.Logger().Err(err).Msgf("couldn't set env variable %s", envVar)
		}
	}
}

func updateCliConfig(c *config.Config, settings types.Settings) {
	var err error
	cliSettings := &config.CliSettings{C: c}
	cliSettings.Insecure, err = strconv.ParseBool(settings.Insecure)
	if err != nil {
		c.Logger().Debug().Msg("couldn't parse insecure setting")
	}
	cliSettings.AdditionalOssParameters = strings.Split(settings.AdditionalParams, " ")
	cliSettings.SetPath(strings.TrimSpace(settings.CliPath))
	currentConfig := c
	conf := currentConfig.Engine().GetConfiguration()
	conf.Set(configuration.INSECURE_HTTPS, cliSettings.Insecure)
	currentConfig.SetCliSettings(cliSettings)
}

func updateProductEnablement(c *config.Config, settings types.Settings, triggerSource analytics.TriggerSource) {
	// Snyk Code
	parseBool, err := strconv.ParseBool(settings.ActivateSnykCode)
	if err != nil {
		c.Logger().Debug().Msg("couldn't parse code setting")
	} else {
		oldValue := c.IsSnykCodeEnabled()
		c.SetSnykCodeEnabled(parseBool)
		c.EnableSnykCodeSecurity(parseBool)
		if oldValue != parseBool && c.IsLSPInitialized() {
			analytics.SendConfigChangedAnalytics(c, configActivateSnykCode, oldValue, parseBool, triggerSource)
		}
	}

	// Snyk Open Source
	parseBool, err = strconv.ParseBool(settings.ActivateSnykOpenSource)
	if err != nil {
		c.Logger().Debug().Msg("couldn't parse open source setting")
	} else {
		oldValue := c.IsSnykOssEnabled()
		c.SetSnykOssEnabled(parseBool)
		if oldValue != parseBool && c.IsLSPInitialized() {
			analytics.SendConfigChangedAnalytics(c, configActivateSnykOpenSource, oldValue, parseBool, triggerSource)
		}
	}

	// Snyk IaC
	parseBool, err = strconv.ParseBool(settings.ActivateSnykIac)
	if err != nil {
		c.Logger().Debug().Msg("couldn't parse iac setting")
	} else {
		oldValue := c.IsSnykIacEnabled()
		c.SetSnykIacEnabled(parseBool)
		if oldValue != parseBool && c.IsLSPInitialized() {
			analytics.SendConfigChangedAnalytics(c, configActivateSnykIac, oldValue, parseBool, triggerSource)
		}
	}
}

func updateIssueViewOptions(c *config.Config, s *types.IssueViewOptions, triggerSource analytics.TriggerSource) {
	c.Logger().Debug().Str("method", "updateIssueViewOptions").Interface("issueViewOptions", s).Msg("Updating issue view options")
	oldValue := c.IssueViewOptions()
	modified := c.SetIssueViewOptions(s)

	if !modified {
		return
	}

	// Send UI update
	sendDiagnosticsForNewSettings(c)

	// Send analytics for each individual field that changed
	if c.IsLSPInitialized() {
		analytics.SendAnalyticsForFields(c, "issueViewOptions", &oldValue, s, triggerSource, map[string]func(*types.IssueViewOptions) any{
			"OpenIssues":    func(s *types.IssueViewOptions) any { return s.OpenIssues },
			"IgnoredIssues": func(s *types.IssueViewOptions) any { return s.IgnoredIssues },
		})
	}
}

func updateRiskScoreThreshold(c *config.Config, settings types.Settings, triggerSource analytics.TriggerSource) {
	c.Logger().Debug().Str("method", "updateRiskScoreThreshold").Interface("riskScoreThreshold", settings.RiskScoreThreshold).Msg("Updating risk score threshold")
	oldValue := c.RiskScoreThreshold()
	modified := c.SetRiskScoreThreshold(settings.RiskScoreThreshold)

	if !modified {
		return
	}

	// Send UI update
	sendDiagnosticsForNewSettings(c)

	// Send analytics
	if c.IsLSPInitialized() && settings.RiskScoreThreshold != nil {
		analytics.SendConfigChangedAnalytics(c, "riskScoreThreshold", oldValue, *settings.RiskScoreThreshold, triggerSource)
	}
}

func updateSeverityFilter(c *config.Config, s *types.SeverityFilter, triggerSource analytics.TriggerSource) {
	c.Logger().Debug().Str("method", "updateSeverityFilter").Interface("severityFilter", s).Msg("Updating severity filter")
	oldValue := c.FilterSeverity()
	modified := c.SetSeverityFilter(s)

	if !modified {
		return
	}

	// Send UI update
	sendDiagnosticsForNewSettings(c)

	// Send analytics for each individual field that changed
	if c.IsLSPInitialized() {
		analytics.SendAnalyticsForFields(c, "filterSeverity", &oldValue, s, triggerSource, map[string]func(*types.SeverityFilter) any{
			"Critical": func(s *types.SeverityFilter) any { return s.Critical },
			"High":     func(s *types.SeverityFilter) any { return s.High },
			"Medium":   func(s *types.SeverityFilter) any { return s.Medium },
			"Low":      func(s *types.SeverityFilter) any { return s.Low },
		})
	}
}

// sendDiagnosticsForNewSettings handles UI updates only (no analytics)
func sendDiagnosticsForNewSettings(c *config.Config) {
	ws := c.Workspace()
	if ws == nil {
		return
	}
	go ws.HandleConfigChange()
}<|MERGE_RESOLUTION|>--- conflicted
+++ resolved
@@ -299,29 +299,25 @@
 			}
 		}
 
-<<<<<<< HEAD
 		if storedConfig != nil {
+			baseBranchChanged := storedConfig.BaseBranch != folderConfig.BaseBranch
+			referenceFolderChanged := storedConfig.ReferenceFolderPath != folderConfig.ReferenceFolderPath
+			if baseBranchChanged || referenceFolderChanged {
+				logger.Info().
+					Str("folderPath", string(path)).
+					Str("oldBaseBranch", storedConfig.BaseBranch).
+					Str("newBaseBranch", folderConfig.BaseBranch).
+					Str("oldReferenceFolderPath", string(storedConfig.ReferenceFolderPath)).
+					Str("newReferenceFolderPath", string(folderConfig.ReferenceFolderPath)).
+					Msg("base branch or reference folder changed, clearing persisted scan cache for folder")
+				ws := c.Workspace()
+				if ws != nil {
+					ws.GetScanSnapshotClearerExister().ClearFolder(path)
+				}
+			}
+
 			sendFolderConfigAnalytics(c, path, triggerSource, *storedConfig, folderConfig)
 		}
-=======
-		baseBranchChanged := storedConfig.BaseBranch != folderConfig.BaseBranch
-		referenceFolderChanged := storedConfig.ReferenceFolderPath != folderConfig.ReferenceFolderPath
-		if baseBranchChanged || referenceFolderChanged {
-			logger.Info().
-				Str("folderPath", string(path)).
-				Str("oldBaseBranch", storedConfig.BaseBranch).
-				Str("newBaseBranch", folderConfig.BaseBranch).
-				Str("oldReferenceFolderPath", string(storedConfig.ReferenceFolderPath)).
-				Str("newReferenceFolderPath", string(folderConfig.ReferenceFolderPath)).
-				Msg("base branch or reference folder changed, clearing persisted scan cache for folder")
-			ws := c.Workspace()
-			if ws != nil {
-				ws.GetScanSnapshotClearerExister().ClearFolder(path)
-			}
-		}
-
-		sendFolderConfigAnalytics(c, path, triggerSource, *storedConfig, folderConfig)
->>>>>>> de8f157c
 
 		folderConfigs = append(folderConfigs, folderConfig)
 	}
