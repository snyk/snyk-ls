/*
 * © 2022 Snyk Limited All rights reserved.
 *
 * Licensed under the Apache License, Version 2.0 (the "License");
 * you may not use this file except in compliance with the License.
 * You may obtain a copy of the License at
 *
 *     http://www.apache.org/licenses/LICENSE-2.0
 *
 * Unless required by applicable law or agreed to in writing, software
 * distributed under the License is distributed on an "AS IS" BASIS,
 * WITHOUT WARRANTIES OR CONDITIONS OF ANY KIND, either express or implied.
 * See the License for the specific language governing permissions and
 * limitations under the License.
 */

// Package server implements the server functionality
package server

import (
	"context"
	"encoding/json"
	"os"
	"reflect"
	"strconv"
	"strings"

	"github.com/creachadair/jrpc2"
	"github.com/creachadair/jrpc2/handler"
	"github.com/google/go-cmp/cmp"
	"github.com/rs/zerolog"
	sglsp "github.com/sourcegraph/go-lsp"

	"github.com/snyk/go-application-framework/pkg/configuration"

	"github.com/snyk/snyk-ls/application/config"
	"github.com/snyk/snyk-ls/application/di"
	"github.com/snyk/snyk-ls/domain/ide/command"
	"github.com/snyk/snyk-ls/infrastructure/analytics"
	"github.com/snyk/snyk-ls/internal/types"
	"github.com/snyk/snyk-ls/internal/util"
)

// Constants for configName strings used in analytics
const (
	configActivateSnykCode                 = "activateSnykCode"
	configActivateSnykIac                  = "activateSnykIac"
	configActivateSnykOpenSource           = "activateSnykOpenSource"
	configAdditionalParameters             = "additionalParameters"
	configAuthenticationMethod             = "authenticationMethod"
	configBaseBranch                       = "baseBranch"
	configEnableDeltaFindings              = "enableDeltaFindings"
	configEnableSnykLearnCodeActions       = "enableSnykLearnCodeActions"
	configEnableSnykOSSQuickFixCodeActions = "enableSnykOSSQuickFixCodeActions"
	configEnableTrustedFoldersFeature      = "enableTrustedFoldersFeature"
	configEndpoint                         = "endpoint"
	configFolderPath                       = "folderPath"
	configLocalBranches                    = "localBranches"
	configManageBinariesAutomatically      = "manageBinariesAutomatically"
	configOrgMigratedFromGlobalConfig      = "orgMigratedFromGlobalConfig"
	configOrgSetByUser                     = "orgSetByUser"
	configOrganization                     = "organization"
	configPreferredOrg                     = "preferredOrg"
	configReferenceFolderPath              = "referenceFolderPath"
	configSendErrorReports                 = "sendErrorReports"
	configSnykCodeApi                      = "snykCodeApi"
)

func workspaceDidChangeConfiguration(c *config.Config, srv *jrpc2.Server) jrpc2.Handler {
	return handler.New(func(ctx context.Context, params types.DidChangeConfigurationParams) (bool, error) {
		// we don't log the received config, as it could contain credentials that are not yet filtered.
		// it should be enough to log once we leave the handler
		defer c.Logger().Info().Str("method", "WorkspaceDidChangeConfiguration").Interface("params", params).Msg("DONE")

		emptySettings := types.Settings{}

		if !reflect.DeepEqual(params.Settings, emptySettings) {
			// Push model - client sent settings directly
			return handlePushModel(c, params)
		}

		// Pull model - client sent empty settings
		return handlePullModel(c, srv, ctx)
	})
}

func handlePushModel(c *config.Config, params types.DidChangeConfigurationParams) (bool, error) {
	if !c.IsLSPInitialized() {
		// First time - this is initialization
		UpdateSettings(c, params.Settings, analytics.TriggerSourceInitialize)
		return true, nil
	}

	// Subsequent calls - this is a user change
	UpdateSettings(c, params.Settings, analytics.TriggerSourceIDE)
	return true, nil
}

func handlePullModel(c *config.Config, srv *jrpc2.Server, ctx context.Context) (bool, error) {
	if !c.ClientCapabilities().Workspace.Configuration {
		c.Logger().Debug().Msg("Pull model for workspace configuration not supported, ignoring workspace/didChangeConfiguration notification.")
		return false, nil
	}

	configRequestParams := types.ConfigurationParams{
		Items: []types.ConfigurationItem{
			{Section: "snyk"},
		},
	}

	res, err := srv.Callback(ctx, "workspace/configuration", configRequestParams)
	if err != nil {
		return false, err
	}

	var fetchedSettings []types.Settings
	err = res.UnmarshalResult(&fetchedSettings)
	if err != nil {
		return false, err
	}

	emptySettings := types.Settings{}
	if !reflect.DeepEqual(fetchedSettings[0], emptySettings) {
		if !c.IsLSPInitialized() {
			// First time - this is initialization
			UpdateSettings(c, fetchedSettings[0], analytics.TriggerSourceInitialize)
			return true, nil
		}

		// Subsequent calls - this is a user change
		UpdateSettings(c, fetchedSettings[0], analytics.TriggerSourceIDE)
		return true, nil
	}

	// Empty settings - do nothing
	return false, nil
}

func InitializeSettings(c *config.Config, settings types.Settings) {
	writeSettings(c, settings, analytics.TriggerSourceInitialize)
	updateAutoAuthentication(c, settings)
	updateDeviceInformation(c, settings)
	updateAutoScan(c, settings)
	c.SetClientProtocolVersion(settings.RequiredProtocolVersion)
}

func UpdateSettings(c *config.Config, settings types.Settings, triggerSource analytics.TriggerSource) {
	previouslyEnabledProducts := c.DisplayableIssueTypes()
	writeSettings(c, settings, triggerSource)

	// If a product was removed, clear all issues for this product
	ws := c.Workspace()
	if ws != nil {
		newSupportedProducts := c.DisplayableIssueTypes()
		for removedIssueType, wasSupported := range previouslyEnabledProducts {
			if wasSupported && !newSupportedProducts[removedIssueType] {
				ws.ClearIssuesByType(removedIssueType)
			}
		}
	}
}

func writeSettings(c *config.Config, settings types.Settings, triggerSource analytics.TriggerSource) {
	c.Engine().GetConfiguration().ClearCache()

	emptySettings := types.Settings{}
	if reflect.DeepEqual(settings, emptySettings) {
		return
	}

	updateSeverityFilter(c, settings.FilterSeverity, triggerSource)
	updateIssueViewOptions(c, settings.IssueViewOptions, triggerSource)
	updateProductEnablement(c, settings, triggerSource)
	updateCliConfig(c, settings)
	updateApiEndpoints(c, settings, triggerSource) // Must be called before token is set, as it may trigger a logout which clears the token.
	updateToken(settings.Token)                    // Must be called before the Authentication method is set, as the latter checks the token.
	updateAuthenticationMethod(c, settings, triggerSource)
	updateEnvironment(c, settings)
	updatePathFromSettings(c, settings)
	updateErrorReporting(c, settings, triggerSource)
	updateOrganization(c, settings, triggerSource)
	manageBinariesAutomatically(c, settings, triggerSource)
	updateTrustedFolders(c, settings, triggerSource)
	updateSnykCodeSecurity(c, settings)
	updateRuntimeInfo(c, settings)
	updateAutoScan(c, settings)
	updateSnykLearnCodeActions(c, settings, triggerSource)
	updateSnykOSSQuickFixCodeActions(c, settings, triggerSource)
	updateSnykOpenBrowserCodeActions(c, settings)
	updateDeltaFindings(c, settings, triggerSource)
	updateFolderConfig(c, settings, c.Logger(), triggerSource)
	updateHoverVerbosity(c, settings)
	updateFormat(c, settings)
}

func updateFormat(c *config.Config, settings types.Settings) {
	if settings.OutputFormat != nil {
		c.SetFormat(*settings.OutputFormat)
	}
}

func updateHoverVerbosity(c *config.Config, settings types.Settings) {
	if settings.HoverVerbosity != nil {
		c.SetHoverVerbosity(*settings.HoverVerbosity)
	}
}

func updateSnykOpenBrowserCodeActions(c *config.Config, settings types.Settings) {
	enable := settings.EnableSnykOpenBrowserActions == "true"

	// TODO: Add getter method for SnykOpenBrowserActionsEnabled to enable analytics
	c.SetSnykOpenBrowserActionsEnabled(enable)
}

func updateFolderConfig(c *config.Config, settings types.Settings, logger *zerolog.Logger, triggerSource analytics.TriggerSource) {
	notifier := di.Notifier()
	var folderConfigs []types.FolderConfig
	needsToSendUpdateToClient := false

	for _, folderConfig := range settings.FolderConfigs {
		path := folderConfig.FolderPath

		storedConfig := c.FolderConfig(path)
		// Never trust the IDE for what the FFs and SAST settings are
		folderConfig.FeatureFlags = storedConfig.FeatureFlags
		folderConfig.SastSettings = storedConfig.SastSettings

		// Folder config might be new or changed, so (re)resolve the org before saving it.
		// We should also check that the folder's org is still valid if the globally set org has changed.
		// Also, if the config hasn't been migrated yet, we need to perform the initial migration.
		needsMigration := !storedConfig.OrgMigratedFromGlobalConfig
		orgSettingsChanged := !folderConfigsOrgSettingsEqual(folderConfig, storedConfig)

		if needsMigration || orgSettingsChanged {
			updateFolderConfigOrg(c, storedConfig, &folderConfig)
			err := c.UpdateFolderConfig(&folderConfig) // a lot of methods depend on correct persisted organization values
			if err != nil {
				notifier.SendShowMessage(sglsp.MTError, err.Error())
			}
		}

		di.FeatureFlagService().PopulateFolderConfig(&folderConfig)

		if !cmp.Equal(folderConfig, *storedConfig) {
			needsToSendUpdateToClient = true
			err := c.UpdateFolderConfig(&folderConfig)
			if err != nil {
				notifier.SendShowMessage(sglsp.MTError, err.Error())
			}
		}

		sendFolderConfigAnalytics(c, path, triggerSource, *storedConfig, folderConfig)

		folderConfigs = append(folderConfigs, folderConfig)
	}

	if needsToSendUpdateToClient && triggerSource != analytics.TriggerSourceInitialize { // Don't send folder configs on initialize, since initialized will always send them.
		notifier.Send(types.FolderConfigsParam{FolderConfigs: folderConfigs})
	}
}

func sendFolderConfigAnalytics(c *config.Config, path types.FilePath, triggerSource analytics.TriggerSource, oldStoredConfig, newStoredConfig types.FolderConfig) {
	// FolderPath change
	if oldStoredConfig.FolderPath != newStoredConfig.FolderPath {
		go analytics.SendConfigChangedAnalyticsEvent(c, configFolderPath, oldStoredConfig.FolderPath, newStoredConfig.FolderPath, path, triggerSource)
	}

	// BaseBranch change
	if oldStoredConfig.BaseBranch != newStoredConfig.BaseBranch {
		go analytics.SendConfigChangedAnalyticsEvent(c, configBaseBranch, oldStoredConfig.BaseBranch, newStoredConfig.BaseBranch, path, triggerSource)
	}

	// LocalBranches change
	// Dont send analytics for newStoredConfig.LocalBranches

	// AdditionalParameters change
	if !util.SlicesEqualIgnoringOrder(oldStoredConfig.AdditionalParameters, newStoredConfig.AdditionalParameters) {
		oldParamsJSON, _ := json.Marshal(oldStoredConfig.AdditionalParameters)
		newParamsJSON, _ := json.Marshal(newStoredConfig.AdditionalParameters)
		go analytics.SendConfigChangedAnalyticsEvent(c, configAdditionalParameters, string(oldParamsJSON), string(newParamsJSON), path, triggerSource)
	}

	// ReferenceFolderPath change
	if oldStoredConfig.ReferenceFolderPath != newStoredConfig.ReferenceFolderPath {
		go analytics.SendConfigChangedAnalyticsEvent(c, configReferenceFolderPath, oldStoredConfig.ReferenceFolderPath, newStoredConfig.ReferenceFolderPath, path, triggerSource)
	}

	// ScanCommandConfig change
	// Dont send analytics for newStoredConfig.ScanCommandConfig until we need it.

	// PreferredOrg change
	if oldStoredConfig.PreferredOrg != newStoredConfig.PreferredOrg && newStoredConfig.PreferredOrg != "" {
		go analytics.SendConfigChangedAnalyticsEvent(c, configPreferredOrg, oldStoredConfig.PreferredOrg, newStoredConfig.PreferredOrg, path, triggerSource)
	}

	// OrgMigratedFromGlobalConfig change
	if oldStoredConfig.OrgMigratedFromGlobalConfig != newStoredConfig.OrgMigratedFromGlobalConfig {
		go analytics.SendConfigChangedAnalyticsEvent(c, configOrgMigratedFromGlobalConfig, oldStoredConfig.OrgMigratedFromGlobalConfig, newStoredConfig.OrgMigratedFromGlobalConfig, path, triggerSource)
	}

	// OrgSetByUser change
	if oldStoredConfig.OrgSetByUser != newStoredConfig.OrgSetByUser {
		go analytics.SendConfigChangedAnalyticsEvent(c, configOrgSetByUser, oldStoredConfig.OrgSetByUser, newStoredConfig.OrgSetByUser, path, triggerSource)
	}
}

func folderConfigsOrgSettingsEqual(folderConfig types.FolderConfig, storedConfig *types.FolderConfig) bool {
	return folderConfig.PreferredOrg == storedConfig.PreferredOrg &&
		folderConfig.OrgSetByUser == storedConfig.OrgSetByUser &&
		folderConfig.OrgMigratedFromGlobalConfig == storedConfig.OrgMigratedFromGlobalConfig &&
		folderConfig.AutoDeterminedOrg == storedConfig.AutoDeterminedOrg
}

func updateFolderConfigOrg(c *config.Config, storedConfig *types.FolderConfig, folderConfig *types.FolderConfig) {
	// As a safety net, ensure the folder config has the AutoDeterminedOrg.
	if folderConfig.AutoDeterminedOrg == "" {
		// Folder configs should always save the AutoDeterminedOrg, regardless of if the user needs it.
		if storedConfig.AutoDeterminedOrg != "" {
			folderConfig.AutoDeterminedOrg = storedConfig.AutoDeterminedOrg
		} else {
			// Case when Folder Configs were provided as part of initialize request
			// or when user is not logged in during initialized notification
			org, err := command.GetBestOrgFromLdxSync(c, folderConfig)
			if err == nil { // No need to log the error, it will have already been logged.
				folderConfig.AutoDeterminedOrg = org.Id
			}
		}
	}

	// If we have just received settings where folder config claims org is not migrated, but we know we have previously
	// migrated it, correct that here.
	if !folderConfig.OrgMigratedFromGlobalConfig && storedConfig.OrgMigratedFromGlobalConfig {
		folderConfig.OrgMigratedFromGlobalConfig = true
	}

	if !folderConfig.OrgMigratedFromGlobalConfig {
		command.MigrateFolderConfigOrgSettings(c, folderConfig)
		return
	}

	// For configs that have been migrated, we use the org returned by LDX-Sync unless the user has set one.
	orgSetByUserJustChanged := folderConfig.OrgSetByUser != storedConfig.OrgSetByUser
	orgHasJustChanged := folderConfig.PreferredOrg != storedConfig.PreferredOrg
	// If the user changes both OrgSetByUser and PreferredOrg, we will prioritize OrgSetByUser changes.
	if orgSetByUserJustChanged {
		if !folderConfig.OrgSetByUser {
			// Ensure we blank the field, so we don't flip it back to an old value when the user disables auto org.
			folderConfig.PreferredOrg = ""
		}
	} else if orgHasJustChanged {
		// Now we will use the user-provided org and opt them out of LDX-Sync.
		folderConfig.OrgSetByUser = true
	} else if !folderConfig.OrgSetByUser {
		// Ensure we blank the field, so we don't flip it back to an old value when the user disables auto org.
		folderConfig.PreferredOrg = ""
	}
}

func updateAuthenticationMethod(c *config.Config, settings types.Settings, triggerSource analytics.TriggerSource) {
	if types.EmptyAuthenticationMethod == settings.AuthenticationMethod {
		return
	}

	oldValue := c.AuthenticationMethod()
	c.SetAuthenticationMethod(settings.AuthenticationMethod)
	di.AuthenticationService().ConfigureProviders(c)

	if oldValue != settings.AuthenticationMethod && c.IsLSPInitialized() {
		analytics.SendConfigChangedAnalytics(c, configAuthenticationMethod, oldValue, settings.AuthenticationMethod, triggerSource)
	}
}

func updateRuntimeInfo(c *config.Config, settings types.Settings) {
	c.SetOsArch(settings.OsArch)
	c.SetOsPlatform(settings.OsPlatform)
	c.SetRuntimeVersion(settings.RuntimeVersion)
	c.SetRuntimeName(settings.RuntimeName)
}

func updateTrustedFolders(c *config.Config, settings types.Settings, triggerSource analytics.TriggerSource) {
	// Not all changes to the trusted folders are updated in the config here. They are actually updated in other parts of the application.
	// So we are not actually sending analytics for all changes to the trusted folders here.

	trustedFoldersFeatureEnabled, err := strconv.ParseBool(settings.EnableTrustedFoldersFeature)
	if err == nil {
		oldValue := c.IsTrustedFolderFeatureEnabled()
		c.SetTrustedFolderFeatureEnabled(trustedFoldersFeatureEnabled)
		if oldValue != trustedFoldersFeatureEnabled && c.IsLSPInitialized() {
			analytics.SendConfigChangedAnalytics(c, configEnableTrustedFoldersFeature, oldValue, trustedFoldersFeatureEnabled, triggerSource)
		}
	} else {
		c.SetTrustedFolderFeatureEnabled(true)
	}

	if settings.TrustedFolders != nil {
		oldFolders := c.TrustedFolders()
		var trustedFolders []types.FilePath
		for _, folder := range settings.TrustedFolders {
			trustedFolders = append(trustedFolders, types.FilePath(folder))
		}
		c.SetTrustedFolders(trustedFolders)

		// Send analytics for trusted folders changes if they actually changed
		if !util.SlicesEqualIgnoringOrder(oldFolders, trustedFolders) && c.IsLSPInitialized() {
			// Send analytics for individual folder changes to all workspace folders
			oldFoldersJSON, _ := json.Marshal(oldFolders)
			newFoldersJSON, _ := json.Marshal(trustedFolders)
			go analytics.SendConfigChangedAnalyticsEvent(c, "trustedFolder", string(oldFoldersJSON), string(newFoldersJSON), types.FilePath(""), triggerSource)
		}
	}
}

func updateAutoAuthentication(c *config.Config, settings types.Settings) {
	// Unless the field is included and set to false, auto-auth should be true by default.
	autoAuth, err := strconv.ParseBool(settings.AutomaticAuthentication)
	if err == nil {
		c.SetAutomaticAuthentication(autoAuth)
	} else {
		// When the field is omitted, set to true by default
		c.SetAutomaticAuthentication(true)
	}
}

func updateDeviceInformation(c *config.Config, settings types.Settings) {
	deviceId := strings.TrimSpace(settings.DeviceId)
	if deviceId != "" {
		c.SetDeviceID(deviceId)
	}
}

func updateAutoScan(c *config.Config, settings types.Settings) {
	// Auto scan true by default unless the AutoScan value in the settings is not missing & false
	autoScan := settings.ScanningMode != "manual"

	// TODO: Add getter method for AutomaticScanning to enable analytics
	c.SetAutomaticScanning(autoScan)
}

<<<<<<< HEAD
func updateSnykLearnCodeActions(c *config.Config, settings types.Settings, triggerSource analytics.TriggerSource) {
	enable := true
	if settings.EnableSnykLearnCodeActions == "false" {
		enable = false
	}
=======
func updateSnykLearnCodeActions(c *config.Config, settings types.Settings, triggerSource string) {
	enable := settings.EnableSnykLearnCodeActions != "false"
>>>>>>> 8611cc5a

	oldValue := c.IsSnykLearnCodeActionsEnabled()
	c.SetSnykLearnCodeActionsEnabled(enable)

	if oldValue != enable && c.IsLSPInitialized() {
		analytics.SendConfigChangedAnalytics(c, configEnableSnykLearnCodeActions, oldValue, enable, triggerSource)
	}
}

<<<<<<< HEAD
func updateSnykOSSQuickFixCodeActions(c *config.Config, settings types.Settings, triggerSource analytics.TriggerSource) {
	enable := true
	if settings.EnableSnykOSSQuickFixCodeActions == "false" {
		enable = false
	}
=======
func updateSnykOSSQuickFixCodeActions(c *config.Config, settings types.Settings, triggerSource string) {
	enable := settings.EnableSnykOSSQuickFixCodeActions != "false"
>>>>>>> 8611cc5a

	oldValue := c.IsSnykOSSQuickFixCodeActionsEnabled()
	c.SetSnykOSSQuickFixCodeActionsEnabled(enable)

	if oldValue != enable && c.IsLSPInitialized() {
		analytics.SendConfigChangedAnalytics(c, configEnableSnykOSSQuickFixCodeActions, oldValue, enable, triggerSource)
	}
}

<<<<<<< HEAD
func updateDeltaFindings(c *config.Config, settings types.Settings, triggerSource analytics.TriggerSource) {
	enable := true
	if settings.EnableDeltaFindings == "" || settings.EnableDeltaFindings == "false" {
		enable = false
	}
=======
func updateDeltaFindings(c *config.Config, settings types.Settings, triggerSource string) {
	enable := settings.EnableDeltaFindings != "" && settings.EnableDeltaFindings != "false"
>>>>>>> 8611cc5a

	oldValue := c.IsDeltaFindingsEnabled()

	modified := c.SetDeltaFindingsEnabled(enable)
	if modified && c.IsLSPInitialized() {
		sendDiagnosticsForNewSettings(c)
		analytics.SendConfigChangedAnalytics(c, configEnableDeltaFindings, oldValue, enable, triggerSource)
	}
}

func updateToken(token string) {
	// Token was sent from the client, no need to send notification
	di.AuthenticationService().UpdateCredentials(token, false, false)
}

func updateApiEndpoints(c *config.Config, settings types.Settings, triggerSource analytics.TriggerSource) {
	snykApiUrl := strings.Trim(settings.Endpoint, " ")
	oldEndpoint := c.Endpoint()
	endpointsUpdated := c.UpdateApiEndpoints(snykApiUrl)

	if endpointsUpdated && c.IsLSPInitialized() {
		authService := di.AuthenticationService()
		authService.Logout(context.Background())
		authService.ConfigureProviders(c)
		c.Workspace().Clear()

		// Send analytics for endpoint change if it actually changed
		if oldEndpoint != snykApiUrl && c.IsLSPInitialized() {
			analytics.SendConfigChangedAnalytics(c, configEndpoint, oldEndpoint, snykApiUrl, triggerSource)
		}
	}
}

func updateOrganization(c *config.Config, settings types.Settings, triggerSource analytics.TriggerSource) {
	newOrg := strings.TrimSpace(settings.Organization)
	if newOrg != "" {
		oldOrgId := c.Organization()
		c.SetOrganization(newOrg)
		newOrgId := c.Organization() // Read the org from config so we are guaranteed to have a UUID instead of a slug.
		if oldOrgId != newOrgId && c.IsLSPInitialized() {
			analytics.SendConfigChangedAnalytics(c, configOrganization, oldOrgId, newOrgId, triggerSource)
		}
	}
}

func updateErrorReporting(c *config.Config, settings types.Settings, triggerSource analytics.TriggerSource) {
	parseBool, err := strconv.ParseBool(settings.SendErrorReports)
	if err != nil {
		c.Logger().Debug().Msgf("couldn't read send error reports %s", settings.SendErrorReports)
	} else {
		oldValue := c.IsErrorReportingEnabled()
		c.SetErrorReportingEnabled(parseBool)

		if oldValue != parseBool && c.IsLSPInitialized() {
			analytics.SendConfigChangedAnalytics(c, configSendErrorReports, oldValue, parseBool, triggerSource)
		}
	}
}

func manageBinariesAutomatically(c *config.Config, settings types.Settings, triggerSource analytics.TriggerSource) {
	parseBool, err := strconv.ParseBool(settings.ManageBinariesAutomatically)
	if err != nil {
		c.Logger().Debug().Msgf("couldn't read manage binaries automatically %s", settings.ManageBinariesAutomatically)
	} else {
		oldValue := c.ManageBinariesAutomatically()
		c.SetManageBinariesAutomatically(parseBool)

		if oldValue != parseBool && c.IsLSPInitialized() {
			analytics.SendConfigChangedAnalytics(c, configManageBinariesAutomatically, oldValue, parseBool, triggerSource)
		}
	}
}

func updateSnykCodeSecurity(c *config.Config, settings types.Settings) {
	parseBool, err := strconv.ParseBool(settings.ActivateSnykCodeSecurity)
	if err != nil {
		c.Logger().Debug().Msgf("couldn't read IsSnykCodeSecurityEnabled %s", settings.ActivateSnykCodeSecurity)
	} else {
		c.EnableSnykCodeSecurity(parseBool)
	}
}

// TODO stop using os env, move parsing to CLI
func updatePathFromSettings(c *config.Config, settings types.Settings) {
	logger := c.Logger().With().Str("method", "updatePathFromSettings").Logger()

	// Although we will update the PATH now, we also need to store the value, so that on scans we can ensure it is prepended
	// in front of everything else that is added.
	c.SetUserSettingsPath(settings.Path)

	if c.IsLSPInitialized() || !c.IsDefaultEnvReady() {
		// If the default environment is not ready yet, we can't safely update the PATH
		// The first scan will prepend the most recent setting.Path entry for us.
		return
	}

	var newPath string
	if len(settings.Path) > 0 {
		_ = os.Unsetenv("Path") // unset the path first to work around issues on Windows OS, where PATH can be Path
		logger.Debug().Msg("adding configured path to PATH")
		newPath = settings.Path + string(os.PathListSeparator) + c.GetCachedOriginalPath()
	} else {
		logger.Debug().Msg("restoring initial path")
		newPath = c.GetCachedOriginalPath()
	}

	err := os.Setenv("PATH", newPath)
	if err != nil {
		logger.Err(err).Msgf("couldn't add path %s", settings.Path)
	}
	logger.Debug().Msgf("new PATH is '%s'", os.Getenv("PATH"))
}

// TODO store in config, move parsing to CLI
func updateEnvironment(c *config.Config, settings types.Settings) {
	envVars := strings.Split(settings.AdditionalEnv, ";")
	for _, envVar := range envVars {
		v := strings.Split(envVar, "=")
		if len(v) != 2 {
			continue
		}
		err := os.Setenv(v[0], v[1])
		if err != nil {
			c.Logger().Err(err).Msgf("couldn't set env variable %s", envVar)
		}
	}
}

func updateCliConfig(c *config.Config, settings types.Settings) {
	var err error
	cliSettings := &config.CliSettings{C: c}
	cliSettings.Insecure, err = strconv.ParseBool(settings.Insecure)
	if err != nil {
		c.Logger().Debug().Msg("couldn't parse insecure setting")
	}
	cliSettings.AdditionalOssParameters = strings.Split(settings.AdditionalParams, " ")
	cliSettings.SetPath(strings.TrimSpace(settings.CliPath))
	currentConfig := c
	conf := currentConfig.Engine().GetConfiguration()
	conf.Set(configuration.INSECURE_HTTPS, cliSettings.Insecure)
	currentConfig.SetCliSettings(cliSettings)
}

func updateProductEnablement(c *config.Config, settings types.Settings, triggerSource analytics.TriggerSource) {
	// Snyk Code
	parseBool, err := strconv.ParseBool(settings.ActivateSnykCode)
	if err != nil {
		c.Logger().Debug().Msg("couldn't parse code setting")
	} else {
		oldValue := c.IsSnykCodeEnabled()
		c.SetSnykCodeEnabled(parseBool)
		c.EnableSnykCodeSecurity(parseBool)
		if oldValue != parseBool && c.IsLSPInitialized() {
			analytics.SendConfigChangedAnalytics(c, configActivateSnykCode, oldValue, parseBool, triggerSource)
		}
	}

	// Snyk Open Source
	parseBool, err = strconv.ParseBool(settings.ActivateSnykOpenSource)
	if err != nil {
		c.Logger().Debug().Msg("couldn't parse open source setting")
	} else {
		oldValue := c.IsSnykOssEnabled()
		c.SetSnykOssEnabled(parseBool)
		if oldValue != parseBool && c.IsLSPInitialized() {
			analytics.SendConfigChangedAnalytics(c, configActivateSnykOpenSource, oldValue, parseBool, triggerSource)
		}
	}

	// Snyk IaC
	parseBool, err = strconv.ParseBool(settings.ActivateSnykIac)
	if err != nil {
		c.Logger().Debug().Msg("couldn't parse iac setting")
	} else {
		oldValue := c.IsSnykIacEnabled()
		c.SetSnykIacEnabled(parseBool)
		if oldValue != parseBool && c.IsLSPInitialized() {
			analytics.SendConfigChangedAnalytics(c, configActivateSnykIac, oldValue, parseBool, triggerSource)
		}
	}
}

func updateIssueViewOptions(c *config.Config, s *types.IssueViewOptions, triggerSource analytics.TriggerSource) {
	c.Logger().Debug().Str("method", "updateIssueViewOptions").Interface("issueViewOptions", s).Msg("Updating issue view options:")
	oldValue := c.IssueViewOptions()
	modified := c.SetIssueViewOptions(s)

	if !modified {
		return
	}

	// Send UI update
	sendDiagnosticsForNewSettings(c)

	// Send analytics for each individual field that changed
	if c.IsLSPInitialized() {
		analytics.SendAnalyticsForFields(c, "issueViewOptions", &oldValue, s, triggerSource, map[string]func(*types.IssueViewOptions) any{
			"OpenIssues":    func(s *types.IssueViewOptions) any { return s.OpenIssues },
			"IgnoredIssues": func(s *types.IssueViewOptions) any { return s.IgnoredIssues },
		})
	}
}

func updateSeverityFilter(c *config.Config, s *types.SeverityFilter, triggerSource analytics.TriggerSource) {
	c.Logger().Debug().Str("method", "updateSeverityFilter").Interface("severityFilter", s).Msg("Updating severity filter:")
	oldValue := c.FilterSeverity()
	modified := c.SetSeverityFilter(s)

	if !modified {
		return
	}

	// Send UI update
	sendDiagnosticsForNewSettings(c)

	// Send analytics for each individual field that changed
	if c.IsLSPInitialized() {
		analytics.SendAnalyticsForFields(c, "filterSeverity", &oldValue, s, triggerSource, map[string]func(*types.SeverityFilter) any{
			"Critical": func(s *types.SeverityFilter) any { return s.Critical },
			"High":     func(s *types.SeverityFilter) any { return s.High },
			"Medium":   func(s *types.SeverityFilter) any { return s.Medium },
			"Low":      func(s *types.SeverityFilter) any { return s.Low },
		})
	}
}

// sendDiagnosticsForNewSettings handles UI updates only (no analytics)
func sendDiagnosticsForNewSettings(c *config.Config) {
	ws := c.Workspace()
	if ws == nil {
		return
	}
	go ws.HandleConfigChange()
}<|MERGE_RESOLUTION|>--- conflicted
+++ resolved
@@ -436,16 +436,8 @@
 	c.SetAutomaticScanning(autoScan)
 }
 
-<<<<<<< HEAD
 func updateSnykLearnCodeActions(c *config.Config, settings types.Settings, triggerSource analytics.TriggerSource) {
-	enable := true
-	if settings.EnableSnykLearnCodeActions == "false" {
-		enable = false
-	}
-=======
-func updateSnykLearnCodeActions(c *config.Config, settings types.Settings, triggerSource string) {
 	enable := settings.EnableSnykLearnCodeActions != "false"
->>>>>>> 8611cc5a
 
 	oldValue := c.IsSnykLearnCodeActionsEnabled()
 	c.SetSnykLearnCodeActionsEnabled(enable)
@@ -455,16 +447,8 @@
 	}
 }
 
-<<<<<<< HEAD
 func updateSnykOSSQuickFixCodeActions(c *config.Config, settings types.Settings, triggerSource analytics.TriggerSource) {
-	enable := true
-	if settings.EnableSnykOSSQuickFixCodeActions == "false" {
-		enable = false
-	}
-=======
-func updateSnykOSSQuickFixCodeActions(c *config.Config, settings types.Settings, triggerSource string) {
 	enable := settings.EnableSnykOSSQuickFixCodeActions != "false"
->>>>>>> 8611cc5a
 
 	oldValue := c.IsSnykOSSQuickFixCodeActionsEnabled()
 	c.SetSnykOSSQuickFixCodeActionsEnabled(enable)
@@ -474,16 +458,8 @@
 	}
 }
 
-<<<<<<< HEAD
 func updateDeltaFindings(c *config.Config, settings types.Settings, triggerSource analytics.TriggerSource) {
-	enable := true
-	if settings.EnableDeltaFindings == "" || settings.EnableDeltaFindings == "false" {
-		enable = false
-	}
-=======
-func updateDeltaFindings(c *config.Config, settings types.Settings, triggerSource string) {
 	enable := settings.EnableDeltaFindings != "" && settings.EnableDeltaFindings != "false"
->>>>>>> 8611cc5a
 
 	oldValue := c.IsDeltaFindingsEnabled()
 
