/*
 * © 2024 Snyk Limited
 *
 * Licensed under the Apache License, Version 2.0 (the "License");
 * you may not use this file except in compliance with the License.
 * You may obtain a copy of the License at
 *
 *     http://www.apache.org/licenses/LICENSE-2.0
 *
 * Unless required by applicable law or agreed to in writing, software
 * distributed under the License is distributed on an "AS IS" BASIS,
 * WITHOUT WARRANTIES OR CONDITIONS OF ANY KIND, either express or implied.
 * See the License for the specific language governing permissions and
 * limitations under the License.
 */

package notification

import (
	"encoding/json"
	"errors"
	"github.com/snyk/snyk-ls/application/config"
	"github.com/snyk/snyk-ls/domain/snyk"
	"github.com/snyk/snyk-ls/internal/notification"
	"github.com/snyk/snyk-ls/internal/product"
	"github.com/snyk/snyk-ls/internal/types"
)

type scanNotifier struct {
	notifier notification.Notifier
	c        *config.Config
}

func NewScanNotifier(c *config.Config, notifier notification.Notifier) (snyk.ScanNotifier, error) {
	if notifier == nil {
		return nil, errors.New("notifier cannot be null")
	}

	return &scanNotifier{
		notifier: notifier,
		c:        c,
	}, nil
}

func (n *scanNotifier) SendError(product product.Product, folderPath string, errorMessage string) {
	cliError := &types.CliError{}
	err := json.Unmarshal([]byte(errorMessage), cliError)
	if err != nil {
		// no structured info available
		cliError = nil
	}

	n.notifier.Send(
		types.SnykScanParams{
			Status:       types.ErrorStatus,
			Product:      product.ToProductCodename(),
			FolderPath:   folderPath,
			ErrorMessage: errorMessage,
			CliError:     cliError,
		},
	)
}

// SendSuccessForAllProducts reports success for all enabled products
func (n *scanNotifier) SendSuccessForAllProducts(folderPath string) {
	for _, p := range n.supportedProducts() {
		if n.isProductEnabled(p) {
			n.sendSuccess(p, folderPath)
		}
	}
}

// SendSuccess sends scan success message for a single enabled product
func (n *scanNotifier) SendSuccess(product product.Product, folderPath string) {
	// If no issues found, we still should send success message the reported product
	n.sendSuccess(product, folderPath)
}

func (n *scanNotifier) sendSuccess(pr product.Product, folderPath string) {
	if !n.isProductEnabled(pr) {
		return
	}

	n.notifier.Send(
		types.SnykScanParams{
			Status:     types.Success,
			Product:    pr.ToProductCodename(),
			FolderPath: folderPath,
		},
	)
}

<<<<<<< HEAD
func (n *scanNotifier) appendOssIssues(scanIssues []types.ScanIssue, issues []snyk.Issue) []types.ScanIssue {
	for _, issue := range issues {
		additionalData, ok := issue.AdditionalData.(snyk.OssIssueData)
		if !ok {
			continue // skip non-oss issues
		}

		matchingIssues := make([]types.OssIssueData, len(additionalData.MatchingIssues))
		for i, matchingIssue := range additionalData.MatchingIssues {
			matchingIssues[i] = types.OssIssueData{
				License: matchingIssue.License,
				Identifiers: types.OssIdentifiers{
					CWE: issue.CWEs,
					CVE: issue.CVEs,
				},
				Description:       matchingIssue.Description,
				Language:          matchingIssue.Language,
				PackageManager:    matchingIssue.PackageManager,
				PackageName:       matchingIssue.PackageName,
				Name:              matchingIssue.Name,
				Version:           matchingIssue.Version,
				Exploit:           matchingIssue.Exploit,
				CVSSv3:            matchingIssue.CVSSv3,
				CvssScore:         strconv.FormatFloat(matchingIssue.CvssScore, 'f', 2, 64), // convert float64 to string with 2 decimal places
				FixedIn:           matchingIssue.FixedIn,
				From:              matchingIssue.From,
				UpgradePath:       matchingIssue.UpgradePath,
				IsPatchable:       matchingIssue.IsPatchable,
				IsUpgradable:      matchingIssue.IsUpgradable,
				ProjectName:       matchingIssue.ProjectName,
				DisplayTargetFile: matchingIssue.DisplayTargetFile,
				Details:           matchingIssue.Details,
			}
		}

		scanIssues = append(scanIssues, types.ScanIssue{
			Id:       additionalData.Key,
			Title:    additionalData.Title,
			Severity: issue.Severity.String(),
			FilePath: issue.AffectedFilePath,
			Range:    converter.ToRange(issue.Range),
			AdditionalData: types.OssIssueData{
				RuleId:  issue.ID,
				License: additionalData.License,
				Identifiers: types.OssIdentifiers{
					CWE: issue.CWEs,
					CVE: issue.CVEs,
				},
				Description:       additionalData.Description,
				Language:          additionalData.Language,
				PackageManager:    additionalData.PackageManager,
				PackageName:       additionalData.PackageName,
				Name:              additionalData.Name,
				Version:           additionalData.Version,
				Exploit:           additionalData.Exploit,
				CVSSv3:            additionalData.CVSSv3,
				CvssScore:         strconv.FormatFloat(additionalData.CvssScore, 'f', 2, 64), // convert float64 to string with 2 decimal places
				FixedIn:           additionalData.FixedIn,
				From:              additionalData.From,
				UpgradePath:       additionalData.UpgradePath,
				IsPatchable:       additionalData.IsPatchable,
				IsUpgradable:      additionalData.IsUpgradable,
				ProjectName:       additionalData.ProjectName,
				DisplayTargetFile: additionalData.DisplayTargetFile,
				Details:           additionalData.Details,
				MatchingIssues:    matchingIssues,
				Lesson:            additionalData.Lesson,
			},
		})
	}

	return scanIssues
}

func (n *scanNotifier) appendIacIssues(scanIssues []types.ScanIssue, issues []snyk.Issue) []types.ScanIssue {
	for _, issue := range issues {
		additionalData, ok := issue.AdditionalData.(snyk.IaCIssueData)
		if !ok {
			continue // skip non-iac issues
		}

		scanIssues = append(scanIssues, types.ScanIssue{
			Id:       additionalData.Key,
			Title:    additionalData.Title,
			Severity: issue.Severity.String(),
			FilePath: issue.AffectedFilePath,
			Range:    converter.ToRange(issue.Range),
			AdditionalData: types.IacIssueData{
				PublicId:      additionalData.PublicId,
				Documentation: additionalData.Documentation,
				LineNumber:    additionalData.LineNumber,
				Issue:         additionalData.Issue,
				Impact:        additionalData.Impact,
				Resolve:       additionalData.Resolve,
				Path:          additionalData.Path,
				References:    additionalData.References,
				Details:       additionalData.Details,
			},
		})
	}
	return scanIssues
}

func (n *scanNotifier) appendCodeIssues(scanIssues []types.ScanIssue, issues []snyk.Issue) []types.ScanIssue {
	for _, issue := range issues {
		additionalData, ok := issue.AdditionalData.(snyk.CodeIssueData)
		if !ok {
			continue // skip non-code issues
		}

		exampleCommitFixes := make([]types.ExampleCommitFix, 0, len(additionalData.ExampleCommitFixes))
		for i := range additionalData.ExampleCommitFixes {
			lines := make([]types.CommitChangeLine, 0, len(additionalData.ExampleCommitFixes[i].Lines))
			for j := range additionalData.ExampleCommitFixes[i].Lines {
				lines = append(lines, types.CommitChangeLine{
					Line:       additionalData.ExampleCommitFixes[i].Lines[j].Line,
					LineNumber: additionalData.ExampleCommitFixes[i].Lines[j].LineNumber,
					LineChange: additionalData.ExampleCommitFixes[i].Lines[j].LineChange,
				})
			}
			exampleCommitFixes = append(exampleCommitFixes, types.ExampleCommitFix{
				CommitURL: additionalData.ExampleCommitFixes[i].CommitURL,
				Lines:     lines,
			})
		}

		markers := make([]types.Marker, 0, len(additionalData.Markers))
		for _, marker := range additionalData.Markers {
			positions := make([]types.MarkerPosition, 0)
			for _, pos := range marker.Pos {
				positions = append(positions, types.MarkerPosition{
					Position: types.Position{
						Rows: pos.Rows,
						Cols: pos.Cols,
					},
					File: pos.File,
				})
			}

			markers = append(markers, types.Marker{
				Msg: marker.Msg,
				Pos: positions,
			})
		}

		dataFlow := make([]types.DataflowElement, 0, len(additionalData.DataFlow))
		for _, flow := range additionalData.DataFlow {
			dataFlow = append(dataFlow, types.DataflowElement{
				Position:  flow.Position,
				FilePath:  flow.FilePath,
				FlowRange: converter.ToRange(flow.FlowRange),
				Content:   flow.Content,
			})
		}

		scanIssue := types.ScanIssue{
			Id:        additionalData.Key,
			Title:     issue.Message,
			Severity:  issue.Severity.String(),
			FilePath:  issue.AffectedFilePath,
			Range:     converter.ToRange(issue.Range),
			IsIgnored: issue.IsIgnored,
			AdditionalData: types.CodeIssueData{
				Message:            additionalData.Message,
				Rule:               additionalData.Rule,
				RuleId:             additionalData.RuleId,
				RepoDatasetSize:    additionalData.RepoDatasetSize,
				ExampleCommitFixes: exampleCommitFixes,
				CWE:                additionalData.CWE,
				IsSecurityType:     additionalData.IsSecurityType,
				Text:               additionalData.Text,
				Cols:               additionalData.Cols,
				Rows:               additionalData.Rows,
				PriorityScore:      additionalData.PriorityScore,
				Markers:            markers,
				LeadURL:            "",
				HasAIFix:           additionalData.HasAIFix,
				DataFlow:           dataFlow,
				Details:            additionalData.Details,
			},
		}
		if scanIssue.IsIgnored {
			scanIssue.IgnoreDetails =
				types.IgnoreDetails{
					Category:   issue.IgnoreDetails.Category,
					Reason:     issue.IgnoreDetails.Reason,
					Expiration: issue.IgnoreDetails.Expiration,
					IgnoredOn:  issue.IgnoreDetails.IgnoredOn,
					IgnoredBy:  issue.IgnoreDetails.IgnoredBy,
				}
		}
		scanIssues = append(scanIssues, scanIssue)
	}

	return scanIssues
}

=======
>>>>>>> 72eedfb3
func (n *scanNotifier) isProductEnabled(p product.Product) bool {
	c := config.CurrentConfig()
	switch p {
	case product.ProductCode:
		return c.IsSnykCodeEnabled() || c.IsSnykCodeQualityEnabled() || c.IsSnykCodeSecurityEnabled()
	case product.ProductOpenSource:
		return c.IsSnykOssEnabled()
	case product.ProductInfrastructureAsCode:
		return c.IsSnykIacEnabled()
	default:
		return false
	}
}

// SendInProgress Notifies all snyk/scan enabled product messages
func (n *scanNotifier) SendInProgress(folderPath string) {
	products := n.supportedProducts()
	for _, pr := range products {
		if !n.isProductEnabled(pr) {
			continue
		}

		n.notifier.Send(
			types.SnykScanParams{
				Status:     types.InProgress,
				Product:    pr.ToProductCodename(),
				FolderPath: folderPath,
			},
		)
	}
}

func (n *scanNotifier) supportedProducts() []product.Product {
	products := []product.Product{product.ProductOpenSource, product.ProductInfrastructureAsCode, product.ProductCode}
	return products
}<|MERGE_RESOLUTION|>--- conflicted
+++ resolved
@@ -19,7 +19,10 @@
 import (
 	"encoding/json"
 	"errors"
+	"strconv"
+
 	"github.com/snyk/snyk-ls/application/config"
+	"github.com/snyk/snyk-ls/domain/ide/converter"
 	"github.com/snyk/snyk-ls/domain/snyk"
 	"github.com/snyk/snyk-ls/internal/notification"
 	"github.com/snyk/snyk-ls/internal/product"
@@ -90,7 +93,6 @@
 	)
 }
 
-<<<<<<< HEAD
 func (n *scanNotifier) appendOssIssues(scanIssues []types.ScanIssue, issues []snyk.Issue) []types.ScanIssue {
 	for _, issue := range issues {
 		additionalData, ok := issue.AdditionalData.(snyk.OssIssueData)
@@ -288,8 +290,6 @@
 	return scanIssues
 }
 
-=======
->>>>>>> 72eedfb3
 func (n *scanNotifier) isProductEnabled(p product.Product) bool {
 	c := config.CurrentConfig()
 	switch p {
