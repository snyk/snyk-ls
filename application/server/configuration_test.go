--- conflicted
+++ resolved
@@ -487,10 +487,6 @@
 		Id:   orgId,
 		Name: orgName,
 	}, nil).AnyTimes()
-<<<<<<< HEAD
-	mockService := types.NewCommandServiceMock(mockResolver)
-	command.SetService(mockService)
-=======
 
 	// Get the existing service or create a new mock
 	svc := command.Service()
@@ -499,11 +495,9 @@
 		mockSvc.SetOrgResolver(mockResolver)
 	} else {
 		// Otherwise, create a new mock service
-		mockService := types.NewCommandServiceMock()
-		mockService.SetOrgResolver(mockResolver)
+		mockService := types.NewCommandServiceMock(mockResolver)
 		command.SetService(mockService)
 	}
->>>>>>> dedd3439
 }
 
 // Common test setup for updateFolderConfig tests
