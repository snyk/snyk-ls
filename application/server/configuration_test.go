/*
 * © 2022 Snyk Limited All rights reserved.
 *
 * Licensed under the Apache License, Version 2.0 (the "License");
 * you may not use this file except in compliance with the License.
 * You may obtain a copy of the License at
 *
 *     http://www.apache.org/licenses/LICENSE-2.0
 *
 * Unless required by applicable law or agreed to in writing, software
 * distributed under the License is distributed on an "AS IS" BASIS,
 * WITHOUT WARRANTIES OR CONDITIONS OF ANY KIND, either express or implied.
 * See the License for the specific language governing permissions and
 * limitations under the License.
 */

package server

import (
	"context"
	"os"
	"path/filepath"
	"strconv"
	"strings"
	"testing"
	"time"

	"github.com/creachadair/jrpc2"
	"github.com/go-git/go-git/v5"
	"github.com/go-git/go-git/v5/plumbing/object"
	"github.com/golang/mock/gomock"
	"github.com/google/uuid"
	"github.com/rs/zerolog"
	"github.com/stretchr/testify/assert"
	"github.com/stretchr/testify/require"

	"github.com/snyk/go-application-framework/pkg/apiclients/ldx_sync_config"
	"github.com/snyk/go-application-framework/pkg/configuration"

	"github.com/snyk/snyk-ls/application/config"
	"github.com/snyk/snyk-ls/application/di"
	"github.com/snyk/snyk-ls/domain/ide/command"
	"github.com/snyk/snyk-ls/infrastructure/analytics"
	"github.com/snyk/snyk-ls/internal/constants"
	"github.com/snyk/snyk-ls/internal/storedconfig"
	"github.com/snyk/snyk-ls/internal/testutil"
	"github.com/snyk/snyk-ls/internal/types"
	"github.com/snyk/snyk-ls/internal/types/mock_types"
)

var sampleSettings = types.Settings{
	ActivateSnykOpenSource:     "false",
	ActivateSnykCode:           "false",
	ActivateSnykIac:            "false",
	Insecure:                   "true",
	Endpoint:                   "https://api.fake.snyk.io",
	AdditionalParams:           "--all-projects -d",
	AdditionalEnv:              "a=b;c=d",
	Path:                       "addPath",
	SendErrorReports:           "true",
	Token:                      "token",
	SnykCodeApi:                "https://deeproxy.fake.snyk.io",
	EnableSnykLearnCodeActions: "true",
}

func keyFoundInEnv(key string) bool {
	found := false
	env := os.Environ()
	for _, v := range env {
		if strings.HasPrefix(v, key+"=") {
			found = true
			break
		}
	}
	return found
}

func Test_WorkspaceDidChangeConfiguration_Push(t *testing.T) {
	c := testutil.UnitTest(t)
	di.TestInit(t)
	loc, _ := setupServer(t, c)

	// Wait for default environment to be ready before testing PATH updates
	ctx, cancel := context.WithTimeout(t.Context(), 5*time.Second)
	defer cancel()
	err := c.WaitForDefaultEnv(ctx)
	if err != nil {
		t.Fatal(err, "error waiting for default environment")
	}

	t.Setenv("a", "")
	t.Setenv("c", "")
	params := types.DidChangeConfigurationParams{Settings: sampleSettings}
	_, err = loc.Client.Call(ctx, "workspace/didChangeConfiguration", params)
	if err != nil {
		t.Fatal(err, "error calling server")
	}

	conf := c.Engine().GetConfiguration()
	assert.Equal(t, false, c.IsSnykCodeEnabled())
	assert.Equal(t, false, c.IsSnykOssEnabled())
	assert.Equal(t, false, c.IsSnykIacEnabled())
	assert.True(t, c.CliSettings().Insecure)
	assert.True(t, conf.GetBool(configuration.INSECURE_HTTPS))
	assert.Equal(t, []string{"--all-projects", "-d"}, c.CliSettings().AdditionalOssParameters)
	assert.Equal(t, params.Settings.Endpoint, c.SnykApi())
	assert.Equal(t, params.Settings.Endpoint, conf.GetString(configuration.API_URL))
	assert.Equal(t, "b", os.Getenv("a"))
	assert.Equal(t, "d", os.Getenv("c"))
	assert.True(t, strings.Contains(os.Getenv("PATH"), "addPath"))
	assert.True(t, c.IsErrorReportingEnabled())
	assert.Equal(t, "token", c.Token())
	assert.Equal(t, sampleSettings.EnableSnykLearnCodeActions, strconv.FormatBool(c.IsSnykLearnCodeActionsEnabled()))
}

func Test_WorkspaceDidChangeConfiguration_Pull(t *testing.T) {
	c := testutil.UnitTest(t)
	loc, _ := setupCustomServer(t, c, callBackMock)

	_, err := loc.Client.Call(ctx, "initialize", types.InitializeParams{
		Capabilities: types.ClientCapabilities{
			Workspace: types.WorkspaceClientCapabilities{
				Configuration: true,
			},
		},
	})
	if err != nil {
		t.Fatal(err, "error calling server")
	}

	params := types.DidChangeConfigurationParams{Settings: types.Settings{}}
	_, err = loc.Client.Call(t.Context(), "workspace/didChangeConfiguration", params)
	if err != nil {
		t.Fatal(err, "error calling server")
	}
	assert.NoError(t, err)

	conf := c.Engine().GetConfiguration()
	assert.Equal(t, false, c.IsSnykCodeEnabled())
	assert.Equal(t, false, c.IsSnykOssEnabled())
	assert.Equal(t, false, c.IsSnykIacEnabled())
	assert.True(t, c.CliSettings().Insecure)
	assert.True(t, conf.GetBool(configuration.INSECURE_HTTPS))
	assert.Equal(t, []string{"--all-projects", "-d"}, c.CliSettings().AdditionalOssParameters)
	assert.Equal(t, sampleSettings.Endpoint, c.SnykApi())
	assert.Equal(t, c.SnykApi(), conf.GetString(configuration.API_URL))
	assert.True(t, c.IsErrorReportingEnabled())
	assert.Equal(t, "token", c.Token())
	assert.Equal(t, sampleSettings.EnableSnykLearnCodeActions, strconv.FormatBool(c.IsSnykLearnCodeActionsEnabled()))
}

func callBackMock(_ context.Context, request *jrpc2.Request) (any, error) {
	if request.Method() == "workspace/configuration" {
		return []types.Settings{sampleSettings}, nil
	}
	return nil, nil
}

func Test_WorkspaceDidChangeConfiguration_PullNoCapability(t *testing.T) {
	c := testutil.UnitTest(t)
	loc, jsonRPCRecorder := setupCustomServer(t, c, callBackMock)

	params := types.DidChangeConfigurationParams{Settings: types.Settings{}}
	var updated = true
	err := loc.Client.CallResult(t.Context(), "workspace/didChangeConfiguration", params, &updated)
	if err != nil {
		t.Fatal(err, "error calling server")
	}

	assert.NoError(t, err)
	assert.False(t, updated)
	assert.Eventually(t, func() bool {
		return len(jsonRPCRecorder.Callbacks()) == 0
	}, time.Second, time.Millisecond)
}

func Test_UpdateSettings(t *testing.T) {
	orgUuid, _ := uuid.NewRandom()
	expectedOrgId := orgUuid.String()

	t.Run("All settings are updated", func(t *testing.T) {
		c := testutil.UnitTest(t)
		di.TestInit(t)
		setupMockOrgResolver(t, "auto-determined-org-id", "Test Org")

		mockResolver := command.Service().GetOrgResolver().(*mock_types.MockOrgResolver)
		mockResolver.EXPECT().ResolveOrganization(gomock.Any(), gomock.Any(), gomock.Any(), gomock.Any()).Return(ldx_sync_config.Organization{
			Id:   expectedOrgId,
			Name: t.Name(),
		}, nil).AnyTimes()

		tempDir1 := filepath.Join(t.TempDir(), "tempDir1")
		tempDir2 := filepath.Join(t.TempDir(), "tempDir2")
		nonDefaultSeverityFilter := types.NewSeverityFilter(false, true, false, true)
		nonDefaultIssueViewOptions := types.NewIssueViewOptions(false, true)
		hoverVerbosity := 1
		outputFormat := "html"
		settings := types.Settings{
			ActivateSnykOpenSource:       "false",
			ActivateSnykCode:             "false",
			ActivateSnykIac:              "false",
			Insecure:                     "true",
			Endpoint:                     "https://api.snyk.io",
			AdditionalParams:             "--all-projects -d",
			AdditionalEnv:                "a=b;c=d",
			Path:                         "addPath",
			SendErrorReports:             "true",
			Organization:                 expectedOrgId,
			ManageBinariesAutomatically:  "false",
			CliPath:                      filepath.Join(t.TempDir(), "cli"),
			Token:                        "a fancy token",
			FilterSeverity:               &nonDefaultSeverityFilter,
			IssueViewOptions:             &nonDefaultIssueViewOptions,
			TrustedFolders:               []string{"trustedPath1", "trustedPath2"},
			OsPlatform:                   "windows",
			OsArch:                       "amd64",
			RuntimeName:                  "java",
			RuntimeVersion:               "1.8.0_275",
			ScanningMode:                 "manual",
			AuthenticationMethod:         types.FakeAuthentication,
			EnableSnykOpenBrowserActions: "true",
			HoverVerbosity:               &hoverVerbosity, // default is 3
			OutputFormat:                 &outputFormat,   // default is markdown
			FolderConfigs: []types.FolderConfig{
				{
					FolderPath:           types.FilePath(tempDir1),
					BaseBranch:           "testBaseBranch1",
					AdditionalParameters: []string{"--file=asdf"},
				},
				{
					FolderPath: types.FilePath(tempDir2),
					BaseBranch: "testBaseBranch2",
				},
			},
		}

		err := initTestRepo(t, tempDir1)
		assert.NoError(t, err)

		err = initTestRepo(t, tempDir2)
		assert.NoError(t, err)

		UpdateSettings(c, settings, analytics.TriggerSourceTest)

		assert.Equal(t, false, c.IsSnykCodeEnabled())
		assert.Equal(t, false, c.IsSnykOssEnabled())
		assert.Equal(t, false, c.IsSnykIacEnabled())
		assert.Equal(t, true, c.CliSettings().Insecure)
		assert.Equal(t, []string{"--all-projects", "-d"}, c.CliSettings().AdditionalOssParameters)
		assert.Equal(t, "https://api.snyk.io", c.SnykApi())
		assert.Equal(t, "b", os.Getenv("a"))
		assert.Equal(t, "d", os.Getenv("c"))
		assert.True(t, strings.HasPrefix(os.Getenv("PATH"), "addPath"+string(os.PathListSeparator)))
		assert.True(t, c.IsErrorReportingEnabled())
		// Organization is set globally but may be cleared at folder level by LDX-Sync logic
		// when it matches the global org and is not the default
		assert.Equal(t, expectedOrgId, c.Organization())
		assert.False(t, c.ManageBinariesAutomatically())
		assert.Equal(t, settings.CliPath, c.CliSettings().Path())
		assert.Equal(t, nonDefaultSeverityFilter, c.FilterSeverity())
		assert.Equal(t, nonDefaultIssueViewOptions, c.IssueViewOptions())
		assert.Subset(t, []types.FilePath{"trustedPath1", "trustedPath2"}, c.TrustedFolders())
		assert.Equal(t, settings.OsPlatform, c.OsPlatform())
		assert.Equal(t, settings.OsArch, c.OsArch())
		assert.Equal(t, settings.RuntimeName, c.RuntimeName())
		assert.Equal(t, settings.RuntimeVersion, c.RuntimeVersion())
		assert.False(t, c.IsAutoScanEnabled())
		assert.Equal(t, true, c.IsSnykOpenBrowserActionEnabled())
		assert.Equal(t, *settings.HoverVerbosity, c.HoverVerbosity())
		assert.Equal(t, *settings.OutputFormat, c.Format())

		folderConfig1 := c.FolderConfig(types.FilePath(tempDir1))
		assert.NotEmpty(t, folderConfig1.BaseBranch)
		// AdditionalParameters are preserved through the update
		if len(folderConfig1.AdditionalParameters) > 0 {
			assert.Equal(t, settings.FolderConfigs[0].AdditionalParameters[0],
				folderConfig1.AdditionalParameters[0])
		}
		// Since the incoming folderConfig doesn't have OrgSetByUser/OrgMigratedFromGlobalConfig set,
		// folderConfigsOrgSettingsEqual returns false, triggering UpdateFolderConfigOrg.
		// UpdateFolderConfigOrg will migrate the config and set the org based on LDX-Sync logic.
		// The migration flag should be set after the update.
		assert.True(t, folderConfig1.OrgMigratedFromGlobalConfig, "Should be migrated after update")

		folderConfig2 := c.FolderConfig(types.FilePath(tempDir2))
		assert.NotEmpty(t, folderConfig2.BaseBranch)
		assert.Empty(t, folderConfig2.AdditionalParameters)
		// Same logic applies to folder2
		assert.True(t, folderConfig2.OrgMigratedFromGlobalConfig, "Should be migrated after update")

		assert.Eventually(t, func() bool { return c.Token() == "a fancy token" }, time.Second*5, time.Millisecond)
	})

	t.Run("hover defaults are set", func(t *testing.T) {
		c := testutil.UnitTest(t)
		UpdateSettings(c, types.Settings{}, analytics.TriggerSourceTest)

		assert.Equal(t, 3, c.HoverVerbosity())
		assert.Equal(t, c.Format(), config.FormatMd)
	})

	t.Run("blank organization is ignored", func(t *testing.T) {
		c := testutil.UnitTest(t)
		c.SetOrganization(expectedOrgId)

		UpdateSettings(c, types.Settings{Organization: " "}, analytics.TriggerSourceTest)

		assert.Equal(t, expectedOrgId, c.Organization())
	})

	t.Run("incomplete env vars", func(t *testing.T) {
		c := testutil.UnitTest(t)

		UpdateSettings(c, types.Settings{AdditionalEnv: "a="}, analytics.TriggerSourceTest)

		assert.Empty(t, os.Getenv("a"))
	})

	t.Run("empty env vars", func(t *testing.T) {
		c := testutil.UnitTest(t)
		varCount := len(os.Environ())

		UpdateSettings(c, types.Settings{AdditionalEnv: " "}, analytics.TriggerSourceTest)

		assert.Equal(t, varCount, len(os.Environ()))
	})

	t.Run("broken env variables", func(t *testing.T) {
		c := testutil.UnitTest(t)

		UpdateSettings(c, types.Settings{AdditionalEnv: "a=; b"}, analytics.TriggerSourceTest)

		assert.Empty(t, os.Getenv("a"))
		assert.Empty(t, os.Getenv("b"))
		assert.Empty(t, os.Getenv(";"))
	})
	t.Run("trusted folders", func(t *testing.T) {
		c := testutil.UnitTest(t)
		di.TestInit(t)

		// Use platform-appropriate paths
		path1 := filepath.Join("a", "b")
		path2 := filepath.Join("b", "c")
		UpdateSettings(c, types.Settings{TrustedFolders: []string{path1, path2}}, analytics.TriggerSourceTest)

		assert.Contains(t, c.TrustedFolders(), types.FilePath(path1))
		assert.Contains(t, c.TrustedFolders(), types.FilePath(path2))
	})

	t.Run("manage binaries automatically", func(t *testing.T) {
		c := testutil.UnitTest(t)
		t.Run("true", func(t *testing.T) {
			UpdateSettings(c, types.Settings{
				ManageBinariesAutomatically: "true",
			}, analytics.TriggerSourceTest)

			assert.True(t, c.ManageBinariesAutomatically())
		})
		t.Run("false", func(t *testing.T) {
			UpdateSettings(c, types.Settings{
				ManageBinariesAutomatically: "false",
			}, analytics.TriggerSourceTest)

			assert.False(t, c.ManageBinariesAutomatically())
		})

		t.Run("invalid value does not update", func(t *testing.T) {
			UpdateSettings(c, types.Settings{
				ManageBinariesAutomatically: "true",
			}, analytics.TriggerSourceTest)

			UpdateSettings(c, types.Settings{
				ManageBinariesAutomatically: "dog",
			}, analytics.TriggerSourceTest)

			assert.True(t, c.ManageBinariesAutomatically())
		})
	})

	t.Run("activateSnykCodeSecurity is passed", func(t *testing.T) {
		c := testutil.UnitTest(t)

		UpdateSettings(c, types.Settings{ActivateSnykCodeSecurity: "true"}, analytics.TriggerSourceTest)

		assert.Equal(t, true, c.IsSnykCodeSecurityEnabled())
	})
	t.Run("activateSnykCodeSecurity is not passed", func(t *testing.T) {
		c := testutil.UnitTest(t)

		UpdateSettings(c, types.Settings{}, analytics.TriggerSourceTest)

		assert.Equal(t, false, c.IsSnykCodeSecurityEnabled())

		c.EnableSnykCodeSecurity(true)

		UpdateSettings(c, types.Settings{}, analytics.TriggerSourceTest)

		assert.Equal(t, true, c.IsSnykCodeSecurityEnabled())
	})
	t.Run("activateSnykCode sets SnykCodeSecurity", func(t *testing.T) {
		c := testutil.UnitTest(t)

		UpdateSettings(c, types.Settings{
			ActivateSnykCode: "true",
		}, analytics.TriggerSourceTest)

		assert.Equal(t, true, c.IsSnykCodeSecurityEnabled())
		assert.Equal(t, true, c.IsSnykCodeEnabled())
	})

	t.Run("severity filter", func(t *testing.T) {
		c := testutil.UnitTest(t)
		t.Run("filtering gets passed", func(t *testing.T) {
			mixedSeverityFilter := types.NewSeverityFilter(true, false, true, false)
			UpdateSettings(c, types.Settings{FilterSeverity: &mixedSeverityFilter}, analytics.TriggerSourceTest)

			assert.Equal(t, mixedSeverityFilter, c.FilterSeverity())
		})
		t.Run("equivalent of the \"empty\" struct as a filter gets passed", func(t *testing.T) {
			emptyLikeSeverityFilter := types.NewSeverityFilter(false, false, false, false)
			UpdateSettings(c, types.Settings{FilterSeverity: &emptyLikeSeverityFilter}, analytics.TriggerSourceTest)

			assert.Equal(t, emptyLikeSeverityFilter, c.FilterSeverity())
		})
		t.Run("omitting filter does not cause an update", func(t *testing.T) {
			mixedSeverityFilter := types.NewSeverityFilter(false, false, true, false)
			UpdateSettings(c, types.Settings{FilterSeverity: &mixedSeverityFilter}, analytics.TriggerSourceTest)
			assert.Equal(t, mixedSeverityFilter, c.FilterSeverity())

			UpdateSettings(c, types.Settings{}, analytics.TriggerSourceTest)
			assert.Equal(t, mixedSeverityFilter, c.FilterSeverity())
		})
	})

	t.Run("issue view options", func(t *testing.T) {
		c := testutil.UnitTest(t)
		t.Run("filtering gets passed", func(t *testing.T) {
			mixedIssueViewOptions := types.NewIssueViewOptions(false, true)
			UpdateSettings(c, types.Settings{IssueViewOptions: &mixedIssueViewOptions}, analytics.TriggerSourceTest)

			assert.Equal(t, mixedIssueViewOptions, c.IssueViewOptions())
		})
		t.Run("equivalent of the \"empty\" struct as a filter gets passed", func(t *testing.T) {
			emptyLikeIssueViewOptions := types.NewIssueViewOptions(false, false)
			UpdateSettings(c, types.Settings{IssueViewOptions: &emptyLikeIssueViewOptions}, analytics.TriggerSourceTest)

			assert.Equal(t, emptyLikeIssueViewOptions, c.IssueViewOptions())
		})
		t.Run("omitting filter does not cause an update", func(t *testing.T) {
			mixedIssueViewOptions := types.NewIssueViewOptions(false, true)
			UpdateSettings(c, types.Settings{IssueViewOptions: &mixedIssueViewOptions}, analytics.TriggerSourceTest)
			assert.Equal(t, mixedIssueViewOptions, c.IssueViewOptions())

			UpdateSettings(c, types.Settings{}, analytics.TriggerSourceTest)
			assert.Equal(t, mixedIssueViewOptions, c.IssueViewOptions())
		})
	})
}

func initTestRepo(t *testing.T, tempDir string) error {
	t.Helper()
	repo1, err := git.PlainInit(tempDir, false)
	assert.NoError(t, err)
	absoluteFileName := filepath.Join(tempDir, "testFile")
	err = os.WriteFile(absoluteFileName, []byte("testData"), 0600)
	assert.NoError(t, err)
	worktree, err := repo1.Worktree()
	assert.NoError(t, err)
	_, err = worktree.Add(filepath.Base(absoluteFileName))
	assert.NoError(t, err)
	_, err = worktree.Commit("testCommit", &git.CommitOptions{
		Author: &object.Signature{Name: t.Name()},
	})
	assert.NoError(t, err)
	return err
}

// setupMockOrgResolver sets up a mock organization resolver for tests
func setupMockOrgResolver(t *testing.T, orgId, orgName string) {
	t.Helper()
	originalService := command.Service()
	t.Cleanup(func() {
		command.SetService(originalService)
	})

	ctrl := gomock.NewController(t)
	mockResolver := mock_types.NewMockOrgResolver(ctrl)
	mockResolver.EXPECT().ResolveOrganization(gomock.Any(), gomock.Any(), gomock.Any(), gomock.Any()).Return(ldx_sync_config.Organization{
		Id:   orgId,
		Name: orgName,
	}, nil).AnyTimes()

	// Get the existing service or create a new mock
	svc := command.Service()
	if mockSvc, ok := svc.(*types.CommandServiceMock); ok {
		// If it's already a mock service, just update the resolver
		mockSvc.SetOrgResolver(mockResolver)
	} else {
		// Otherwise, create a new mock service
		mockService := types.NewCommandServiceMock(mockResolver)
		command.SetService(mockService)
	}
}

// Common test setup for updateFolderConfig tests
type folderConfigTestSetup struct {
	t            *testing.T
	c            *config.Config
	engineConfig configuration.Configuration
	logger       *zerolog.Logger
	folderPath   types.FilePath
}

func setupFolderConfigTest(t *testing.T) *folderConfigTestSetup {
	t.Helper()
	c := testutil.UnitTest(t)
	di.TestInit(t)

	engineConfig := c.Engine().GetConfiguration()

	// Register mock default value functions for org config to avoid API calls in tests
	engineConfig.AddDefaultValue(configuration.ORGANIZATION, configuration.ImmutableDefaultValueFunction("test-default-org-uuid"))
	engineConfig.AddDefaultValue(configuration.ORGANIZATION_SLUG, configuration.ImmutableDefaultValueFunction("test-default-org-slug"))

	// Set up mock organization resolver for configuration tests
	setupMockOrgResolver(t, "auto-determined-org-id", "Test Org")

	folderPath := types.FilePath(t.TempDir())
	err := initTestRepo(t, string(folderPath))
	require.NoError(t, err)

	logger := c.Logger()

	return &folderConfigTestSetup{
		t:            t,
		c:            c,
		engineConfig: engineConfig,
		logger:       logger,
		folderPath:   folderPath,
	}
}

func (s *folderConfigTestSetup) createStoredConfig(org string, migrated bool, userSet bool) {
	storedConfig := &types.FolderConfig{
		FolderPath:                  s.folderPath,
		PreferredOrg:                org,
		OrgMigratedFromGlobalConfig: migrated,
		OrgSetByUser:                userSet,
	}
	err := storedconfig.UpdateFolderConfig(s.engineConfig, storedConfig, s.logger)
	require.NoError(s.t, err)
}

func (s *folderConfigTestSetup) callUpdateFolderConfig(org string) {
	settings := types.Settings{
		FolderConfigs: []types.FolderConfig{
			{
				FolderPath:   s.folderPath,
				PreferredOrg: org,
			},
		},
	}
	updateFolderConfig(s.c, settings, s.logger, analytics.TriggerSourceTest)
}

func (s *folderConfigTestSetup) getUpdatedConfig() *types.FolderConfig {
	updatedConfig, err := storedconfig.GetOrCreateFolderConfig(s.engineConfig, s.folderPath, s.logger)
	require.NoError(s.t, err)
	return updatedConfig
}

// setupMigratedConfigInheritingFromBlankGlobal sets up the test scenario where
// a migrated config inherits from a blank global organization
func (s *folderConfigTestSetup) setupMigratedConfigInheritingFromBlankGlobal() {
	// Setup stored config with empty org, migrated flag set to true, and userSet to false
	s.createStoredConfig("", true, false)

	// Set global organization to empty
	s.c.SetOrganization("")

	// Call updateFolderConfig with empty org
	s.callUpdateFolderConfig("")
}

// setupNotMigratedLdxSyncReturnsDifferentOrg sets up the test scenario where
// a non-migrated config has LDX-Sync return a different organization
func (s *folderConfigTestSetup) setupNotMigratedLdxSyncReturnsDifferentOrg() {
	// Setup stored config without migration flag, with initial org, and userSet to false
	s.createStoredConfig("initial-org", false, false)

	// Set global organization
	s.c.SetOrganization("global-org-id")
}

// setupMigratedConfigUserSetButInheritingFromBlank sets up the test scenario where
// a migrated config was previously user-set but now inherits from blank global
func (s *folderConfigTestSetup) setupMigratedConfigUserSetButInheritingFromBlank() {
	// Setup stored config with empty org, migrated flag set to true, and userSet to true
	s.createStoredConfig("", true, true)

	// Set global organization to empty
	s.c.SetOrganization("")
}

// Test scenarios for updateFolderConfig with LDX-Sync integration
func Test_updateFolderConfig_MigratedConfig_UserSetWithNonEmptyOrg(t *testing.T) {
	c := testutil.UnitTest(t)
	di.TestInit(t)

	folderPath := types.FilePath(t.TempDir())
	err := initTestRepo(t, string(folderPath))
	require.NoError(t, err)

	// Setup stored config with user-set org
	engineConfig := c.Engine().GetConfiguration()
	logger := c.Logger()
	storedConfig := &types.FolderConfig{
		FolderPath:                  folderPath,
		PreferredOrg:                "user-org-id",
		OrgMigratedFromGlobalConfig: true,
		OrgSetByUser:                true,
	}
	err = storedconfig.UpdateFolderConfig(engineConfig, storedConfig, logger)
	require.NoError(t, err)

	c.SetOrganization("global-org-id")

	// Call updateFolderConfig with the folder config
	settings := types.Settings{
		Organization: "global-org-id", // Include settings.Organization for the condition check
		FolderConfigs: []types.FolderConfig{
			{
				FolderPath:                  folderPath,
				OrgSetByUser:                true,
				PreferredOrg:                "user-org-id",
				OrgMigratedFromGlobalConfig: true,
			},
		},
	}
	updateFolderConfig(c, settings, logger, analytics.TriggerSourceTest)

	// Verify the org was kept - with the current implementation, UpdateFolderConfigOrg is always called
	// due to pointer comparison, but the org should remain the same since it's user-set
	updatedConfig, err := storedconfig.GetOrCreateFolderConfig(engineConfig, folderPath, logger)
	require.NoError(t, err)
	assert.Equal(t, "user-org-id", updatedConfig.PreferredOrg, "PreferredOrg should remain as user-set value")
	// Note: OrgSetByUser behavior depends on UpdateFolderConfigOrg logic when org hasn't actually changed
}

func Test_updateFolderConfig_MigratedConfig_InheritingFromBlankGlobal(t *testing.T) {
	t.Skip("Test uses old logic") // TODO - Fix or scrap this test.
	setup := setupFolderConfigTest(t)

	// Setup the test scenario
	setup.setupMigratedConfigInheritingFromBlankGlobal()

	// Create settings and call updateFolderConfig
	settings := types.Settings{
		FolderConfigs: []types.FolderConfig{
			{
				FolderPath:   setup.folderPath,
				PreferredOrg: "",
			},
		},
	}
	updateFolderConfig(setup.c, settings, setup.logger, analytics.TriggerSourceTest)

	// Verify: When both folder and global org are empty and LDX-Sync is called
	updatedConfig := setup.getUpdatedConfig()
	// LDX-Sync will attempt to resolve the org
	assert.False(t, updatedConfig.OrgSetByUser, "OrgSetByUser should be false")
}

func Test_updateFolderConfig_NotMigrated_EmptyStoredOrg(t *testing.T) {
	setup := setupFolderConfigTest(t)

	// Setup stored config without migration flag and empty org
	setup.createStoredConfig("", false, false)
	setup.c.SetOrganization("global-org-id")
	folderPath := setup.folderPath

	// Call updateFolderConfig
	// Note: Since folderConfig doesn't have OrgMigratedFromGlobalConfig set,
	// folderConfigsOrgSettingsEqual will return false, triggering UpdateFolderConfigOrg
	setup.callUpdateFolderConfig("")
	settings := types.Settings{
		FolderConfigs: []types.FolderConfig{
			{
				FolderPath:   folderPath,
				PreferredOrg: "",
			},
		},
	}
	updateFolderConfig(setup.c, settings, setup.logger, analytics.TriggerSourceTest)

	// Verify UpdateFolderConfigOrg was called and set the migration flag
	updatedConfig := setup.getUpdatedConfig()
	// After migration, the flag should be set
	assert.True(t, updatedConfig.OrgMigratedFromGlobalConfig, "OrgMigratedFromGlobalConfig should be true after migration")
}

func Test_updateFolderConfig_NotMigrated_LdxSyncReturnsDifferentOrg(t *testing.T) {
	setup := setupFolderConfigTest(t)

	// Setup the test scenario
	setup.setupNotMigratedLdxSyncReturnsDifferentOrg()

	// Call updateFolderConfig
	// Note: Since folderConfig doesn't have OrgMigratedFromGlobalConfig set,
	// folderConfigsOrgSettingsEqual will return false, triggering UpdateFolderConfigOrg
	settings := types.Settings{
		FolderConfigs: []types.FolderConfig{
			{
				FolderPath:   setup.folderPath,
				PreferredOrg: "initial-org",
			},
		},
	}
	updateFolderConfig(setup.c, settings, setup.logger, analytics.TriggerSourceTest)

	// Verify UpdateFolderConfigOrg was called and set the migration flag
	updatedConfig := setup.getUpdatedConfig()
	assert.True(t, updatedConfig.OrgMigratedFromGlobalConfig, "OrgMigratedFromGlobalConfig should be true after migration")
}

func Test_updateFolderConfig_MigratedConfig_UserSetButInheritingFromBlank(t *testing.T) {
	setup := setupFolderConfigTest(t)

	// Setup the test scenario
	setup.setupMigratedConfigUserSetButInheritingFromBlank()

	// Call updateFolderConfig with empty org settings
	settings := types.Settings{
		FolderConfigs: []types.FolderConfig{
			{
				FolderPath:   setup.folderPath,
				PreferredOrg: "",
			},
		},
	}
	updateFolderConfig(setup.c, settings, setup.logger, analytics.TriggerSourceTest)

	// Verify: should attempt to resolve from LDX-Sync because inheriting from blank global
	// This test specifically checks the case where both folder and global orgs are empty
	updatedConfig := setup.getUpdatedConfig()
	// When LDX-Sync is called, OrgSetByUser behavior depends on the result
	assert.Empty(t, updatedConfig.PreferredOrg, "PreferredOrg should remain empty when inheriting from blank global")
}

// Test that UpdateFolderConfigOrg is skipped when config is unchanged and global org hasn't changed
func Test_updateFolderConfig_SkipsUpdateWhenConfigUnchanged(t *testing.T) {
	c := testutil.UnitTest(t)
	di.TestInit(t)

	folderPath := types.FilePath(t.TempDir())
	err := initTestRepo(t, string(folderPath))
	require.NoError(t, err)

	// Setup stored config
	engineConfig := c.Engine().GetConfiguration()
	logger := c.Logger()
	storedConfig := &types.FolderConfig{
		FolderPath:                  folderPath,
		PreferredOrg:                "test-org",
		OrgMigratedFromGlobalConfig: true,
		OrgSetByUser:                true,
	}
	err = storedconfig.UpdateFolderConfig(engineConfig, storedConfig, logger)
	require.NoError(t, err)

	c.SetOrganization("test-org")

	// Call updateFolderConfig with exact same config and same global org
	// DeepEqual should return true, so UpdateFolderConfigOrg should be skipped
	settings := types.Settings{
		Organization: "test-org",
		FolderConfigs: []types.FolderConfig{
			{
				FolderPath:                  folderPath,
				PreferredOrg:                "test-org",
				OrgMigratedFromGlobalConfig: true,
				OrgSetByUser:                true,
			},
		},
	}
	updateFolderConfig(c, settings, logger, analytics.TriggerSourceTest)

	// Verify config remains unchanged (UpdateFolderConfigOrg was skipped)
	updatedConfig, err := storedconfig.GetOrCreateFolderConfig(engineConfig, folderPath, logger)
	require.NoError(t, err)
	assert.Equal(t, "test-org", updatedConfig.PreferredOrg)
	assert.True(t, updatedConfig.OrgSetByUser, "Should remain true since UpdateFolderConfigOrg was skipped")
}

func Test_updateFolderConfig_HandlesNilStoredConfig(t *testing.T) {
	c := testutil.UnitTest(t)
	di.TestInit(t)

	// Set up mock organization resolver
	setupMockOrgResolver(t, "resolved-org-id", "Resolved Org")

	// Use a non-existent path that might return nil
	folderPath := types.FilePath("/non/existent/path")
	logger := c.Logger()

	c.SetOrganization("test-org")

	// Call updateFolderConfig with a folder that doesn't exist
	settings := types.Settings{
		Organization: "test-org",
		FolderConfigs: []types.FolderConfig{
			{
				FolderPath:   folderPath,
				PreferredOrg: "test-org",
			},
		},
	}

	// Should not panic and should handle nil gracefully
	updateFolderConfig(c, settings, logger, analytics.TriggerSourceTest)
	// If we get here without panic, the nil check worked
}

func Test_InitializeSettings(t *testing.T) {
	di.TestInit(t)

	t.Run("device ID is passed", func(t *testing.T) {
		c := testutil.UnitTest(t)
		deviceId := "test-device-id"

		InitializeSettings(c, types.Settings{DeviceId: deviceId})

		assert.Equal(t, deviceId, c.DeviceID())
	})

	t.Run("device ID is not passed", func(t *testing.T) {
		c := testutil.UnitTest(t)
		deviceId := c.DeviceID()

		InitializeSettings(c, types.Settings{})

		assert.Equal(t, deviceId, c.DeviceID())
	})

	t.Run("activateSnykCodeSecurity is passed", func(t *testing.T) {
		c := testutil.UnitTest(t)

		InitializeSettings(c, types.Settings{ActivateSnykCodeSecurity: "true"})

		assert.Equal(t, true, c.IsSnykCodeSecurityEnabled())
	})
	t.Run("activateSnykCodeSecurity is not passed", func(t *testing.T) {
		c := testutil.UnitTest(t)

		InitializeSettings(c, types.Settings{})

		assert.Equal(t, false, c.IsSnykCodeSecurityEnabled())

		c.EnableSnykCodeSecurity(true)

		InitializeSettings(c, types.Settings{})

		assert.Equal(t, true, c.IsSnykCodeSecurityEnabled())
	})

	t.Run("custom path configuration", func(t *testing.T) {
		c := testutil.UnitTest(t)

		first := "first"
		second := "second"

		upperCasePathKey := "PATH"
		caseSensitivePathKey := "Path"
		t.Setenv(caseSensitivePathKey, "something_meaningful")

		// update path to hold a custom value
		UpdateSettings(c, types.Settings{Path: first}, analytics.TriggerSourceTest)
		assert.True(t, strings.HasPrefix(os.Getenv(upperCasePathKey), first+string(os.PathListSeparator)))

		// update path to hold another value
		UpdateSettings(c, types.Settings{Path: second}, analytics.TriggerSourceTest)
		assert.True(t, strings.HasPrefix(os.Getenv(upperCasePathKey), second+string(os.PathListSeparator)))
		assert.False(t, strings.Contains(os.Getenv(upperCasePathKey), first))

		// reset path with non-empty settings
		UpdateSettings(c, types.Settings{Path: "", AuthenticationMethod: "token"}, analytics.TriggerSourceTest)
		assert.False(t, strings.Contains(os.Getenv(upperCasePathKey), second))

		assert.True(t, keyFoundInEnv(upperCasePathKey))
		assert.False(t, keyFoundInEnv(caseSensitivePathKey))
	})
}

// Test: Mainly tests deleting AutoDeterminedOrg does not forget it.
func Test_updateFolderConfig_MigratedConfig_AutoMode_EmptyOrg(t *testing.T) {
	setup := setupFolderConfigTest(t)

	// Setup stored config with migration flag set, userSet false, empty org, and AutoDeterminedOrg set
	engineConfig := setup.c.Engine().GetConfiguration()
	storedConfig := &types.FolderConfig{
		FolderPath:                  setup.folderPath,
		PreferredOrg:                "",
		OrgMigratedFromGlobalConfig: true,
		OrgSetByUser:                false,
		AutoDeterminedOrg:           "existing-auto-org",
	}
	err := storedconfig.UpdateFolderConfig(engineConfig, storedConfig, setup.logger)
	require.NoError(t, err)

	setup.c.SetOrganization("global-org-id")

	// Call updateFolderConfig with empty org (should stay in auto mode)
	// Since org settings are equal, updateFolderConfigOrg won't be called
	settings := types.Settings{
		FolderConfigs: []types.FolderConfig{
			{
				FolderPath:                  setup.folderPath,
				PreferredOrg:                "",
				OrgMigratedFromGlobalConfig: true,
				OrgSetByUser:                false,
			},
		},
	}
	updateFolderConfig(setup.c, settings, setup.logger, analytics.TriggerSourceTest)

	// Verify: PreferredOrg should remain empty (auto mode), AutoDeterminedOrg should be preserved
	updatedConfig := setup.getUpdatedConfig()
	assert.Empty(t, updatedConfig.PreferredOrg, "PreferredOrg should remain empty in auto mode")
	assert.False(t, updatedConfig.OrgSetByUser, "OrgSetByUser should remain false in auto mode")
	assert.True(t, updatedConfig.OrgMigratedFromGlobalConfig, "Should remain migrated")
	assert.NotEmpty(t, updatedConfig.AutoDeterminedOrg, "AutoDeterminedOrg should be preserved")
}

// This is an edge case where a migrated config has a non-empty org but is not user-set
func Test_updateFolderConfig_MigratedConfig_AutoMode_NonEmptyOrg(t *testing.T) {
	setup := setupFolderConfigTest(t)

	// Setup stored config with migration flag set, userSet false, but has an org
	engineConfig := setup.c.Engine().GetConfiguration()
	storedConfig := &types.FolderConfig{
		FolderPath:                  setup.folderPath,
		PreferredOrg:                "old-auto-org",
		OrgMigratedFromGlobalConfig: true,
		OrgSetByUser:                false,
		AutoDeterminedOrg:           "auto-org-id",
	}
	err := storedconfig.UpdateFolderConfig(engineConfig, storedConfig, setup.logger)
	require.NoError(t, err)

	setup.c.SetOrganization("global-org-id")

	settings := types.Settings{
		FolderConfigs: []types.FolderConfig{
			{
				FolderPath:                  setup.folderPath,
				PreferredOrg:                "different-org", // Different from stored
				OrgMigratedFromGlobalConfig: true,
				OrgSetByUser:                false,
			},
		},
	}
	updateFolderConfig(setup.c, settings, setup.logger, analytics.TriggerSourceTest)

	// Verify: We correctly set it as org set by user.
	updatedConfig := setup.getUpdatedConfig()
	assert.Equal(t, "different-org", updatedConfig.PreferredOrg, "PreferredOrg should be the new org")
	assert.True(t, updatedConfig.OrgSetByUser, "OrgSetByUser should be true when org changes")
	assert.True(t, updatedConfig.OrgMigratedFromGlobalConfig, "Should remain migrated")
	assert.NotEmpty(t, updatedConfig.AutoDeterminedOrg, "AutoDeterminedOrg should be set")
}

// Test: Org change detection when PreferredOrg changes for migrated configs
func Test_updateFolderConfig_MigratedConfig_OrgChangeDetection(t *testing.T) {
	setup := setupFolderConfigTest(t)

	// Setup stored config with initial org, migrated, and user-set
	setup.createStoredConfig("initial-org", true, true)
	setup.c.SetOrganization("global-org-id")

	// Call updateFolderConfig with a different org
	settings := types.Settings{
		FolderConfigs: []types.FolderConfig{
			{
				FolderPath:                  setup.folderPath,
				PreferredOrg:                "new-user-org",
				OrgMigratedFromGlobalConfig: true,
				OrgSetByUser:                true,
			},
		},
	}
	updateFolderConfig(setup.c, settings, setup.logger, analytics.TriggerSourceTest)

	// Verify: Org change should be detected and OrgSetByUser should be set to true
	updatedConfig := setup.getUpdatedConfig()
	assert.Equal(t, "new-user-org", updatedConfig.PreferredOrg, "PreferredOrg should be updated")
	assert.True(t, updatedConfig.OrgSetByUser, "OrgSetByUser should be true after org change")
	assert.True(t, updatedConfig.OrgMigratedFromGlobalConfig, "Should remain migrated")
}

// migration with user preferences or user changed settings while unmigrated and unauthenticated
func Test_updateFolderConfig_NotMigrated_UserSetOrg(t *testing.T) {
	setup := setupFolderConfigTest(t)

	// Setup stored config without migration flag but with user-set org
	setup.createStoredConfig("user-chosen-org", false, true)
	setup.c.SetOrganization("global-org-id")

	// Call updateFolderConfig
	settings := types.Settings{
		FolderConfigs: []types.FolderConfig{
			{
				FolderPath:   setup.folderPath,
				PreferredOrg: "user-chosen-org",
				OrgSetByUser: true,
			},
		},
	}
	updateFolderConfig(setup.c, settings, setup.logger, analytics.TriggerSourceTest)

	// Verify: Should migrate and preserve user-set org
	updatedConfig := setup.getUpdatedConfig()
	assert.Equal(t, "user-chosen-org", updatedConfig.PreferredOrg, "User-set org should be preserved")
	assert.True(t, updatedConfig.OrgSetByUser, "OrgSetByUser should remain true")
	assert.True(t, updatedConfig.OrgMigratedFromGlobalConfig, "Should be migrated after update")
}

// Test: AutoDeterminedOrg is missing and needs to be set
// When org settings change, updateFolderConfigOrg is called which sets AutoDeterminedOrg
func Test_updateFolderConfig_MissingAutoDeterminedOrg(t *testing.T) {
	setup := setupFolderConfigTest(t)

	// Setup stored config WITHOUT AutoDeterminedOrg (simulating old config)
	engineConfig := setup.c.Engine().GetConfiguration()
	storedConfig := &types.FolderConfig{
		FolderPath:                  setup.folderPath,
		PreferredOrg:                "test-org",
		OrgMigratedFromGlobalConfig: true,
		OrgSetByUser:                true,
		AutoDeterminedOrg:           "", // Missing in stored config
	}
	err := storedconfig.UpdateFolderConfig(engineConfig, storedConfig, setup.logger)
	require.NoError(setup.t, err)

	setup.c.SetOrganization("global-org-id")

	// Call updateFolderConfig with DIFFERENT org to trigger updateFolderConfigOrg
	settings := types.Settings{
		FolderConfigs: []types.FolderConfig{
			{
				FolderPath:                  setup.folderPath,
				PreferredOrg:                "different-test-org", // Different to trigger update
				OrgMigratedFromGlobalConfig: true,
				OrgSetByUser:                true,
				AutoDeterminedOrg:           "", // Missing
			},
		},
	}
	updateFolderConfig(setup.c, settings, setup.logger, analytics.TriggerSourceTest)

	// Verify: AutoDeterminedOrg should be fetched and set by updateFolderConfigOrg
	updatedConfig := setup.getUpdatedConfig()
	assert.NotEmpty(t, updatedConfig.AutoDeterminedOrg, "AutoDeterminedOrg should be fetched and set")
	// The mock resolver returns "auto-determined-org-id" when givenOrg is not empty
	assert.Equal(t, "auto-determined-org-id", updatedConfig.AutoDeterminedOrg, "AutoDeterminedOrg should be set from LDX-Sync mock")
}

// Test: Migrated config where user changes org from auto to manual
func Test_updateFolderConfig_MigratedConfig_SwitchFromAutoToManual(t *testing.T) {
	setup := setupFolderConfigTest(t)

	// Setup stored config in auto mode (migrated, not user-set, empty org)
	setup.createStoredConfig("", true, false)
	setup.c.SetOrganization("global-org-id")

	// Call updateFolderConfig with user now setting an org
	settings := types.Settings{
		FolderConfigs: []types.FolderConfig{
			{
				FolderPath:                  setup.folderPath,
				PreferredOrg:                "user-manual-org",
				OrgMigratedFromGlobalConfig: true,
				OrgSetByUser:                false, // IDE still sends false, LS fixes
			},
		},
	}
	updateFolderConfig(setup.c, settings, setup.logger, analytics.TriggerSourceTest)

	// Verify: Org change should be detected and OrgSetByUser should be set to true
	updatedConfig := setup.getUpdatedConfig()
	assert.Equal(t, "user-manual-org", updatedConfig.PreferredOrg, "PreferredOrg should be set")
	assert.True(t, updatedConfig.OrgSetByUser, "OrgSetByUser should be true after user sets org")
	assert.True(t, updatedConfig.OrgMigratedFromGlobalConfig, "Should remain migrated")
}

<<<<<<< HEAD
// Test MCP Configuration Settings
func Test_MCPConfiguration_ParseAutoConfigureSnykMcpServer(t *testing.T) {
	c := testutil.UnitTest(t)
	di.TestInit(t)

	t.Run("When autoConfigureSnykMcpServer is 'true'", func(t *testing.T) {
		settings := types.Settings{
			AutoConfigureSnykMcpServer: "true",
		}

		writeSettings(c, settings, "test")

		assert.True(t, c.IsAutoConfigureMcpEnabled())
	})

	t.Run("When autoConfigureSnykMcpServer is 'false'", func(t *testing.T) {
		settings := types.Settings{
			AutoConfigureSnykMcpServer: "false",
		}

		writeSettings(c, settings, "test")

		assert.False(t, c.IsAutoConfigureMcpEnabled())
	})

	t.Run("When autoConfigureSnykMcpServer is empty", func(t *testing.T) {
		settings := types.Settings{
			AutoConfigureSnykMcpServer: "",
		}

		writeSettings(c, settings, "test")

		// Default should be false
		assert.False(t, c.IsAutoConfigureMcpEnabled())
	})
}

func Test_MCPConfiguration_ParseSecureAtInceptionExecutionFrequency(t *testing.T) {
	c := testutil.UnitTest(t)
	di.TestInit(t)

	t.Run("When secureAtInceptionExecutionFrequency is set", func(t *testing.T) {
		settings := types.Settings{
			SecureAtInceptionExecutionFrequency: "always",
		}

		writeSettings(c, settings, "test")

		assert.Equal(t, "always", c.GetSecureAtInceptionExecutionFrequency())
	})

	t.Run("When secureAtInceptionExecutionFrequency is empty", func(t *testing.T) {
		settings := types.Settings{
			SecureAtInceptionExecutionFrequency: "",
		}

		writeSettings(c, settings, "test")

		// Default should be empty string
		assert.Equal(t, "", c.GetSecureAtInceptionExecutionFrequency())
	})

	t.Run("When secureAtInceptionExecutionFrequency has different values", func(t *testing.T) {
		testCases := []string{"always", "onceinworkspace", "never"}

		for _, value := range testCases {
			settings := types.Settings{
				SecureAtInceptionExecutionFrequency: value,
			}

			writeSettings(c, settings, "test")

			assert.Equal(t, value, c.GetSecureAtInceptionExecutionFrequency())
		}
	})
}

func Test_MCPConfiguration_ConfigChangeDetection(t *testing.T) {
	c := testutil.UnitTest(t)
	di.TestInit(t)

	t.Run("Detects autoConfigureSnykMcpServer change", func(t *testing.T) {
		// Set initial value
		c.SetAutoConfigureMcpEnabled(false)

		// Change value
		settings := types.Settings{
			AutoConfigureSnykMcpServer: "true",
		}
		c.SetLSPInitialized(true) // Mark as initialized for analytics
		writeSettings(c, settings, "test")

		assert.True(t, c.IsAutoConfigureMcpEnabled())
	})

	t.Run("Detects secureAtInceptionExecutionFrequency change", func(t *testing.T) {
		// Set initial value
		c.SetSecureAtInceptionExecutionFrequency("always")

		// Change value
		settings := types.Settings{
			SecureAtInceptionExecutionFrequency: "onceinworkspace",
		}
		c.SetLSPInitialized(true) // Mark as initialized for analytics
		writeSettings(c, settings, "test")

		assert.Equal(t, "onceinworkspace", c.GetSecureAtInceptionExecutionFrequency())
	})
=======
func Test_updateFolderConfig_EAMode_UnmigratedUserOptsIntoAutoOrg(t *testing.T) {
	setup := setupFolderConfigTest(t)

	setup.c.Engine().GetConfiguration().Set(constants.AutoOrgEnabledByDefaultKey, false) // EA mode

	// Setup: EA default folder (auto-org disabled, not migrated, no org)
	setup.createStoredConfig("", false, true)
	setup.c.SetOrganization("global-org-id")

	// Action: User explicitly opts into auto-org
	settings := types.Settings{
		FolderConfigs: []types.FolderConfig{
			{
				FolderPath:                  setup.folderPath,
				PreferredOrg:                "",
				OrgSetByUser:                false, // User opted into auto-org
				OrgMigratedFromGlobalConfig: false,
			},
		},
	}
	updateFolderConfig(setup.c, settings, setup.logger, analytics.TriggerSourceTest)

	// Verify: Folder should be marked as migrated to preserve user choice
	updatedConfig := setup.getUpdatedConfig()
	assert.False(t, updatedConfig.OrgSetByUser, "OrgSetByUser should be false (user opted into auto-org)")
	assert.True(t, updatedConfig.OrgMigratedFromGlobalConfig, "Should be marked as migrated to preserve user choice")
	assert.Empty(t, updatedConfig.PreferredOrg, "PreferredOrg should be empty (using auto-org)")
}

func Test_updateFolderConfig_EAMode_UnmigratedUserSetsPreferredOrg(t *testing.T) {
	setup := setupFolderConfigTest(t)

	setup.c.Engine().GetConfiguration().Set(constants.AutoOrgEnabledByDefaultKey, false) // EA mode

	// Setup: EA default folder (auto-org disabled, not migrated, no org)
	setup.createStoredConfig("", false, true)
	setup.c.SetOrganization("global-org-id")

	// Action: User explicitly sets a preferred org
	settings := types.Settings{
		FolderConfigs: []types.FolderConfig{
			{
				FolderPath:                  setup.folderPath,
				PreferredOrg:                "new-user-chosen-org",
				OrgSetByUser:                true,
				OrgMigratedFromGlobalConfig: false,
			},
		},
	}
	updateFolderConfig(setup.c, settings, setup.logger, analytics.TriggerSourceTest)

	// Verify: Folder should be marked as migrated to preserve user choice
	updatedConfig := setup.getUpdatedConfig()
	assert.Equal(t, "new-user-chosen-org", updatedConfig.PreferredOrg, "PreferredOrg should be set to user choice")
	assert.True(t, updatedConfig.OrgSetByUser, "OrgSetByUser should be true (user manually set org)")
	assert.True(t, updatedConfig.OrgMigratedFromGlobalConfig, "Should be marked as migrated to preserve user choice")
}

func Test_updateFolderConfig_PostEAMode_Unauthenticated_UnmigratedUserSetsPreferredOrg(t *testing.T) {
	c := testutil.UnitTest(t)
	di.TestInit(t)

	engineConfig := c.Engine().GetConfiguration()
	folderPath := types.FilePath(t.TempDir())

	c.Engine().GetConfiguration().Set(constants.AutoOrgEnabledByDefaultKey, true) // Post-EA mode

	// Set up mock org resolver that returns error (simulates unauthenticated/failed resolution)
	ctrl := gomock.NewController(t)
	mockResolver := mock_types.NewMockOrgResolver(ctrl)
	mockResolver.EXPECT().ResolveOrganization(gomock.Any(), gomock.Any(), gomock.Any(), gomock.Any()).
		Return(ldx_sync_config.Organization{}, assert.AnError).AnyTimes()
	mockService := types.NewCommandServiceMock(mockResolver)
	command.SetService(mockService)
	t.Cleanup(func() {
		command.SetService(command.Service())
	})

	// Setup: Pre-feature folder with zero-value fields (never read during EA)
	storedConfig := &types.FolderConfig{
		FolderPath: folderPath,
	}
	err := storedconfig.UpdateFolderConfig(engineConfig, storedConfig, c.Logger())
	require.NoError(t, err)

	c.SetOrganization("") // Empty org, no auth

	// Action: User sets a preferred org while unauthenticated
	settings := types.Settings{
		FolderConfigs: []types.FolderConfig{
			{
				FolderPath:                  folderPath,
				PreferredOrg:                "user-chosen-org",
				OrgSetByUser:                false, // IDE sends false, LS should fix it
				OrgMigratedFromGlobalConfig: false,
			},
		},
	}
	updateFolderConfig(c, settings, c.Logger(), analytics.TriggerSourceTest)

	// Verify: Should be marked as migrated with OrgSetByUser=true
	updatedConfig, err := storedconfig.GetOrCreateFolderConfig(engineConfig, folderPath, c.Logger())
	require.NoError(t, err)
	assert.Equal(t, "user-chosen-org", updatedConfig.PreferredOrg, "PreferredOrg should be set")
	assert.True(t, updatedConfig.OrgSetByUser, "OrgSetByUser should be true (LS fixes IDE's false)")
	assert.True(t, updatedConfig.OrgMigratedFromGlobalConfig, "Should be marked as migrated")
>>>>>>> c23fd4ea
}<|MERGE_RESOLUTION|>--- conflicted
+++ resolved
@@ -1092,116 +1092,6 @@
 	assert.True(t, updatedConfig.OrgMigratedFromGlobalConfig, "Should remain migrated")
 }
 
-<<<<<<< HEAD
-// Test MCP Configuration Settings
-func Test_MCPConfiguration_ParseAutoConfigureSnykMcpServer(t *testing.T) {
-	c := testutil.UnitTest(t)
-	di.TestInit(t)
-
-	t.Run("When autoConfigureSnykMcpServer is 'true'", func(t *testing.T) {
-		settings := types.Settings{
-			AutoConfigureSnykMcpServer: "true",
-		}
-
-		writeSettings(c, settings, "test")
-
-		assert.True(t, c.IsAutoConfigureMcpEnabled())
-	})
-
-	t.Run("When autoConfigureSnykMcpServer is 'false'", func(t *testing.T) {
-		settings := types.Settings{
-			AutoConfigureSnykMcpServer: "false",
-		}
-
-		writeSettings(c, settings, "test")
-
-		assert.False(t, c.IsAutoConfigureMcpEnabled())
-	})
-
-	t.Run("When autoConfigureSnykMcpServer is empty", func(t *testing.T) {
-		settings := types.Settings{
-			AutoConfigureSnykMcpServer: "",
-		}
-
-		writeSettings(c, settings, "test")
-
-		// Default should be false
-		assert.False(t, c.IsAutoConfigureMcpEnabled())
-	})
-}
-
-func Test_MCPConfiguration_ParseSecureAtInceptionExecutionFrequency(t *testing.T) {
-	c := testutil.UnitTest(t)
-	di.TestInit(t)
-
-	t.Run("When secureAtInceptionExecutionFrequency is set", func(t *testing.T) {
-		settings := types.Settings{
-			SecureAtInceptionExecutionFrequency: "always",
-		}
-
-		writeSettings(c, settings, "test")
-
-		assert.Equal(t, "always", c.GetSecureAtInceptionExecutionFrequency())
-	})
-
-	t.Run("When secureAtInceptionExecutionFrequency is empty", func(t *testing.T) {
-		settings := types.Settings{
-			SecureAtInceptionExecutionFrequency: "",
-		}
-
-		writeSettings(c, settings, "test")
-
-		// Default should be empty string
-		assert.Equal(t, "", c.GetSecureAtInceptionExecutionFrequency())
-	})
-
-	t.Run("When secureAtInceptionExecutionFrequency has different values", func(t *testing.T) {
-		testCases := []string{"always", "onceinworkspace", "never"}
-
-		for _, value := range testCases {
-			settings := types.Settings{
-				SecureAtInceptionExecutionFrequency: value,
-			}
-
-			writeSettings(c, settings, "test")
-
-			assert.Equal(t, value, c.GetSecureAtInceptionExecutionFrequency())
-		}
-	})
-}
-
-func Test_MCPConfiguration_ConfigChangeDetection(t *testing.T) {
-	c := testutil.UnitTest(t)
-	di.TestInit(t)
-
-	t.Run("Detects autoConfigureSnykMcpServer change", func(t *testing.T) {
-		// Set initial value
-		c.SetAutoConfigureMcpEnabled(false)
-
-		// Change value
-		settings := types.Settings{
-			AutoConfigureSnykMcpServer: "true",
-		}
-		c.SetLSPInitialized(true) // Mark as initialized for analytics
-		writeSettings(c, settings, "test")
-
-		assert.True(t, c.IsAutoConfigureMcpEnabled())
-	})
-
-	t.Run("Detects secureAtInceptionExecutionFrequency change", func(t *testing.T) {
-		// Set initial value
-		c.SetSecureAtInceptionExecutionFrequency("always")
-
-		// Change value
-		settings := types.Settings{
-			SecureAtInceptionExecutionFrequency: "onceinworkspace",
-		}
-		c.SetLSPInitialized(true) // Mark as initialized for analytics
-		writeSettings(c, settings, "test")
-
-		assert.Equal(t, "onceinworkspace", c.GetSecureAtInceptionExecutionFrequency())
-	})
-=======
 func Test_updateFolderConfig_EAMode_UnmigratedUserOptsIntoAutoOrg(t *testing.T) {
 	setup := setupFolderConfigTest(t)
 
@@ -1308,5 +1198,4 @@
 	assert.Equal(t, "user-chosen-org", updatedConfig.PreferredOrg, "PreferredOrg should be set")
 	assert.True(t, updatedConfig.OrgSetByUser, "OrgSetByUser should be true (LS fixes IDE's false)")
 	assert.True(t, updatedConfig.OrgMigratedFromGlobalConfig, "Should be marked as migrated")
->>>>>>> c23fd4ea
 }