--- conflicted
+++ resolved
@@ -366,14 +366,6 @@
 			return nil, err
 		}
 
-<<<<<<< HEAD
-		authenticated, err := di.AuthenticationService().IsAuthenticated()
-		if err != nil {
-			logger.Err(err).Msg("invalid credentials or could not validate credentials")
-		}
-
-=======
->>>>>>> 87d492b5
 		autoScanEnabled := c.IsAutoScanEnabled()
 		if autoScanEnabled {
 			logger.Info().Msg("triggering workspace scan after successful initialization")
