--- conflicted
+++ resolved
@@ -257,15 +257,10 @@
 	})
 }
 func InitializedHandler(srv *jrpc2.Server) handler.Func {
-<<<<<<< HEAD
-	return handler.New(func(ctx context.Context, params lsp.InitializedParams) (interface{}, error) {
+	return handler.New(func(ctx context.Context, params lsp.InitializedParams) (any, error) {
 		logger := log.With().Str("method", "InitializedHandler").Logger()
 
 		logger.Debug().Msg("initializing CLI now")
-=======
-	return handler.New(func(ctx context.Context, params lsp.InitializedParams) (any, error) {
-		log.Debug().Str("method", "InitializedHandler").Msgf("initializing CLI now")
->>>>>>> 1e6a1945
 		err := di.CliInitializer().Init()
 		if err != nil {
 			di.ErrorReporter().CaptureError(err)
@@ -375,12 +370,7 @@
 }
 
 func TextDocumentDidOpenHandler() jrpc2.Handler {
-<<<<<<< HEAD
-	return handler.New(func(_ context.Context, params sglsp.DidOpenTextDocumentParams) (interface{}, error) {
-=======
 	return handler.New(func(_ context.Context, params sglsp.DidOpenTextDocumentParams) (any, error) {
-		method := "TextDocumentDidOpenHandler"
->>>>>>> 1e6a1945
 		filePath := uri.PathFromUri(params.TextDocument.URI)
 		logger := log.With().Str("method", "TextDocumentDidOpenHandler").Str("documentURI", filePath).Logger()
 
