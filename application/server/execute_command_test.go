/*
 * © 2022-2024 Snyk Limited
 *
 * Licensed under the Apache License, Version 2.0 (the "License");
 * you may not use this file except in compliance with the License.
 * You may obtain a copy of the License at
 *
 *     http://www.apache.org/licenses/LICENSE-2.0
 *
 * Unless required by applicable law or agreed to in writing, software
 * distributed under the License is distributed on an "AS IS" BASIS,
 * WITHOUT WARRANTIES OR CONDITIONS OF ANY KIND, either express or implied.
 * See the License for the specific language governing permissions and
 * limitations under the License.
 */

package server

import (
	"context"
	"testing"
	"time"

	"github.com/snyk/snyk-ls/domain/snyk"
	"github.com/snyk/snyk-ls/domain/snyk/scanner"
	"github.com/snyk/snyk-ls/internal/testutil"

	"github.com/sourcegraph/go-lsp"
	"github.com/stretchr/testify/assert"

	"github.com/snyk/snyk-ls/application/config"
	"github.com/snyk/snyk-ls/application/di"
	"github.com/snyk/snyk-ls/domain/ide/command"
	"github.com/snyk/snyk-ls/domain/ide/workspace"
	"github.com/snyk/snyk-ls/infrastructure/authentication"
	"github.com/snyk/snyk-ls/internal/types"
)

func Test_executeWorkspaceScanCommand_shouldStartWorkspaceScanOnCommandReceipt(t *testing.T) {
	c := testutil.UnitTest(t)
	loc, _ := setupServerWithCustomDI(t, c, false)

	s := &scanner.TestScanner{}
	c.Workspace().AddFolder(workspace.NewFolder(c, "dummy", "dummy", s, di.HoverService(), di.ScanNotifier(), di.Notifier(), di.ScanPersister(), di.ScanStateAggregator()))

	params := lsp.ExecuteCommandParams{Command: types.WorkspaceScanCommand}
	_, err := loc.Client.Call(ctx, "workspace/executeCommand", params)
	if err != nil {
		t.Fatal(err)
	}
	assert.Eventually(t, func() bool {
		return s.Calls() > 0
	}, 2*time.Second, time.Millisecond)
}

func Test_executeWorkspaceFolderScanCommand_shouldStartFolderScanOnCommandReceipt(t *testing.T) {
	c := testutil.UnitTest(t)
	loc, _ := setupServerWithCustomDI(t, c, false)

	s := &scanner.TestScanner{}
	c.Workspace().AddFolder(workspace.NewFolder(c, "dummy", "dummy", s, di.HoverService(), di.ScanNotifier(), di.Notifier(), di.ScanPersister(), di.ScanStateAggregator()))

	params := lsp.ExecuteCommandParams{Command: types.WorkspaceFolderScanCommand, Arguments: []any{"dummy"}}
	_, err := loc.Client.Call(ctx, "workspace/executeCommand", params)
	if err != nil {
		t.Fatal(err)
	}
	assert.Eventually(t, func() bool {
		return s.Calls() > 0
	}, 2*time.Second, time.Millisecond)
}

func Test_executeWorkspaceFolderScanCommand_shouldNotClearOtherFoldersDiagnostics(t *testing.T) {
	c := testutil.UnitTest(t)
	loc, _ := setupServerWithCustomDI(t, c, false)

	scannerForFolder := scanner.NewTestScanner()
	scannerForDontClear := scanner.NewTestScanner()
	folder := workspace.NewFolder(c, "dummy", "dummy", scannerForFolder, di.HoverService(), di.ScanNotifier(), di.Notifier(), di.ScanPersister(), di.ScanStateAggregator())
	dontClear := workspace.NewFolder(c, "dontclear", "dontclear", scannerForDontClear, di.HoverService(), di.ScanNotifier(), di.Notifier(), di.ScanPersister(), di.ScanStateAggregator())

	dontClearIssuePath := types.FilePath("dontclear/file.txt")
	scannerForDontClear.AddTestIssue(&snyk.Issue{AffectedFilePath: dontClearIssuePath})
	scannerForFolder.AddTestIssue(&snyk.Issue{AffectedFilePath: "dummy/file.txt"})

	c.Workspace().AddFolder(folder)
	c.Workspace().AddFolder(dontClear)

	// prepare pre-existent diagnostics for folder
	folder.ScanFolder(context.Background())
	dontClear.ScanFolder(context.Background())

	params := lsp.ExecuteCommandParams{Command: types.WorkspaceFolderScanCommand, Arguments: []any{"dummy"}}
	_, err := loc.Client.Call(ctx, "workspace/executeCommand", params)
	if err != nil {
		t.Fatal(err)
	}
	assert.Eventually(t, func() bool {
		// must be two scans for dummy as initialization + scan after issuing command
		return scannerForFolder.Calls() == 2 && scannerForDontClear.Calls() == 1
	}, 2*time.Second, time.Millisecond)

	assert.Equal(t, 1, len(dontClear.IssuesForFile(dontClearIssuePath)))
}

func Test_executeWorkspaceScanCommand_shouldAskForTrust(t *testing.T) {
	c := testutil.UnitTest(t)
	loc, jsonRPCRecorder := setupServerWithCustomDI(t, c, false)

	s := &scanner.TestScanner{}
	c.Workspace().AddFolder(workspace.NewFolder(c, "dummy", "dummy", s, di.HoverService(), di.ScanNotifier(), di.Notifier(), di.ScanPersister(), di.ScanStateAggregator()))
	// explicitly enable folder trust which is disabled by default in tests
	config.CurrentConfig().SetTrustedFolderFeatureEnabled(true)

	params := lsp.ExecuteCommandParams{Command: types.WorkspaceScanCommand}
	_, err := loc.Client.Call(ctx, "workspace/executeCommand", params)
	if err != nil {
		t.Fatal(err)
	}
	assert.Eventually(t, func() bool {
		return s.Calls() == 0 && checkTrustMessageRequest(jsonRPCRecorder, c)
	}, 2*time.Second, time.Millisecond)
}

func Test_loginCommand_StartsAuthentication(t *testing.T) {
	c := testutil.UnitTest(t)
	loc, jsonRPCRecorder := setupServer(t, c)
	c.SetAutomaticAuthentication(false)
	c.SetAuthenticationMethod(types.FakeAuthentication)

	authenticationService := di.AuthenticationService()
	fakeAuthenticationProvider := authenticationService.Provider().(*authentication.FakeAuthenticationProvider)
	fakeAuthenticationProvider.IsAuthenticated = false

	// reset to use real service
<<<<<<< HEAD
	command.SetService(command.NewService(di.AuthenticationService(), nil, nil, nil, nil, nil, nil, nil))
=======
	command.SetService(command.NewService(authenticationService, di.Notifier(), di.LearnService(), nil, nil, nil, nil))
>>>>>>> 881c27cc

	_, err := loc.Client.Call(ctx, "initialize", nil)
	if err != nil {
		t.Fatal(err)
	}
	params := lsp.ExecuteCommandParams{Command: types.LoginCommand}

	_, err = loc.Client.Call(ctx, "initialized", types.InitializedParams{})
	assert.NoError(t, err)

	// Act
	tokenResponse, err := loc.Client.Call(ctx, "workspace/executeCommand", params)
	if err != nil {
		t.Fatal(err)
	}

	// Assert
	assert.NotEmpty(t, tokenResponse.ResultString())
	assert.True(t, fakeAuthenticationProvider.IsAuthenticated)
	assert.Eventually(t, func() bool { return len(jsonRPCRecorder.Notifications()) > 0 }, 10*time.Second, 50*time.Millisecond)
	notifications := jsonRPCRecorder.FindNotificationsByMethod("$/snyk.hasAuthenticated")
	assert.Equal(t, 1, len(notifications))
	var hasAuthenticatedNotification types.AuthenticationParams
	err = notifications[0].UnmarshalParams(&hasAuthenticatedNotification)
	assert.NoError(t, err)
	assert.Empty(t, hasAuthenticatedNotification.ApiUrl)
}

func Test_TrustWorkspaceFolders(t *testing.T) {
	t.Run("Doesn't mutate trusted folders, if trusted folders disabled", func(t *testing.T) {
		c := testutil.UnitTest(t)
		loc, _ := setupServerWithCustomDI(t, c, false)

		c.Workspace().AddFolder(workspace.NewFolder(c, "/path/to/folder1", "dummy", nil, di.HoverService(), di.ScanNotifier(), di.Notifier(), di.ScanPersister(), di.ScanStateAggregator()))

		params := lsp.ExecuteCommandParams{Command: types.TrustWorkspaceFoldersCommand}
		_, err := loc.Client.Call(ctx, "workspace/executeCommand", params)
		if err != nil {
			t.Fatal(err)
		}

		assert.Len(t, c.TrustedFolders(), 0)
	})

	t.Run("Updates trusted workspace folders", func(t *testing.T) {
		c := testutil.UnitTest(t)
		loc, _ := setupServerWithCustomDI(t, c, false)

		c.Workspace().AddFolder(workspace.NewFolder(c, "/path/to/folder1", "dummy", nil, di.HoverService(), di.ScanNotifier(), di.Notifier(), di.ScanPersister(), di.ScanStateAggregator()))
		c.Workspace().AddFolder(workspace.NewFolder(c, "/path/to/folder2", "dummy", nil, di.HoverService(), di.ScanNotifier(), di.Notifier(), di.ScanPersister(), di.ScanStateAggregator()))
		c.SetTrustedFolderFeatureEnabled(true)

		params := lsp.ExecuteCommandParams{Command: types.TrustWorkspaceFoldersCommand}
		_, err := loc.Client.Call(ctx, "workspace/executeCommand", params)
		if err != nil {
			t.Fatal(err)
		}

		assert.Len(t, c.TrustedFolders(), 2)
		assert.Contains(t, c.TrustedFolders(), types.FilePath("/path/to/folder1"))
		assert.Contains(t, c.TrustedFolders(), types.FilePath("/path/to/folder2"))
	})

	t.Run("Existing trusted workspace folders are not removed", func(t *testing.T) {
		c := testutil.UnitTest(t)
		loc, _ := setupServerWithCustomDI(t, c, false)

		c.Workspace().AddFolder(workspace.NewFolder(c, "/path/to/folder1", "dummy", nil, di.HoverService(), di.ScanNotifier(), di.Notifier(), di.ScanPersister(), di.ScanStateAggregator()))
		c.SetTrustedFolderFeatureEnabled(true)
		c.SetTrustedFolders([]types.FilePath{"/path/to/folder2"})

		params := lsp.ExecuteCommandParams{Command: types.TrustWorkspaceFoldersCommand}
		_, err := loc.Client.Call(ctx, "workspace/executeCommand", params)
		if err != nil {
			t.Fatal(err)
		}

		assert.Len(t, c.TrustedFolders(), 2)
		assert.Contains(t, c.TrustedFolders(), types.FilePath("/path/to/folder1"))
		assert.Contains(t, c.TrustedFolders(), types.FilePath("/path/to/folder2"))
	})
}<|MERGE_RESOLUTION|>--- conflicted
+++ resolved
@@ -133,11 +133,7 @@
 	fakeAuthenticationProvider.IsAuthenticated = false
 
 	// reset to use real service
-<<<<<<< HEAD
-	command.SetService(command.NewService(di.AuthenticationService(), nil, nil, nil, nil, nil, nil, nil))
-=======
-	command.SetService(command.NewService(authenticationService, di.Notifier(), di.LearnService(), nil, nil, nil, nil))
->>>>>>> 881c27cc
+	command.SetService(command.NewService(authenticationService, di.Notifier(), di.LearnService(), nil, nil, nil, nil, nil))
 
 	_, err := loc.Client.Call(ctx, "initialize", nil)
 	if err != nil {
