/*
 * Copyright 2022 Snyk Ltd.
 *
 * Licensed under the Apache License, Version 2.0 (the "License");
 * you may not use this file except in compliance with the License.
 * You may obtain a copy of the License at
 *
 *     http://www.apache.org/licenses/LICENSE-2.0
 *
 * Unless required by applicable law or agreed to in writing, software
 * distributed under the License is distributed on an "AS IS" BASIS,
 * WITHOUT WARRANTIES OR CONDITIONS OF ANY KIND, either express or implied.
 * See the License for the specific language governing permissions and
 * limitations under the License.
 */

package lsp

import (
	sglsp "github.com/sourcegraph/go-lsp"
)

const (
	Manual     TextDocumentSaveReason = 0
	AfterDelay TextDocumentSaveReason = 1
	FocusOut   TextDocumentSaveReason = 2
)

type TextDocumentSaveReason int

type DiagnosticResult struct {
	Uri         sglsp.DocumentURI
	Diagnostics []Diagnostic
	Err         error
}

type WillSaveTextDocumentParams struct {
	TextDocument sglsp.TextDocumentIdentifier `json:"textDocument"`
	Reason       TextDocumentSaveReason       `json:"reason"`
}

type Uri string

type CodeDescription struct {
	Href Uri `json:"href"`
}

type PublishDiagnosticsParams struct {
	URI         sglsp.DocumentURI `json:"uri"`
	Diagnostics []Diagnostic      `json:"diagnostics"`
}

type Diagnostic struct {
	/**
	 * The range at which the message applies.
	 */
	Range sglsp.Range `json:"range"`

	/**
	 * The diagnostic's severity. Can be omitted. If omitted it is up to the
	 * client to interpret diagnostics as error, warning, info or hint.
	 */
	Severity sglsp.DiagnosticSeverity `json:"severity,omitempty"`

	/**
	 * The diagnostic's code. Can be omitted. Can be string or int, thus we need
	 * any type
	 */
	Code any `json:"code,omitempty"`

	/**
	 * A human-readable string describing the source of this
	 * diagnostic, e.g. 'typescript' or 'super lint'.
	 */
	Source string `json:"source,omitempty"`

	/**
	 * The diagnostic's message.
	 */
	Message string `json:"message"`

	/**
	* An optional property to describe the error code.
	*
	* @since 3.16.0
	 */
	CodeDescription CodeDescription `json:"codeDescription,omitempty"`

	/**
	* Additional metadata about the diagnostic.
	*
	* @since 3.15.0
	 */
	Tags []DiagnosticTag `json:"diagnosticTag,omitempty"`

	/**
	* An array of related diagnostic information, e.g. when symbol-names within
	* a scope collide all definitions can be marked via this property.
	 */
	RelatedInformation []DiagnosticRelatedInformation `json:"relatedInformation,omitempty"`

	/**
	* A data entry field that is preserved between a
	* `textDocument/publishDiagnostics` notification and
	* `textDocument/codeAction` request.
	*
	* @since 3.16.0
	 */
	Data interface{} `json:"data,omitempty"`
}

type DiagnosticTag int

//goland:noinspection GoCommentStart
const (
	/**
	* Unused or unnecessary code.
	*
	* Clients are allowed to render diagnostics with this tag faded out
	* instead of having an error squiggle.
	 */
	Unnecessary DiagnosticTag = 1

	/**
	* Deprecated or obsolete code.
	*
	* Clients are allowed to rendered diagnostics with this tag strike through.
	 */
	Deprecated DiagnosticTag = 2
)

type DiagnosticRelatedInformation struct {
	Location sglsp.Location `json:"location"`
	Message  string         `json:"message"`
}

type InitializeResult struct {
	ServerInfo   ServerInfo         `json:"serverInfo,omitempty"`
	Capabilities ServerCapabilities `json:"capabilities,omitempty"`
}

type ServerInfo struct {
	Name    string `json:"name,omitempty"`
	Version string `json:"version,omitempty"`
}

type InitializeParams struct {
	ProcessID int `json:"processId,omitempty"`

	// RootPath is DEPRECATED in favor of the RootURI field.
	RootPath string `json:"rootPath,omitempty"`

	// The rootUri of the workspace. Is null if no folder is open. If both `rootPath` and `rootUri` are set `rootUri` wins.
	RootURI               sglsp.DocumentURI        `json:"rootUri,omitempty"`
	ClientInfo            sglsp.ClientInfo         `json:"clientInfo,omitempty"`
	Trace                 sglsp.Trace              `json:"trace,omitempty"`
	InitializationOptions Settings                 `json:"initializationOptions,omitempty"`
	Capabilities          sglsp.ClientCapabilities `json:"capabilities"`

	WorkDoneToken    string            `json:"workDoneToken,omitempty"`
	WorkspaceFolders []WorkspaceFolder `json:"workspaceFolders,omitempty"`
}

type InitializedParams struct{}

type ServerCapabilities struct {
	TextDocumentSync                 *sglsp.TextDocumentSyncOptionsOrKind   `json:"textDocumentSync,omitempty"`
	HoverProvider                    bool                                   `json:"hoverProvider,omitempty"`
	CompletionProvider               *sglsp.CompletionOptions               `json:"completionProvider,omitempty"`
	SignatureHelpProvider            *sglsp.SignatureHelpOptions            `json:"signatureHelpProvider,omitempty"`
	DefinitionProvider               bool                                   `json:"definitionProvider,omitempty"`
	TypeDefinitionProvider           bool                                   `json:"typeDefinitionProvider,omitempty"`
	ReferencesProvider               bool                                   `json:"referencesProvider,omitempty"`
	DocumentHighlightProvider        bool                                   `json:"documentHighlightProvider,omitempty"`
	DocumentSymbolProvider           bool                                   `json:"documentSymbolProvider,omitempty"`
	WorkspaceSymbolProvider          bool                                   `json:"workspaceSymbolProvider,omitempty"`
	ImplementationProvider           bool                                   `json:"implementationProvider,omitempty"`
	CodeActionProvider               bool                                   `json:"codeActionProvider,omitempty"`
	CodeLensProvider                 *sglsp.CodeLensOptions                 `json:"codeLensProvider,omitempty"`
	DocumentFormattingProvider       bool                                   `json:"documentFormattingProvider,omitempty"`
	DocumentRangeFormattingProvider  bool                                   `json:"documentRangeFormattingProvider,omitempty"`
	DocumentOnTypeFormattingProvider *sglsp.DocumentOnTypeFormattingOptions `json:"documentOnTypeFormattingProvider,omitempty"`
	RenameProvider                   bool                                   `json:"renameProvider,omitempty"`
	ExecuteCommandProvider           *sglsp.ExecuteCommandOptions           `json:"executeCommandProvider,omitempty"`
	SemanticHighlighting             *sglsp.SemanticHighlightingOptions     `json:"semanticHighlighting,omitempty"`
	Workspace                        *Workspace                             `json:"workspace,omitempty"`
}

type Workspace struct {
	WorkspaceFolders *WorkspaceFoldersServerCapabilities `json:"workspaceFolders,omitempty"`
	FileOperations   *FileOperationsServerCapabilities   `json:"fileOperations,omitempty"`
}

type WorkspaceFoldersServerCapabilities struct {
	/**
	 * The server has support for workspace folders
	 */
	Supported bool `json:"supported,omitempty"`

	/**
	 * Whether the server wants to receive workspace folder
	 * change notifications.
	 *
	 * If a string is provided, the string is treated as an ID
	 * under which the notification is registered on the client
	 * side. The ID can be used to unregister for these events
	 * using the `client/unregisterCapability` request.
	 */
	ChangeNotifications string `json:"changeNotifications,omitempty"`
}

type FileOperationsServerCapabilities struct {
	WillDeleteBool bool                             `json:"willDeleteBool,omitempty"`
	WillDelete     FileOperationRegistrationOptions `json:"willDelete,omitempty"`
}

type FileOperationPattern struct {
	Glob string `json:"glob,omitempty"`
}

type FileOperationFilter struct {
	Pattern FileOperationPattern `json:"pattern,omitempty"`
}

type FileOperationRegistrationOptions struct {
	Filters []FileOperationFilter `json:"filters,omitempty"`
}

type DeleteFilesParams struct {
	Files []FileDelete `json:"files,omitempty"`
}

type FileDelete struct {
	Uri sglsp.DocumentURI `json:"uri,omitempty"`
}

type WorkspaceFolder struct {
	// The associated Uri for this workspace folder.
	Uri sglsp.DocumentURI `json:"uri,omitempty"`

	// The Name of the workspace folder. Used to refer to this
	// workspace folder in the user interface.
	Name string `json:"name,omitempty"`
}

type DidChangeWorkspaceFoldersParams struct {
	// The actual workspace folder change Event.
	Event WorkspaceFoldersChangeEvent `json:"Event,omitempty"`
}

// WorkspaceFoldersChangeEvent The workspace folder change event.
type WorkspaceFoldersChangeEvent struct {
	// The array of Added workspace folders
	Added []WorkspaceFolder `json:"Added,omitempty"`

	// The array of the Removed workspace folders
	Removed []WorkspaceFolder `json:"Removed,omitempty"`
}

type SeverityFilter struct {
	Critical bool `json:"critical,omitempty"`
	High     bool `json:"high,omitempty"`
	Medium   bool `json:"medium,omitempty"`
	Low      bool `json:"low,omitempty"`
}

// Settings is the struct that is parsed from the InitializationParams.InitializationOptions field
type Settings struct {
<<<<<<< HEAD
	ActivateSnykOpenSource      string   `json:"activateSnykOpenSource,omitempty"`
	ActivateSnykCode            string   `json:"activateSnykCode,omitempty"`
	ActivateSnykIac             string   `json:"activateSnykIac,omitempty"`
	Insecure                    string   `json:"insecure,omitempty"`
	Endpoint                    string   `json:"endpoint,omitempty"`
	AdditionalParams            string   `json:"additionalParams,omitempty"`
	AdditionalEnv               string   `json:"additionalEnv,omitempty"`
	Path                        string   `json:"path,omitempty"`
	SendErrorReports            string   `json:"sendErrorReports,omitempty"`
	Organization                string   `json:"organization,omitempty"`
	EnableTelemetry             string   `json:"enableTelemetry,omitempty"`
	ManageBinariesAutomatically string   `json:"manageBinariesAutomatically,omitempty"`
	CliPath                     string   `json:"cliPath,omitempty"`
	Token                       string   `json:"token,omitempty"`
	IntegrationName             string   `json:"integrationName,omitempty"`
	IntegrationVersion          string   `json:"integrationVersion,omitempty"`
	AutomaticAuthentication     string   `json:"automaticAuthentication,omitempty"`
	DeviceId                    string   `json:"deviceId,omitempty"`
	EnableTrustedFoldersFeature string   `json:"enableTrustedFoldersFeature,omitempty"`
	TrustedFolders              []string `json:"trustedFolders,omitempty"`
	ActivateSnykCodeSecurity    string   `json:"activateSnykCodeSecurity,omitempty"`
	ActivateSnykCodeQuality     string   `json:"activateSnykCodeQuality,omitempty"`
=======
	ActivateSnykOpenSource      string         `json:"activateSnykOpenSource,omitempty"`
	ActivateSnykCode            string         `json:"activateSnykCode,omitempty"`
	ActivateSnykIac             string         `json:"activateSnykIac,omitempty"`
	Insecure                    string         `json:"insecure,omitempty"`
	Endpoint                    string         `json:"endpoint,omitempty"`
	AdditionalParams            string         `json:"additionalParams,omitempty"`
	AdditionalEnv               string         `json:"additionalEnv,omitempty"`
	Path                        string         `json:"path,omitempty"`
	SendErrorReports            string         `json:"sendErrorReports,omitempty"`
	Organization                string         `json:"organization,omitempty"`
	EnableTelemetry             string         `json:"enableTelemetry,omitempty"`
	ManageBinariesAutomatically string         `json:"manageBinariesAutomatically,omitempty"`
	CliPath                     string         `json:"cliPath,omitempty"`
	Token                       string         `json:"token,omitempty"`
	IntegrationName             string         `json:"integrationName,omitempty"`
	IntegrationVersion          string         `json:"integrationVersion,omitempty"`
	AutomaticAuthentication     string         `json:"automaticAuthentication,omitempty"`
	DeviceId                    string         `json:"deviceId,omitempty"`
	FilterSeverity              SeverityFilter `json:"filterSeverity,omitempty"`
	EnableTrustedFoldersFeature string         `json:"enableTrustedFoldersFeature,omitempty"`
	TrustedFolders              []string       `json:"trustedFolders,omitempty"`
>>>>>>> d6cab988
}

type DidChangeConfigurationParams struct {
	// The actual changed settings
	Settings Settings `json:"settings"`
}

type ConfigurationItem struct {
	/**
	 * The scope to get the configuration section for.
	 */
	ScopeURI string `json:"scopeUri,omitempty"`
	/**
	 * The configuration section asked for.
	 */
	Section string `json:"section,omitempty"`
}

/**
 * The parameters of a configuration request.
 */
type ConfigurationParams struct {
	Items []ConfigurationItem `json:"items"`
}

type AuthenticationParams struct {
	Token string `json:"token"`
}

type SnykIsAvailableCli struct {
	CliPath string `json:"cliPath"`
}

type ProgressToken string

type ProgressParams struct {
	/**
	 * The progress token provided by the client or server.
	 */
	Token ProgressToken `json:"token"`
	/**
	 * The progress data.
	 */
	Value interface{} `json:"value,omitempty"`
}

type WorkDoneProgressKind struct {
	Kind string `json:"kind"`
}

type WorkDoneProgressBegin struct {
	WorkDoneProgressKind
	/**
	 * Mandatory title of the progress operation. Used to briefly inform about
	 * the kind of operation being performed.
	 *
	 * Examples: "Indexing" or "Linking dependencies".
	 */
	Title string `json:"title"`
	/**
	 * Controls if a cancel button should show to allow the user to cancel the
	 * long running operation. Clients that don't support cancellation are allowed
	 * to ignore the setting.
	 */
	Cancellable bool `json:"cancellable,omitempty"`
	/**
	 * Optional, more detailed associated progress message. Contains
	 * complementary information to the `title`.
	 *
	 * Examples: "3/25 files", "project/src/module2", "node_modules/some_dep".
	 * If unset, the previous progress message (if any) is still valid.
	 */
	Message string `json:"message,omitempty"`
	/**
	 * Optional progress percentage to display (value 100 is considered 100%).
	 * If not provided infinite progress is assumed and clients are allowed
	 * to ignore the `percentage` value in subsequent in report notifications.
	 *
	 * The value should be steadily rising. Clients are free to ignore values
	 * that are not following this rule. The value range is [0, 100].
	 */
	Percentage int `json:"percentage,omitempty"`
}

type WorkDoneProgressReport struct {
	WorkDoneProgressKind
	/**
	 * Controls enablement state of a cancel button.
	 *
	 * Clients that don't support cancellation or don't support controlling the button's
	 * enablement state are allowed to ignore the property.
	 */
	Cancellable bool `json:"cancellable,omitempty"`
	/**
	 * Optional, more detailed associated progress message. Contains
	 * complementary information to the `title`.
	 *
	 * Examples: "3/25 files", "project/src/module2", "node_modules/some_dep".
	 * If unset, the previous progress message (if any) is still valid.
	 */
	Message string `json:"message,omitempty"`
	/**
	 * Optional progress percentage to display (value 100 is considered 100%).
	 * If not provided infinite progress is assumed and clients are allowed
	 * to ignore the `percentage` value in subsequent in report notifications.
	 *
	 * The value should be steadily rising. Clients are free to ignore values
	 * that are not following this rule. The value range is [0, 100]
	 */
	Percentage int `json:"percentage,omitempty"`
}
type WorkDoneProgressEnd struct {
	WorkDoneProgressKind
	/**
	 * Optional, a final message indicating to for example indicate the outcome
	 * of the operation.
	 */
	Message string `json:"message,omitempty"`
}

type WorkdoneProgressCancelParams struct {
	Token ProgressToken `json:"token"`
}

type CodeActionContext struct {
	/**
	 * An array of diagnostics known on the client side overlapping the range provided to the
	 * `textDocument/codeAction` request. They are provided so that the server knows which
	 * errors are currently presented to the user for the given range. There is no guarantee
	 * that these accurately reflect the error state of the resource. The primary parameter
	 * to compute code actions is the provided range.
	 */
	Diagnostics []Diagnostic `json:"diagnostics"`
	/**
	 * Requested kind of actions to return.
	 *
	 * Actions not of this kind are filtered out by the client before being shown. So servers
	 * can omit computing them.
	 */
	Only []CodeActionKind `json:"only,omitempty"`
	/**
	 * The reason why code actions were requested.
	 *
	 * @since 3.17.0
	 */
	TriggerKind CodeActionTriggerKind `json:"triggerKind,omitempty"`
}

type CodeActionKind string

/**
 * Empty kind.
 */
const Empty CodeActionKind = ""

/**
 * Base kind for quickfix actions 'quickfix'.
 */
const QuickFix CodeActionKind = "quickfix"

/**
 * Base kind for refactoring actions 'refactor'.
 */
const Refactor CodeActionKind = "refactor"

/**
 * Base kind for refactoring extraction actions: 'refactor.extract'.
 *
 * Example extract actions:
 *
 * - Extract method
 * - Extract function
 * - Extract variable
 * - Extract interface from class
 * - ...
 */
const RefactorExtract CodeActionKind = "refactor.extract"

/**
 * Base kind for refactoring inline actions: 'refactor.inline'.
 *
 * Example inline actions:
 *
 * - Inline function
 * - Inline variable
 * - Inline constant
 * - ...
 */
const RefactorInline CodeActionKind = "refactor.inline"

/**
 * Base kind for refactoring rewrite actions: 'refactor.rewrite'.
 *
 * Example rewrite actions:
 *
 * - Convert JavaScript function to class
 * - Add or remove parameter
 * - Encapsulate field
 * - Make method static
 * - Move method to base class
 * - ...
 */
const RefactorRewrite CodeActionKind = "refactor.rewrite"

/**
 * Base kind for source actions: `source`.
 *
 * Source code actions apply to the entire file.
 */
const Source CodeActionKind = "source"

/**
 * Base kind for an organize imports source action
 * `source.organizeImports`.
 */
const SourceOrganizeImports CodeActionKind = "source.organizeImports"

/**
 * Base kind for a "fix all" source action `source.fixAll`.
 *
 * ""Fix all"" actions automatically fix errors that have a clear fix that
 * do not require user input. They should not suppress errors or perform
 * unsafe fixes such as generating new types or classes.
 *
 * @since 3.17.0
 */
const SourceFixAll CodeActionKind = "source.fixAll"

type CodeActionParams struct {
	/**
	 * The document in which the command was invoked.
	 */
	TextDocument sglsp.TextDocumentIdentifier `json:"textDocument"`
	/**
	 * The range for which the command was invoked.
	 */
	Range sglsp.Range `json:"range"`
	/**
	 * Context carrying additional information.
	 */
	Context CodeActionContext `json:"context"`
}

/**
 * A CodeAction represents a change that can be performed in code, e.g. to fix a problem or
 * to refactor code.
 *
 * A CodeAction must set either `edit` and/or a `command`. If both are supplied, the `edit` is applied first, then the `command` is executed.
 */
type CodeAction struct {
	/**
	 * A short, human-readable, title for this code action.
	 */
	Title string `json:"title"`
	/**
	 * The kind of the code action.
	 *
	 * Used to filter code actions.
	 */
	Kind CodeActionKind `json:"kind,omitempty"`
	/**
	 * The diagnostics that this code action resolves.
	 */
	Diagnostics []Diagnostic `json:"diagnostics,omitempty"`
	/**
	 * Marks this as a preferred action. Preferred actions are used by the `auto fix` command and can be targeted
	 * by keybindings.
	 *
	 * A quick fix should be marked preferred if it properly addresses the underlying error.
	 * A refactoring should be marked preferred if it is the most reasonable choice of actions to take.
	 *
	 * @since 3.15.0
	 */
	IsPreferred bool `json:"isPreferred,omitempty"`
	/**
	 * Marks that the code action cannot currently be applied.
	 *
	 * Clients should follow the following guidelines regarding disabled code actions:
	 *
	 *   - Disabled code actions are not shown in automatic [lightbulb](https://code.visualstudio.com/docs/editor/editingevolved#_code-action)
	 *     code action menu.
	 *
	 *   - Disabled actions are shown as faded out in the code action menu when the user request a more specific type
	 *     of code action, such as refactorings.
	 *
	 *   - If the user has a [keybinding](https://code.visualstudio.com/docs/editor/refactoring#_keybindings-for-code-actions)
	 *     that auto applies a code action and only a disabled code actions are returned, the client should show the user an
	 *     error message with `reason` in the editor.
	 *
	 * @since 3.16.0
	 */
	Disabled *struct {
		/**
		 * Human readable description of why the code action is currently disabled.
		 *
		 * This is displayed in the code actions UI.
		 */
		Reason string `json:"reason"`
	} `json:"disabled,omitempty"`
	/**
	 * The workspace edit this code action performs.
	 */
	Edit sglsp.WorkspaceEdit `json:"edit,omitempty"`

	/**
	 * A command this code action executes. If a code action
	 * provides a edit and a command, first the edit is
	 * executed and then the command.
	 */
	Command sglsp.Command `json:"command,omitempty"`

	/**
	 * A data entry field that is preserved on a code action between
	 * a `textDocument/codeAction` and a `codeAction/resolve` request.
	 *
	 * @since 3.16.0
	 */
	Data interface{} `json:"data,omitempty"`
}

type CodeActionTriggerKind float64

/**
 * Params to show a document.
 *
 * @since 3.16.0
 */
type ShowDocumentParams struct {
	/**
	 * The document uri to show.
	 */
	Uri sglsp.DocumentURI `json:"uri"`

	/**
	 * Indicates to show the resource in an external program.
	 * To show for example `https://code.visualstudio.com/`
	 * in the default WEB browser set `external` to `true`.
	 */
	External bool `json:"external"`

	/**
	 * An optional property to indicate whether the editor
	 * showing the document should take focus or not.
	 * Clients might ignore this property if an external
	 * program is started.
	 */
	TakeFocus bool `json:"takeFocus"`

	/**
	 * An optional selection range if the document is a text
	 * document. Clients might ignore the property if an
	 * external program is started or the file is not a text
	 * file.
	 */
	Selection sglsp.Range `json:"selection"`
}

type MessageActionItem struct {
	Title string `json:"title"`
}

type ShowMessageRequestParams struct {
	Type    MessageType         `json:"type"`
	Message string              `json:"message"`
	Actions []MessageActionItem `json:"actions"`
}

type MessageType int

const Error MessageType = 1
const Warning MessageType = 2
const Info MessageType = 3
const Log MessageType = 4

type SnykTrustedFoldersParams struct {
	TrustedFolders []string `json:"trustedFolders"`
}<|MERGE_RESOLUTION|>--- conflicted
+++ resolved
@@ -266,30 +266,6 @@
 
 // Settings is the struct that is parsed from the InitializationParams.InitializationOptions field
 type Settings struct {
-<<<<<<< HEAD
-	ActivateSnykOpenSource      string   `json:"activateSnykOpenSource,omitempty"`
-	ActivateSnykCode            string   `json:"activateSnykCode,omitempty"`
-	ActivateSnykIac             string   `json:"activateSnykIac,omitempty"`
-	Insecure                    string   `json:"insecure,omitempty"`
-	Endpoint                    string   `json:"endpoint,omitempty"`
-	AdditionalParams            string   `json:"additionalParams,omitempty"`
-	AdditionalEnv               string   `json:"additionalEnv,omitempty"`
-	Path                        string   `json:"path,omitempty"`
-	SendErrorReports            string   `json:"sendErrorReports,omitempty"`
-	Organization                string   `json:"organization,omitempty"`
-	EnableTelemetry             string   `json:"enableTelemetry,omitempty"`
-	ManageBinariesAutomatically string   `json:"manageBinariesAutomatically,omitempty"`
-	CliPath                     string   `json:"cliPath,omitempty"`
-	Token                       string   `json:"token,omitempty"`
-	IntegrationName             string   `json:"integrationName,omitempty"`
-	IntegrationVersion          string   `json:"integrationVersion,omitempty"`
-	AutomaticAuthentication     string   `json:"automaticAuthentication,omitempty"`
-	DeviceId                    string   `json:"deviceId,omitempty"`
-	EnableTrustedFoldersFeature string   `json:"enableTrustedFoldersFeature,omitempty"`
-	TrustedFolders              []string `json:"trustedFolders,omitempty"`
-	ActivateSnykCodeSecurity    string   `json:"activateSnykCodeSecurity,omitempty"`
-	ActivateSnykCodeQuality     string   `json:"activateSnykCodeQuality,omitempty"`
-=======
 	ActivateSnykOpenSource      string         `json:"activateSnykOpenSource,omitempty"`
 	ActivateSnykCode            string         `json:"activateSnykCode,omitempty"`
 	ActivateSnykIac             string         `json:"activateSnykIac,omitempty"`
@@ -311,7 +287,8 @@
 	FilterSeverity              SeverityFilter `json:"filterSeverity,omitempty"`
 	EnableTrustedFoldersFeature string         `json:"enableTrustedFoldersFeature,omitempty"`
 	TrustedFolders              []string       `json:"trustedFolders,omitempty"`
->>>>>>> d6cab988
+	ActivateSnykCodeSecurity    string         `json:"activateSnykCodeSecurity,omitempty"`
+	ActivateSnykCodeQuality     string         `json:"activateSnykCodeQuality,omitempty"`
 }
 
 type DidChangeConfigurationParams struct {
