/*
 * © 2023-2025 Snyk Limited
 *
 * Licensed under the Apache License, Version 2.0 (the "License");
 * you may not use this file except in compliance with the License.
 * You may obtain a copy of the License at
 *
 *     http://www.apache.org/licenses/LICENSE-2.0
 *
 * Unless required by applicable law or agreed to in writing, software
 * distributed under the License is distributed on an "AS IS" BASIS,
 * WITHOUT WARRANTIES OR CONDITIONS OF ANY KIND, either express or implied.
 * See the License for the specific language governing permissions and
 * limitations under the License.
 */

// Package codeaction implements the code action functionality
package codeaction

import (
	"errors"
	"fmt"
	"time"

	"github.com/google/uuid"
	"github.com/rs/zerolog"
	sglsp "github.com/sourcegraph/go-lsp"

	"github.com/snyk/snyk-ls/application/config"
	"github.com/snyk/snyk-ls/domain/ide/converter"
	"github.com/snyk/snyk-ls/domain/snyk"
	"github.com/snyk/snyk-ls/infrastructure/featureflag"
	noti "github.com/snyk/snyk-ls/internal/notification"
	"github.com/snyk/snyk-ls/internal/types"
	"github.com/snyk/snyk-ls/internal/uri"
)

type dirtyFilesWatcher interface {
	IsDirty(path sglsp.DocumentURI) bool
}

// CodeActionsService is an application-layer service for handling code actions.
type CodeActionsService struct {
	IssuesProvider     snyk.IssueProvider
	featureFlagService featureflag.Service

	// actionsCache holds all the issues that were returns by the GetCodeActions method.
	// This is used to resolve the code actions later on in ResolveCodeAction.
	actionsCache map[uuid.UUID]cachedAction
	c            *config.Config
	logger       zerolog.Logger
	fileWatcher  dirtyFilesWatcher
	notifier     noti.Notifier
}

type cachedAction struct {
	issue  types.Issue
	action types.CodeAction
}

func NewService(c *config.Config, provider snyk.IssueProvider, fileWatcher dirtyFilesWatcher, notifier noti.Notifier, featureFlagService featureflag.Service) *CodeActionsService {
	return &CodeActionsService{
		IssuesProvider:     provider,
		featureFlagService: featureFlagService,
		actionsCache:       make(map[uuid.UUID]cachedAction),
		c:                  c,
		logger:             c.Logger().With().Str("service", "CodeActionsService").Logger(),
		fileWatcher:        fileWatcher,
		notifier:           notifier,
	}
}

func (c *CodeActionsService) GetCodeActions(params types.CodeActionParams) []types.LSPCodeAction {
	c.logger.Debug().Msg("Received code action request")
	if c.fileWatcher.IsDirty(params.TextDocument.URI) {
		c.logger.Debug().Msg("File is dirty, skipping code actions")
		return nil
	}
	path := uri.PathFromUri(params.TextDocument.URI)
	folder := c.c.Workspace().GetFolderContaining(path)
	if folder == nil {
		c.logger.Debug().Msg("file not in workspace folder, skipping code actions")
		return nil
	}

	r := converter.FromRange(params.Range)
	issues := c.IssuesProvider.IssuesForRange(path, r)
	c.logger.Debug().Any("path", path).Any("range", r).Msgf("Found %d issues", len(issues))

<<<<<<< HEAD
	codeConsistentIgnoresEnabled := c.featureFlagService.GetFromFolderConfig(folder.Path(), featureflag.SnykCodeConsistentIgnores)
=======
	folderPath := c.c.Workspace().GetFolderContaining(path)
	if folderPath == nil {
		c.logger.Debug().Msgf("No folder found containing path %s", path)
		return nil
	}

	codeConsistentIgnoresEnabled := c.featureFlagService.GetFromFolderConfig(folderPath.Path(), featureflag.SnykCodeConsistentIgnores)
>>>>>>> d999dd46

	var filteredIssues []types.Issue
	if !codeConsistentIgnoresEnabled {
		filteredIssues = issues
	} else {
		isViewingOpenIssues := c.c.IssueViewOptions().OpenIssues
		isViewingIgnoredIssues := c.c.IssueViewOptions().IgnoredIssues
		for _, issue := range issues {
			if !isViewingOpenIssues && !issue.GetIsIgnored() {
				continue
			}
			if !isViewingIgnoredIssues && issue.GetIsIgnored() {
				continue
			}
			filteredIssues = append(filteredIssues, issue)
		}
		logMsg := fmt.Sprint("Filtered to ", len(filteredIssues), " issues for path ", path, " and range ", r)
		c.logger.Debug().Msg(logMsg)
	}

	quickFixGroupables := c.getQuickFixGroupablesAndCache(filteredIssues)

	var updatedIssues []types.Issue
	if len(quickFixGroupables) != 0 {
		updatedIssues = c.UpdateIssuesWithQuickFix(quickFixGroupables, filteredIssues)
	} else {
		updatedIssues = filteredIssues
	}

	actions := converter.ToCodeActions(updatedIssues)
	c.logger.Debug().Msg(fmt.Sprint("Returning ", len(actions), " code actions"))
	return actions
}

func (c *CodeActionsService) UpdateIssuesWithQuickFix(quickFixGroupables []types.Groupable, issues []types.Issue) []types.Issue {
	// we only allow one quickfix, so it needs to be grouped
	quickFix := c.getQuickFixAction(quickFixGroupables)
	if quickFix == nil {
		// If no quickfix action found, return issues unchanged
		return issues
	}

	// Get the original title from the action to avoid concatenation issues
	originalTitle := quickFix.GetOriginalTitle()

	fixable := len(quickFixGroupables)
	unfixable := len(issues) - fixable

	// Format the complete title using the original title, not concatenating to existing
	completeTitle := c.formatQuickFixTitle(originalTitle, fixable, unfixable)
	quickFix.SetTitle(completeTitle)

	updatedIssues := make([]types.Issue, 0, len(issues))
	for _, issue := range issues {
		groupedActions := append([]types.CodeAction{}, quickFix)

		for _, action := range issue.GetCodeActions() {
			if action.GetGroupingType() == types.Quickfix {
				continue
			}
			groupedActions = append(groupedActions, action)
		}

		issue.SetCodeActions(groupedActions)
		updatedIssues = append(updatedIssues, issue)
	}

	return updatedIssues
}

func (c *CodeActionsService) getQuickFixAction(quickFixGroupables []types.Groupable) types.CodeAction {
	// right now we can always group by max semver version, as
	// code only has one quickfix available, and iac none at all
	var quickFix types.CodeAction
	qf, ok := types.MaxSemver(c.logger)(quickFixGroupables).(types.CodeAction)
	if qf == nil || !ok {
		c.logger.Warn().Msg("grouping quick fix actions failed")
		quickFix = nil
	} else {
		quickFix = qf
		c.logger.Debug().Msgf("chose quickfix %s", quickFix.GetTitle())
	}
	return quickFix
}

func (c *CodeActionsService) getQuickFixGroupablesAndCache(issues []types.Issue) []types.Groupable {
	quickFixGroupables := []types.Groupable{}
	for _, issue := range issues {
		for _, action := range issue.GetCodeActions() {
			if action.GetGroupingType() == types.Quickfix {
				quickFixGroupables = append(quickFixGroupables, action)
			}
			c.cacheCodeAction(action, issue)
		}
	}
	return quickFixGroupables
}

func (c *CodeActionsService) cacheCodeAction(action types.CodeAction, issue types.Issue) {
	if action.GetUuid() != nil {
		cached := cachedAction{
			issue:  issue,
			action: action,
		}
		c.actionsCache[*action.GetUuid()] = cached
	}
}

func (c *CodeActionsService) ResolveCodeAction(action types.LSPCodeAction) (types.LSPCodeAction, error) {
	c.logger.Debug().Msg("Received code action resolve request")
	t := time.Now()

	// If we don't have the data element, our resolution does not work. We then need to return
	// the action we received, so that a potentially included command can be executed.
	if action.Command != nil && action.Data == nil {
		return action, nil
	}

	// we cannot proceed without action data, so now it would be an error
	if action.Data == nil {
		return action, missingKeyError{}
	}

	key := uuid.UUID(*action.Data)
	cached, found := c.actionsCache[key]
	if !found {
		return types.LSPCodeAction{}, errors.New(fmt.Sprint("could not find cached action for uuid ", key))
	}

	// only delete cache entry after it's been resolved
	defer delete(c.actionsCache, key)
	edit := (*cached.action.GetDeferredEdit())()
	resolvedAction := cached.action
	resolvedAction.SetEdit(edit)
	elapsed := time.Since(t)
	elapsedSeconds := int(elapsed.Seconds())
	codeAction := converter.ToCodeAction(cached.issue, resolvedAction)

	c.logger.Debug().Msg(fmt.Sprint("Resolved code action in ", elapsedSeconds, " seconds:\n", codeAction))
	return codeAction, nil
}

type missingKeyError struct{}

func (e missingKeyError) Error() string {
	return "code action lookup key is missing - this is not a deferred code action"
}

func IsMissingKeyError(err error) bool {
	var missingKeyErr missingKeyError
	ok := errors.As(err, &missingKeyErr)
	return ok
}

func (c *CodeActionsService) formatQuickFixTitle(originalTitle string, fixable, unfixable int) string {
	plural := ""
	if fixable > 1 {
		plural = "s"
	}

	unfixableSuffix := ""
	if unfixable > 0 {
		unfixableSuffix = fmt.Sprintf(" (%d unfixable)", unfixable)
	}

	return fmt.Sprintf("%s and fix %d issue%s%s", originalTitle, fixable, plural, unfixableSuffix)
}<|MERGE_RESOLUTION|>--- conflicted
+++ resolved
@@ -79,7 +79,7 @@
 	path := uri.PathFromUri(params.TextDocument.URI)
 	folder := c.c.Workspace().GetFolderContaining(path)
 	if folder == nil {
-		c.logger.Debug().Msg("file not in workspace folder, skipping code actions")
+		c.logger.Debug().Any("path", path).Msg("file not in workspace folder, skipping code actions")
 		return nil
 	}
 
@@ -87,17 +87,7 @@
 	issues := c.IssuesProvider.IssuesForRange(path, r)
 	c.logger.Debug().Any("path", path).Any("range", r).Msgf("Found %d issues", len(issues))
 
-<<<<<<< HEAD
 	codeConsistentIgnoresEnabled := c.featureFlagService.GetFromFolderConfig(folder.Path(), featureflag.SnykCodeConsistentIgnores)
-=======
-	folderPath := c.c.Workspace().GetFolderContaining(path)
-	if folderPath == nil {
-		c.logger.Debug().Msgf("No folder found containing path %s", path)
-		return nil
-	}
-
-	codeConsistentIgnoresEnabled := c.featureFlagService.GetFromFolderConfig(folderPath.Path(), featureflag.SnykCodeConsistentIgnores)
->>>>>>> d999dd46
 
 	var filteredIssues []types.Issue
 	if !codeConsistentIgnoresEnabled {
@@ -114,8 +104,7 @@
 			}
 			filteredIssues = append(filteredIssues, issue)
 		}
-		logMsg := fmt.Sprint("Filtered to ", len(filteredIssues), " issues for path ", path, " and range ", r)
-		c.logger.Debug().Msg(logMsg)
+		c.logger.Debug().Any("path", path).Any("range", r).Msgf("Filtered to %d issues", len(issues))
 	}
 
 	quickFixGroupables := c.getQuickFixGroupablesAndCache(filteredIssues)
