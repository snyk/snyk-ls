package server

import (
	"context"
	"fmt"
	"os"
	"os/exec"
	"path/filepath"
	"strings"
	"testing"
	"time"

	"github.com/creachadair/jrpc2"
	"github.com/creachadair/jrpc2/handler"
	"github.com/creachadair/jrpc2/server"
	"github.com/rs/zerolog"
	"github.com/rs/zerolog/log"
	sglsp "github.com/sourcegraph/go-lsp"
	"github.com/stretchr/testify/assert"

	"github.com/snyk/snyk-ls/code"
	"github.com/snyk/snyk-ls/config/environment"
	"github.com/snyk/snyk-ls/diagnostics"
	"github.com/snyk/snyk-ls/internal/cli"
	"github.com/snyk/snyk-ls/internal/cli/install"
	"github.com/snyk/snyk-ls/internal/hover"
	"github.com/snyk/snyk-ls/internal/testutil"
	"github.com/snyk/snyk-ls/internal/uri"
	"github.com/snyk/snyk-ls/lsp"
)

var (
	ctx                 = context.Background()
<<<<<<< HEAD
	notificationRequest *jrpc2.Request
=======
	notificationMessage *jrpc2.Request
	callbackMessage     *jrpc2.Request
>>>>>>> fdb0e9eb
)

func didOpenTextParams() (sglsp.DidOpenTextDocumentParams, func()) {
	// see https://microsoft.github.io/language-server-protocol/specifications/specification-3-17/#documentSelector
	diagnosticUri, path := code.FakeDiagnosticUri()
	didOpenParams := sglsp.DidOpenTextDocumentParams{
		TextDocument: sglsp.TextDocumentItem{URI: diagnosticUri},
	}
	return didOpenParams, func() {
		os.RemoveAll(path)
	}
}

func didSaveTextParams() (sglsp.DidSaveTextDocumentParams, func()) {
	// see https://microsoft.github.io/language-server-protocol/specifications/specification-3-17/#documentSelector
	diagnosticUri, path := code.FakeDiagnosticUri()
	didSaveParams := sglsp.DidSaveTextDocumentParams{
		TextDocument: sglsp.TextDocumentIdentifier{URI: diagnosticUri},
	}
	return didSaveParams, func() {
		os.RemoveAll(path)
	}
}

func setupServer() (localServer server.Local, teardown func(l *server.Local)) {
	loc := startServer()
<<<<<<< HEAD
	notificationRequest = nil
=======
	notificationMessage = nil
	callbackMessage = nil
>>>>>>> fdb0e9eb

	return loc, func(loc *server.Local) {
		err := loc.Close()
		if err != nil {
			log.Fatal().Err(err).Msg("Error when closing down server")
		}
		notificationRequest = nil
	}
}

func startServer() server.Local {
	var srv *jrpc2.Server

	zerolog.SetGlobalLevel(zerolog.DebugLevel)
	diagnostics.SnykCode = &code.FakeSnykCodeApiService{}

	lspHandlers := handler.Map{
		"initialize":                          InitializeHandler(&srv),
		"textDocument/didOpen":                TextDocumentDidOpenHandler(&srv),
		"textDocument/didChange":              TextDocumentDidChangeHandler(),
		"textDocument/didClose":               TextDocumentDidCloseHandler(),
		"textDocument/didSave":                TextDocumentDidSaveHandler(&srv),
		"textDocument/willSave":               TextDocumentWillSaveHandler(),
		"textDocument/willSaveWaitUntil":      TextDocumentWillSaveWaitUntilHandler(),
		"shutdown":                            Shutdown(),
		"exit":                                Exit(&srv),
		"workspace/didChangeWorkspaceFolders": WorkspaceDidChangeWorkspaceFoldersHandler(),
		"textDocument/hover":                  TextDocumentHover(),
		"workspace/didChangeConfiguration":    WorkspaceDidChangeConfiguration(),
<<<<<<< HEAD
=======
		"window/workDoneProgress/cancel":      WindowWorkDoneProgressCancelHandler(),
		// "codeLens/resolve":               codeLensResolve(&server),
>>>>>>> fdb0e9eb
	}

	opts := &server.LocalOptions{
		Client: &jrpc2.ClientOptions{
			OnNotify: func(request *jrpc2.Request) {
<<<<<<< HEAD
				notificationRequest = request
=======
				notificationMessage = request
			},
			OnCallback: func(ctx context.Context, request *jrpc2.Request) (interface{}, error) {
				callbackMessage = request
				return callbackMessage, nil
>>>>>>> fdb0e9eb
			},
		},
		Server: &jrpc2.ServerOptions{
			AllowPush: true,
		},
	}

	loc := server.NewLocal(lspHandlers, opts)
	srv = loc.Server

	return loc
}

func Test_serverShouldStart(t *testing.T) {
	loc, teardownServer := setupServer()
	defer teardownServer(&loc)

	si := loc.Server.ServerInfo()

	fmt.Println(strings.Join(si.Methods, "\n"))
}

func Test_dummy_shouldNotBeServed(t *testing.T) {
	loc, teardownServer := setupServer()
	defer teardownServer(&loc)

	_, err := loc.Client.Call(ctx, "dummy", nil)
	if err == nil {
		log.Fatal().Err(err).Msg("call succeeded")
	}
}

func Test_initialize_shouldBeServed(t *testing.T) {
	loc, teardownServer := setupServer()
	defer teardownServer(&loc)

	rsp, err := loc.Client.Call(ctx, "initialize", nil)
	if err != nil {
		log.Fatal().Err(err)
	}
	var result lsp.InitializeResult
	if err := rsp.UnmarshalResult(&result); err != nil {
		log.Fatal().Err(err)
	}
}

func Test_initialize_shouldSupportDocumentOpening(t *testing.T) {
	loc, teardownServer := setupServer()
	defer teardownServer(&loc)

	rsp, err := loc.Client.Call(ctx, "initialize", nil)
	if err != nil {
		log.Fatal().Err(err)
	}
	var result lsp.InitializeResult
	if err := rsp.UnmarshalResult(&result); err != nil {
		log.Fatal().Err(err)
	}
	assert.Equal(t, result.Capabilities.TextDocumentSync.Options.OpenClose, true)
}

func Test_initialize_shouldSupportDocumentChanges(t *testing.T) {
	loc, teardownServer := setupServer()
	defer teardownServer(&loc)

	rsp, err := loc.Client.Call(ctx, "initialize", nil)
	if err != nil {
		log.Fatal().Err(err)
	}
	var result lsp.InitializeResult
	if err := rsp.UnmarshalResult(&result); err != nil {
		log.Fatal().Err(err)
	}
	assert.Equal(t, result.Capabilities.TextDocumentSync.Options.Change, sglsp.TDSKFull)
}

func Test_initialize_shouldSupportDocumentSaving(t *testing.T) {
	loc, teardownServer := setupServer()
	defer teardownServer(&loc)

	rsp, err := loc.Client.Call(ctx, "initialize", nil)
	if err != nil {
		log.Fatal().Err(err)
	}
	var result lsp.InitializeResult
	if err := rsp.UnmarshalResult(&result); err != nil {
		log.Fatal().Err(err)
	}
	assert.Equal(t, result.Capabilities.TextDocumentSync.Options.Save, &sglsp.SaveOptions{IncludeText: true})
	assert.Equal(t, result.Capabilities.TextDocumentSync.Options.WillSave, true)
	assert.Equal(t, result.Capabilities.TextDocumentSync.Options.WillSaveWaitUntil, true)
}

func Test_textDocumentDidOpenHandler_shouldAcceptDocumentItemAndPublishDiagnostics(t *testing.T) {
	environment.CurrentEnabledProducts = environment.EnabledProductsFromEnv()
	cli.CurrentSettings = cli.Settings{}
	loc, teardownServer := setupServer()
	defer teardownServer(&loc)

	didOpenParams, cleanup := didOpenTextParams()
	defer cleanup()

	_, err := loc.Client.Call(ctx, "textDocument/didOpen", didOpenParams)
	if err != nil {
		log.Fatal().Err(err)
	}

	// should receive diagnosticsParams
	diagnosticsParams := lsp.PublishDiagnosticsParams{}

	// wait for publish
<<<<<<< HEAD
	assert.Eventually(t, func() bool { return notificationRequest != nil }, 5*time.Second, 10*time.Millisecond)
	if notificationRequest != nil {
		_ = notificationRequest.UnmarshalParams(&diagnosticsParams)
=======
	assert.Eventually(t, func() bool { return notificationMessage != nil }, 5*time.Second, 10*time.Millisecond)
	if notificationMessage != nil {
		_ = notificationMessage.UnmarshalParams(&diagnosticsParams)
>>>>>>> fdb0e9eb
		assert.Equal(t, didOpenParams.TextDocument.URI, diagnosticsParams.URI)
	}
}

func Test_textDocumentDidOpenHandler_shouldDownloadCLI(t *testing.T) {
	testutil.IntegTest(t)
	loc, teardownServer := setupServer()
	defer teardownServer(&loc)

	// remove cli for testing
	install.Mutex.Lock()
	installer := install.NewInstaller()
	for {
		find, err := installer.Find()
		if err == nil {
			err = os.Remove(find)
			log.Debug().Msgf("Test: removing cli at %s", find)
			if err != nil {
				t.Fatal("couldn't remove cli for test")
			}
		} else {
			break
		}
	}
	install.Mutex.Unlock()
	err := os.Unsetenv("SNYK_CLI_PATH")
	if err != nil {
		t.Fatal("couldn't unset environment")
	}
	environment.Load()
	environment.CurrentEnabledProducts = environment.EnabledProductsFromEnv()
	cli.CurrentSettings = cli.Settings{}

	didOpenParams, cleanup := didOpenTextParams()
	defer cleanup()

	_, err = loc.Client.Call(ctx, "textDocument/didOpen", didOpenParams)
	if err != nil {
		log.Fatal().Err(err)
	}

	assert.Eventually(t, func() bool {
		find, _ := installer.Find()
		return find != ""
	}, 120*time.Second, 10*time.Millisecond)
}

func Test_textDocumentDidChangeHandler_shouldAcceptUri(t *testing.T) {
	loc, teardownServer := setupServer()
	defer teardownServer(&loc)

	// register our dummy document
	didOpenParams, cleanup := didOpenTextParams()
	defer cleanup()

	_, err := loc.Client.Call(ctx, "textDocument/didOpen", didOpenParams)
	if err != nil {
		log.Fatal().Err(err)
	}

	didChangeParams := sglsp.DidChangeTextDocumentParams{
		TextDocument: sglsp.VersionedTextDocumentIdentifier{
			TextDocumentIdentifier: sglsp.TextDocumentIdentifier{URI: didOpenParams.TextDocument.URI},
			Version:                0,
		},
		ContentChanges: nil,
	}

	_, err = loc.Client.Call(ctx, "textDocument/didChange", didChangeParams)
	if err != nil {
		log.Fatal().Err(err)
	}
}

func Test_textDocumentDidSaveHandler_shouldAcceptDocumentItemAndPublishDiagnostics(t *testing.T) {
	environment.CurrentEnabledProducts = environment.EnabledProductsFromEnv()
	cli.CurrentSettings = cli.Settings{}
	loc, teardownServer := setupServer()
	defer teardownServer(&loc)

	didSaveParams, cleanup := didSaveTextParams()
	defer cleanup()

	_, err := loc.Client.Call(ctx, "textDocument/didSave", didSaveParams)
	if err != nil {
		log.Fatal().Err(err)
	}

	// should receive diagnostics

	// wait for publish
<<<<<<< HEAD
	assert.Eventually(t, func() bool { return notificationRequest != nil }, 5*time.Second, 10*time.Millisecond)
	if !t.Failed() {
		diags := lsp.PublishDiagnosticsParams{}
		_ = notificationRequest.UnmarshalParams(&diags)
=======
	assert.Eventually(t, func() bool { return notificationMessage != nil }, 5*time.Second, 10*time.Millisecond)
	if !t.Failed() {
		diags := lsp.PublishDiagnosticsParams{}
		_ = notificationMessage.UnmarshalParams(&diags)
>>>>>>> fdb0e9eb
		assert.Equal(t, didSaveParams.TextDocument.URI, diags.URI)
	}
}

func Test_textDocumentWillSaveWaitUntilHandler_shouldBeServed(t *testing.T) {
	loc, teardownServer := setupServer()
	defer teardownServer(&loc)

	_, err := loc.Client.Call(ctx, "textDocument/willSaveWaitUntil", nil)
	if err != nil {
		log.Fatal().Err(err)
	}
}

func Test_textDocumentWillSaveHandler_shouldBeServed(t *testing.T) {
	loc, teardownServer := setupServer()
	defer teardownServer(&loc)

	_, err := loc.Client.Call(ctx, "textDocument/willSave", nil)
	if err != nil {
		log.Fatal().Err(err)
	}
}

func Test_workspaceDidChangeWorkspaceFolders_shouldProcessChanges(t *testing.T) {
	testutil.IntegTest(t)
	loc, teardownServer := setupServer()
	defer teardownServer(&loc)

	folder := lsp.WorkspaceFolder{Name: "test1", Uri: sglsp.DocumentURI("test1")}
	_, err := loc.Client.Call(ctx, "workspace/didChangeWorkspaceFolders", lsp.DidChangeWorkspaceFoldersParams{
		Event: lsp.WorkspaceFoldersChangeEvent{
			Added: []lsp.WorkspaceFolder{folder},
		},
	})
	if err != nil {
		log.Fatal().Err(err).Msg("error calling server")
	}

	assert.True(t, diagnostics.IsWorkspaceFolderScanned(folder))

	_, err = loc.Client.Call(ctx, "workspace/didChangeWorkspaceFolders", lsp.DidChangeWorkspaceFoldersParams{
		Event: lsp.WorkspaceFoldersChangeEvent{
			Removed: []lsp.WorkspaceFolder{folder},
		},
	})
	if err != nil {
		log.Fatal().Err(err).Msg("error calling server")
	}

	assert.False(t, diagnostics.IsWorkspaceFolderScanned(folder))
}

func Test_IntegrationWorkspaceScanOssAndCode(t *testing.T) {
	testutil.IntegTest(t)
	ossFile := "package.json"
	codeFile := "app.js"
	runIntegrationTest("https://github.com/snyk/goof", "0336589", ossFile, codeFile, t)
}

func Test_IntegrationWorkspaceScanIacAndCode(t *testing.T) {
	testutil.IntegTest(t)
	iacFile := "main.tf"
	codeFile := "app.js"
	runIntegrationTest("https://github.com/deepcodeg/snykcon-goof.git", "eba8407", iacFile, codeFile, t)
}

func Test_IntegrationWorkspaceScanMaven(t *testing.T) {
	testutil.IntegTest(t)
	ossFile := ""
	codeFile := "maven-compat/src/test/java/org/apache/maven/repository/legacy/LegacyRepositorySystemTest.java"
	runIntegrationTest("https://github.com/apache/maven", "18725ec1e", ossFile, codeFile, t)
}

func runIntegrationTest(repo string, commit string, file1 string, file2 string, t *testing.T) {
	environment.CurrentEnabledProducts = environment.EnabledProductsFromEnv()
	cli.CurrentSettings = cli.Settings{}
	diagnostics.ClearWorkspaceFolderScanned()
	diagnostics.ClearEntireDiagnosticsCache()
	diagnostics.ClearRegisteredDocuments()
	loc, teardownServer := setupServer()
	defer teardownServer(&loc)

	var cloneTargetDir, err = setupCustomTestRepo(repo, commit)
	defer os.RemoveAll(cloneTargetDir)
	if err != nil {
		log.Fatal().Err(err).Msg("Couldn't setup test repo")
	}
	folder := lsp.WorkspaceFolder{
		Name: "Test Repo",
		Uri:  sglsp.DocumentURI("file:" + cloneTargetDir),
	}
	clientParams := lsp.InitializeParams{
		WorkspaceFolders: []lsp.WorkspaceFolder{folder},
	}

	_, err = loc.Client.Call(ctx, "initialize", clientParams)
	if err != nil {
		log.Fatal().Err(err).Msg("Initialization failed")
	}

	var testPath string
	if file1 != "" {
		testPath = filepath.Join(cloneTargetDir, file1)
		textDocumentDidOpen(&loc, testPath)
		// serve diagnostics from file scan
		assert.Eventually(t, func() bool {
<<<<<<< HEAD
			return notificationRequest != nil && len(diagnostics.DocumentDiagnosticsFromCache(uri.PathToUri(testPath))) > 0
=======
			return notificationMessage != nil && len(diagnostics.DocumentDiagnosticsFromCache(uri.PathToUri(testPath))) > 0
>>>>>>> fdb0e9eb
		}, 5*time.Second, 2*time.Millisecond)
	}

	// wait till the whole workspace is scanned
	assert.Eventually(t, func() bool {
		return diagnostics.IsWorkspaceFolderScanned(folder)
	}, 600*time.Second, 100*time.Millisecond)

	testPath = filepath.Join(cloneTargetDir, file2)
	textDocumentDidOpen(&loc, testPath)

	// serve diagnostics from workspace & file scan
	assert.Eventually(t, func() bool {
<<<<<<< HEAD
		return notificationRequest != nil && len(diagnostics.DocumentDiagnosticsFromCache(uri.PathToUri(testPath))) > 0
=======
		return notificationMessage != nil && len(diagnostics.DocumentDiagnosticsFromCache(uri.PathToUri(testPath))) > 0
>>>>>>> fdb0e9eb
	}, 5*time.Second, 2*time.Millisecond)
}

<<<<<<< HEAD
func Test_IntegrationHoverResults(t *testing.T) {
	testutil.IntegTest(t)
	environment.CurrentEnabledProducts = environment.EnabledProductsFromEnv()
	cli.CurrentSettings = cli.Settings{}
	diagnostics.ClearEntireDiagnosticsCache()
	diagnostics.ClearRegisteredDocuments()
	loc, teardownServer := setupServer()
	defer teardownServer(&loc)

	var cloneTargetDir, err = setupCustomTestRepo("https://github.com/snyk/goof", "0336589")
	defer os.RemoveAll(cloneTargetDir)
	if err != nil {
		log.Fatal().Err(err).Msg("Couldn't setup test repo")
	}
	folder := lsp.WorkspaceFolder{
		Name: "Test Repo",
		Uri:  sglsp.DocumentURI("file:" + cloneTargetDir),
	}
	clientParams := lsp.InitializeParams{
		WorkspaceFolders: []lsp.WorkspaceFolder{folder},
	}

	_, err = loc.Client.Call(ctx, "initialize", clientParams)
	if err != nil {
		log.Fatal().Err(err).Msg("Initialization failed")
	}

	// wait till the whole workspace is scanned
	assert.Eventually(t, func() bool {
		return diagnostics.IsWorkspaceFolderScanned(folder)
	}, 600*time.Second, 100*time.Millisecond)

	testPath := cloneTargetDir + string(os.PathSeparator) + "package.json"
	testPosition := sglsp.Position{
		Line:      17,
		Character: 7,
=======
	if file1 != "" {
		testPath = filepath.Join(cloneTargetDir, file1)
		textDocumentDidOpen(&loc, testPath)
		// serve diagnostics from file scan
		assert.Eventually(t, func() bool {
			return notificationMessage != nil && len(diagnostics.DocumentDiagnosticsFromCache(uri.PathToUri(testPath))) > 0
		}, 5*time.Second, 2*time.Millisecond)
>>>>>>> fdb0e9eb
	}

	hoverResp, err := loc.Client.Call(ctx, "textDocument/hover", lsp.HoverParams{
		TextDocument: sglsp.TextDocumentIdentifier{URI: uri.PathToUri(testPath)},
		Position:     testPosition,
	})

	if err != nil {
		log.Fatal().Err(err).Msg("Hover retrieval failed")
	}

	hoverResult := lsp.HoverResult{}
	err = hoverResp.UnmarshalResult(&hoverResult)
	if err != nil {
		log.Fatal().Err(err).Msg("Hover retrieval failed")
	}

	assert.Equal(t, hoverResult.Contents.Value, hover.GetHover(uri.PathToUri(testPath), testPosition).Contents.Value)
	assert.Equal(t, hoverResult.Contents.Kind, "markdown")
}

func Test_IntegrationFileScan(t *testing.T) {
	testutil.IntegTest(t)
	environment.CurrentEnabledProducts = environment.EnabledProductsFromEnv()
	cli.CurrentSettings = cli.Settings{}
	diagnostics.ClearEntireDiagnosticsCache()
	diagnostics.ClearRegisteredDocuments()
	loc, teardownServer := setupServer()
	defer teardownServer(&loc)

	var cloneTargetDir, err = setupCustomTestRepo("https://github.com/snyk/goof", "0336589")
	defer os.RemoveAll(cloneTargetDir)
	if err != nil {
		log.Fatal().Err(err).Msg("Couldn't setup test repo")
	}

	testPath := cloneTargetDir + string(os.PathSeparator) + "app.js"
	didOpenParams, diagnosticsParams := textDocumentDidOpen(&loc, testPath)

<<<<<<< HEAD
	assert.Eventually(t, func() bool { return notificationRequest != nil }, 10*time.Second, 10*time.Millisecond)
	_ = notificationRequest.UnmarshalParams(&diagnosticsParams)
=======
	assert.Eventually(t, func() bool { return notificationMessage != nil }, 10*time.Second, 10*time.Millisecond)
	_ = notificationMessage.UnmarshalParams(&diagnosticsParams)
>>>>>>> fdb0e9eb

	assert.Equal(t, didOpenParams.TextDocument.URI, diagnosticsParams.URI)
	assert.Len(t, diagnosticsParams.Diagnostics, 6)
	assert.Equal(t, diagnosticsParams.Diagnostics[0].Code, diagnostics.GetDiagnostics(diagnosticsParams.URI)[0].Code)
	assert.Equal(t, diagnosticsParams.Diagnostics[0].Range, diagnostics.GetDiagnostics(diagnosticsParams.URI)[0].Range)
}

func textDocumentDidOpen(loc *server.Local, testPath string) (sglsp.DidOpenTextDocumentParams, lsp.PublishDiagnosticsParams) {
	diagnostics.SnykCode = &code.SnykCodeBackendService{}
	// should receive diagnosticsParams

	testFileContent, err := os.ReadFile(testPath)
	if err != nil {
		log.Fatal().Err(err).Msg("Couldn't read file content of test file")
	}

	didOpenParams := sglsp.DidOpenTextDocumentParams{
		TextDocument: sglsp.TextDocumentItem{
			URI:  uri.PathToUri(testPath),
			Text: string(testFileContent),
		},
	}

	_, err = loc.Client.Call(ctx, "textDocument/didOpen", didOpenParams)
	if err != nil {
		log.Fatal().Err(err).Msg("Call failed")
	}

	diagnosticsParams := lsp.PublishDiagnosticsParams{}
	return didOpenParams, diagnosticsParams
}

func setupCustomTestRepo(url string, targetCommit string) (string, error) {
	// clone to temp dir - specific version for reproducible test results
	cloneTargetDir, err := os.MkdirTemp(os.TempDir(), "integ_test_repo_")
	if err != nil {
		log.Fatal().Err(err).Msg("couldn't create temp dir")
	}
	cmd := []string{"clone", url, cloneTargetDir}
	log.Debug().Interface("cmd", cmd).Msg("clone command")
	clone := exec.Command("git", cmd...)
	reset := exec.Command("git", "reset", "--hard", targetCommit)
	reset.Dir = cloneTargetDir

	clean := exec.Command("git", "clean", "--force")
	clean.Dir = cloneTargetDir

	output, err := clone.CombinedOutput()
	if err != nil {
		log.Fatal().Err(err).Msg("clone didn't work")
	}

	log.Debug().Msg(string(output))
	output, _ = reset.CombinedOutput()

	log.Debug().Msg(string(output))
	output, err = clean.CombinedOutput()

	log.Debug().Msg(string(output))
	return cloneTargetDir, err
}<|MERGE_RESOLUTION|>--- conflicted
+++ resolved
@@ -31,12 +31,8 @@
 
 var (
 	ctx                 = context.Background()
-<<<<<<< HEAD
-	notificationRequest *jrpc2.Request
-=======
 	notificationMessage *jrpc2.Request
 	callbackMessage     *jrpc2.Request
->>>>>>> fdb0e9eb
 )
 
 func didOpenTextParams() (sglsp.DidOpenTextDocumentParams, func()) {
@@ -63,19 +59,15 @@
 
 func setupServer() (localServer server.Local, teardown func(l *server.Local)) {
 	loc := startServer()
-<<<<<<< HEAD
-	notificationRequest = nil
-=======
 	notificationMessage = nil
 	callbackMessage = nil
->>>>>>> fdb0e9eb
 
 	return loc, func(loc *server.Local) {
 		err := loc.Close()
 		if err != nil {
 			log.Fatal().Err(err).Msg("Error when closing down server")
 		}
-		notificationRequest = nil
+		notificationMessage = nil
 	}
 }
 
@@ -98,25 +90,18 @@
 		"workspace/didChangeWorkspaceFolders": WorkspaceDidChangeWorkspaceFoldersHandler(),
 		"textDocument/hover":                  TextDocumentHover(),
 		"workspace/didChangeConfiguration":    WorkspaceDidChangeConfiguration(),
-<<<<<<< HEAD
-=======
 		"window/workDoneProgress/cancel":      WindowWorkDoneProgressCancelHandler(),
 		// "codeLens/resolve":               codeLensResolve(&server),
->>>>>>> fdb0e9eb
 	}
 
 	opts := &server.LocalOptions{
 		Client: &jrpc2.ClientOptions{
 			OnNotify: func(request *jrpc2.Request) {
-<<<<<<< HEAD
-				notificationRequest = request
-=======
 				notificationMessage = request
 			},
 			OnCallback: func(ctx context.Context, request *jrpc2.Request) (interface{}, error) {
 				callbackMessage = request
 				return callbackMessage, nil
->>>>>>> fdb0e9eb
 			},
 		},
 		Server: &jrpc2.ServerOptions{
@@ -228,15 +213,9 @@
 	diagnosticsParams := lsp.PublishDiagnosticsParams{}
 
 	// wait for publish
-<<<<<<< HEAD
-	assert.Eventually(t, func() bool { return notificationRequest != nil }, 5*time.Second, 10*time.Millisecond)
-	if notificationRequest != nil {
-		_ = notificationRequest.UnmarshalParams(&diagnosticsParams)
-=======
-	assert.Eventually(t, func() bool { return notificationMessage != nil }, 5*time.Second, 10*time.Millisecond)
+	assert.Eventually(t, func() bool { return notification != nil }, 5*time.Second, 10*time.Millisecond)
 	if notificationMessage != nil {
 		_ = notificationMessage.UnmarshalParams(&diagnosticsParams)
->>>>>>> fdb0e9eb
 		assert.Equal(t, didOpenParams.TextDocument.URI, diagnosticsParams.URI)
 	}
 }
@@ -328,17 +307,10 @@
 	// should receive diagnostics
 
 	// wait for publish
-<<<<<<< HEAD
-	assert.Eventually(t, func() bool { return notificationRequest != nil }, 5*time.Second, 10*time.Millisecond)
-	if !t.Failed() {
-		diags := lsp.PublishDiagnosticsParams{}
-		_ = notificationRequest.UnmarshalParams(&diags)
-=======
 	assert.Eventually(t, func() bool { return notificationMessage != nil }, 5*time.Second, 10*time.Millisecond)
 	if !t.Failed() {
 		diags := lsp.PublishDiagnosticsParams{}
 		_ = notificationMessage.UnmarshalParams(&diags)
->>>>>>> fdb0e9eb
 		assert.Equal(t, didSaveParams.TextDocument.URI, diags.URI)
 	}
 }
@@ -441,75 +413,6 @@
 	}
 
 	var testPath string
-	if file1 != "" {
-		testPath = filepath.Join(cloneTargetDir, file1)
-		textDocumentDidOpen(&loc, testPath)
-		// serve diagnostics from file scan
-		assert.Eventually(t, func() bool {
-<<<<<<< HEAD
-			return notificationRequest != nil && len(diagnostics.DocumentDiagnosticsFromCache(uri.PathToUri(testPath))) > 0
-=======
-			return notificationMessage != nil && len(diagnostics.DocumentDiagnosticsFromCache(uri.PathToUri(testPath))) > 0
->>>>>>> fdb0e9eb
-		}, 5*time.Second, 2*time.Millisecond)
-	}
-
-	// wait till the whole workspace is scanned
-	assert.Eventually(t, func() bool {
-		return diagnostics.IsWorkspaceFolderScanned(folder)
-	}, 600*time.Second, 100*time.Millisecond)
-
-	testPath = filepath.Join(cloneTargetDir, file2)
-	textDocumentDidOpen(&loc, testPath)
-
-	// serve diagnostics from workspace & file scan
-	assert.Eventually(t, func() bool {
-<<<<<<< HEAD
-		return notificationRequest != nil && len(diagnostics.DocumentDiagnosticsFromCache(uri.PathToUri(testPath))) > 0
-=======
-		return notificationMessage != nil && len(diagnostics.DocumentDiagnosticsFromCache(uri.PathToUri(testPath))) > 0
->>>>>>> fdb0e9eb
-	}, 5*time.Second, 2*time.Millisecond)
-}
-
-<<<<<<< HEAD
-func Test_IntegrationHoverResults(t *testing.T) {
-	testutil.IntegTest(t)
-	environment.CurrentEnabledProducts = environment.EnabledProductsFromEnv()
-	cli.CurrentSettings = cli.Settings{}
-	diagnostics.ClearEntireDiagnosticsCache()
-	diagnostics.ClearRegisteredDocuments()
-	loc, teardownServer := setupServer()
-	defer teardownServer(&loc)
-
-	var cloneTargetDir, err = setupCustomTestRepo("https://github.com/snyk/goof", "0336589")
-	defer os.RemoveAll(cloneTargetDir)
-	if err != nil {
-		log.Fatal().Err(err).Msg("Couldn't setup test repo")
-	}
-	folder := lsp.WorkspaceFolder{
-		Name: "Test Repo",
-		Uri:  sglsp.DocumentURI("file:" + cloneTargetDir),
-	}
-	clientParams := lsp.InitializeParams{
-		WorkspaceFolders: []lsp.WorkspaceFolder{folder},
-	}
-
-	_, err = loc.Client.Call(ctx, "initialize", clientParams)
-	if err != nil {
-		log.Fatal().Err(err).Msg("Initialization failed")
-	}
-
-	// wait till the whole workspace is scanned
-	assert.Eventually(t, func() bool {
-		return diagnostics.IsWorkspaceFolderScanned(folder)
-	}, 600*time.Second, 100*time.Millisecond)
-
-	testPath := cloneTargetDir + string(os.PathSeparator) + "package.json"
-	testPosition := sglsp.Position{
-		Line:      17,
-		Character: 7,
-=======
 	if file1 != "" {
 		testPath = filepath.Join(cloneTargetDir, file1)
 		textDocumentDidOpen(&loc, testPath)
@@ -517,7 +420,58 @@
 		assert.Eventually(t, func() bool {
 			return notificationMessage != nil && len(diagnostics.DocumentDiagnosticsFromCache(uri.PathToUri(testPath))) > 0
 		}, 5*time.Second, 2*time.Millisecond)
->>>>>>> fdb0e9eb
+	}
+
+	// wait till the whole workspace is scanned
+	assert.Eventually(t, func() bool {
+		return diagnostics.IsWorkspaceFolderScanned(folder)
+	}, 600*time.Second, 100*time.Millisecond)
+
+	testPath = filepath.Join(cloneTargetDir, file2)
+	textDocumentDidOpen(&loc, testPath)
+
+	// serve diagnostics from workspace & file scan
+	assert.Eventually(t, func() bool {
+		return notificationMessage != nil && len(diagnostics.DocumentDiagnosticsFromCache(uri.PathToUri(testPath))) > 0
+	}, 5*time.Second, 2*time.Millisecond)
+}
+
+func Test_IntegrationHoverResults(t *testing.T) {
+	testutil.IntegTest(t)
+	environment.CurrentEnabledProducts = environment.EnabledProductsFromEnv()
+	cli.CurrentSettings = cli.Settings{}
+	diagnostics.ClearEntireDiagnosticsCache()
+	diagnostics.ClearRegisteredDocuments()
+	loc, teardownServer := setupServer()
+	defer teardownServer(&loc)
+
+	var cloneTargetDir, err = setupCustomTestRepo("https://github.com/snyk/goof", "0336589")
+	defer os.RemoveAll(cloneTargetDir)
+	if err != nil {
+		log.Fatal().Err(err).Msg("Couldn't setup test repo")
+	}
+	folder := lsp.WorkspaceFolder{
+		Name: "Test Repo",
+		Uri:  sglsp.DocumentURI("file:" + cloneTargetDir),
+	}
+	clientParams := lsp.InitializeParams{
+		WorkspaceFolders: []lsp.WorkspaceFolder{folder},
+	}
+
+	_, err = loc.Client.Call(ctx, "initialize", clientParams)
+	if err != nil {
+		log.Fatal().Err(err).Msg("Initialization failed")
+	}
+
+	// wait till the whole workspace is scanned
+	assert.Eventually(t, func() bool {
+			return notificationMessage != nil && len(diagnostics.DocumentDiagnosticsFromCache(uri.PathToUri(testPath))) > 0
+		}, 5*time.Second, 2*time.Millisecond)
+
+	testPath := cloneTargetDir + string(os.PathSeparator) + "package.json"
+	testPosition := sglsp.Position{
+		Line:      17,
+		Character: 7,
 	}
 
 	hoverResp, err := loc.Client.Call(ctx, "textDocument/hover", lsp.HoverParams{
@@ -557,13 +511,8 @@
 	testPath := cloneTargetDir + string(os.PathSeparator) + "app.js"
 	didOpenParams, diagnosticsParams := textDocumentDidOpen(&loc, testPath)
 
-<<<<<<< HEAD
-	assert.Eventually(t, func() bool { return notificationRequest != nil }, 10*time.Second, 10*time.Millisecond)
-	_ = notificationRequest.UnmarshalParams(&diagnosticsParams)
-=======
 	assert.Eventually(t, func() bool { return notificationMessage != nil }, 10*time.Second, 10*time.Millisecond)
 	_ = notificationMessage.UnmarshalParams(&diagnosticsParams)
->>>>>>> fdb0e9eb
 
 	assert.Equal(t, didOpenParams.TextDocument.URI, diagnosticsParams.URI)
 	assert.Len(t, diagnosticsParams.Diagnostics, 6)
