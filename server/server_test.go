--- conflicted
+++ resolved
@@ -83,11 +83,7 @@
 		"shutdown":                            Shutdown(),
 		"exit":                                Exit(&srv),
 		"workspace/didChangeWorkspaceFolders": WorkspaceDidChangeWorkspaceFoldersHandler(),
-<<<<<<< HEAD
-=======
 		"workspace/didChangeConfiguration":    WorkspaceDidChangeConfiguration(),
-		// "codeLens/resolve":               codeLensResolve(&server),
->>>>>>> 7a8f54f9
 	}
 
 	opts := &server.LocalOptions{
