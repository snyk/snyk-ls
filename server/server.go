package server

import (
	"context"
	"os"

	"github.com/creachadair/jrpc2"
	"github.com/creachadair/jrpc2/channel"
	"github.com/creachadair/jrpc2/handler"
	"github.com/rs/zerolog/log"
	sglsp "github.com/sourcegraph/go-lsp"

	"github.com/snyk/snyk-ls/code"
	"github.com/snyk/snyk-ls/diagnostics"
	"github.com/snyk/snyk-ls/error_reporting"
	"github.com/snyk/snyk-ls/internal/hover"
	"github.com/snyk/snyk-ls/lsp"
)

var (
	clientParams lsp.InitializeParams
)

func Start() {
	var srv *jrpc2.Server
	diagnostics.SnykCode = &code.SnykCodeBackendService{}

	lspHandlers := handler.Map{
		"initialize":                          InitializeHandler(),
		"textDocument/didOpen":                TextDocumentDidOpenHandler(&srv),
		"textDocument/didChange":              TextDocumentDidChangeHandler(),
		"textDocument/didClose":               TextDocumentDidCloseHandler(),
		"textDocument/didSave":                TextDocumentDidSaveHandler(&srv),
		"textDocument/willSave":               TextDocumentWillSaveHandler(),
		"textDocument/willSaveWaitUntil":      TextDocumentWillSaveWaitUntilHandler(),
		"shutdown":                            Shutdown(),
		"exit":                                Exit(&srv),
		"workspace/didChangeWorkspaceFolders": WorkspaceDidChangeWorkspaceFoldersHandler(),
<<<<<<< HEAD
		"textDocument/hover":                  TextDocumentHover(),
=======
		"workspace/didChangeConfiguration":    WorkspaceDidChangeConfiguration(),
		// "codeLens/resolve":               codeLensResolve(&server),
>>>>>>> 7a8f54f9
	}

	srv = jrpc2.NewServer(lspHandlers, &jrpc2.ServerOptions{
		AllowPush: true,
	})

	log.Info().Msg("Starting up...")
	srv = srv.Start(channel.Header("")(os.Stdin, os.Stdout))

	err := srv.Wait()
	log.Err(err).Msg("Exiting...")
}

func WorkspaceDidChangeWorkspaceFoldersHandler() jrpc2.Handler {
	return handler.New(func(ctx context.Context, params lsp.DidChangeWorkspaceFoldersParams) (interface{}, error) {
		log.Info().Str("method", "WorkspaceDidChangeWorkspaceFoldersHandler").Msg("RECEIVING")
		log.Info().Str("method", "WorkspaceDidChangeWorkspaceFoldersHandler").Msg("SENDING")

		for _, folder := range params.Event.Removed {
			diagnostics.ClearWorkspaceFolderDiagnostics(folder)
		}
		diagnostics.WorkspaceScan(params.Event.Added)

		return nil, nil
	})
}

func Shutdown() jrpc2.Handler {
	return handler.New(func(ctx context.Context) (interface{}, error) {
		log.Info().Str("method", "Shutdown").Msg("RECEIVING")
		log.Info().Str("method", "Shutdown").Msg("SENDING")
		return nil, nil
	})
}

func Exit(srv **jrpc2.Server) jrpc2.Handler {
	return handler.New(func(ctx context.Context) (interface{}, error) {
		log.Info().Str("method", "Exit").Msg("RECEIVING")
		log.Info().Msg("Stopping server...")
		(*srv).Stop()
		error_reporting.FlushErrorReporting()
		return nil, nil
	})
}

func TextDocumentDidChangeHandler() handler.Func {
	return handler.New(func(ctx context.Context, params sglsp.DidChangeTextDocumentParams) (interface{}, error) {
		log.Info().Str("method", "TextDocumentDidChangeHandler").Interface("params", params).Msg("RECEIVING")
		return nil, nil
	})
}

func PublishDiagnostics(ctx context.Context, uri sglsp.DocumentURI, srv **jrpc2.Server) {
	diags := diagnostics.GetDiagnostics(uri)
	if diags != nil {
		diagnosticsParams := lsp.PublishDiagnosticsParams{
			URI:         uri,
			Diagnostics: diags,
		}
		log.Info().Str("method", "PublishDiagnostics").Str("uri", string(diagnosticsParams.URI)).Msg("SENDING")
		err := (*srv).Notify(ctx, "textDocument/publishDiagnostics", diagnosticsParams)
		logError(err, "PublishDiagnostics")
	}
}

func logError(err error, method string) {
	if err != nil {
		log.Err(err).Str("method", method)
	}
}

func TextDocumentDidOpenHandler(srv **jrpc2.Server) handler.Func {
	return handler.New(func(ctx context.Context, params sglsp.DidOpenTextDocumentParams) (interface{}, error) {
		log.Info().Str("method", "TextDocumentDidOpenHandler").Interface("params", params).Msg("RECEIVING")
		diagnostics.RegisterDocument(params.TextDocument)
		PublishDiagnostics(ctx, params.TextDocument.URI, srv)
		return nil, nil
	})
}

func TextDocumentDidSaveHandler(srv **jrpc2.Server) handler.Func {
	return handler.New(func(ctx context.Context, params sglsp.DidSaveTextDocumentParams) (interface{}, error) {
		log.Info().Str("method", "TextDocumentDidSaveHandler").Interface("params", params).Msg("RECEIVING")
		// clear cache when saving and get fresh diagnostics
		diagnostics.ClearDiagnosticsCache(params.TextDocument.URI)
		hover.DeleteHover(params.TextDocument.URI)
		PublishDiagnostics(ctx, params.TextDocument.URI, srv)
		return nil, nil
	})
}

func TextDocumentWillSaveHandler() handler.Func {
	return handler.New(func(ctx context.Context, params lsp.WillSaveTextDocumentParams) (interface{}, error) {
		log.Info().Str("method", "TextDocumentWillSaveHandler").Interface("params", params).Msg("RECEIVING")
		return nil, nil
	})
}

func TextDocumentWillSaveWaitUntilHandler() handler.Func {
	return handler.New(func(ctx context.Context, params lsp.WillSaveTextDocumentParams) (interface{}, error) {
		log.Info().Str("method", "TextDocumentWillSaveWaitUntilHandler").Interface("params", params).Msg("RECEIVING")
		return nil, nil
	})
}

func TextDocumentDidCloseHandler() handler.Func {
	return handler.New(func(ctx context.Context, params sglsp.DidCloseTextDocumentParams) (interface{}, error) {
		log.Info().Str("method", "TextDocumentDidCloseHandler").Interface("params", params).Msg("RECEIVING")
		diagnostics.UnRegisterDocument(params.TextDocument.URI)
		return nil, nil
	})
}

func TextDocumentHover() jrpc2.Handler {
	return handler.New(func(ctx context.Context, params lsp.HoverParams) (lsp.HoverResult, error) {
		log.Info().Str("method", "TextDocumentHover").Interface("params", params).Msg("RECEIVING")
		diagnostics.GetDiagnostics(params.TextDocument.URI)

		hoverResult := hover.GetHover(params.TextDocument.URI, params.Position)
		return hoverResult, nil
	})
}
func InitializeHandler() handler.Func {
	return handler.New(func(ctx context.Context, params lsp.InitializeParams) (interface{}, error) {
		log.Info().Str("method", "InitializeHandler").Interface("params", params).Msg("RECEIVING")
		clientParams = params

		if len(clientParams.WorkspaceFolders) > 0 {
			go diagnostics.WorkspaceScan(clientParams.WorkspaceFolders)
		} else {
			go diagnostics.GetDiagnostics(clientParams.RootURI)
		}

		go hover.CreateHoverListener()

		return lsp.InitializeResult{
			Capabilities: lsp.ServerCapabilities{
				TextDocumentSync: &sglsp.TextDocumentSyncOptionsOrKind{
					Options: &sglsp.TextDocumentSyncOptions{
						OpenClose:         true,
						Change:            sglsp.TDSKFull,
						WillSave:          true,
						WillSaveWaitUntil: true,
						Save:              &sglsp.SaveOptions{IncludeText: true},
					},
				},
				WorkspaceFoldersServerCapabilities: &lsp.WorkspaceFoldersServerCapabilities{
					Supported:           true,
					ChangeNotifications: "snyk-ls",
				},
				HoverProvider: true,
			},
		}, nil
	})
}<|MERGE_RESOLUTION|>--- conflicted
+++ resolved
@@ -36,12 +36,8 @@
 		"shutdown":                            Shutdown(),
 		"exit":                                Exit(&srv),
 		"workspace/didChangeWorkspaceFolders": WorkspaceDidChangeWorkspaceFoldersHandler(),
-<<<<<<< HEAD
 		"textDocument/hover":                  TextDocumentHover(),
-=======
 		"workspace/didChangeConfiguration":    WorkspaceDidChangeConfiguration(),
-		// "codeLens/resolve":               codeLensResolve(&server),
->>>>>>> 7a8f54f9
 	}
 
 	srv = jrpc2.NewServer(lspHandlers, &jrpc2.ServerOptions{
