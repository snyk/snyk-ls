--- conflicted
+++ resolved
@@ -79,11 +79,7 @@
 
 		// async processing listener
 		go hover.CreateHoverListener()
-<<<<<<< HEAD
-		go createProgressListener(progress.ProgressChannel, srv)
-=======
 		go createProgressListener(progress.Channel, srv)
->>>>>>> 6864cd8d
 		go registerNotifier(srv)
 
 		if len(clientParams.WorkspaceFolders) > 0 {
