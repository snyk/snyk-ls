package server

import (
	"context"
	"os"

	"github.com/creachadair/jrpc2"
	"github.com/creachadair/jrpc2/channel"
	"github.com/creachadair/jrpc2/handler"
	"github.com/rs/zerolog/log"
	sglsp "github.com/sourcegraph/go-lsp"

	"github.com/snyk/snyk-ls/code"
	"github.com/snyk/snyk-ls/diagnostics"
	"github.com/snyk/snyk-ls/error_reporting"
<<<<<<< HEAD
	"github.com/snyk/snyk-ls/internal/hover"
	"github.com/snyk/snyk-ls/internal/notification"
	"github.com/snyk/snyk-ls/internal/preconditions"
=======
	"github.com/snyk/snyk-ls/internal/progress"
>>>>>>> fdb0e9eb
	"github.com/snyk/snyk-ls/lsp"
)

var (
	clientParams lsp.InitializeParams
)

func Start() {
	var srv *jrpc2.Server
	diagnostics.SnykCode = &code.SnykCodeBackendService{}

	lspHandlers := handler.Map{
<<<<<<< HEAD
		"initialize":                          InitializeHandler(&srv),
=======
		"initialize":                          InitializeHandler(&srv), // todo: type messages
>>>>>>> fdb0e9eb
		"textDocument/didOpen":                TextDocumentDidOpenHandler(&srv),
		"textDocument/didChange":              TextDocumentDidChangeHandler(),
		"textDocument/didClose":               TextDocumentDidCloseHandler(),
		"textDocument/didSave":                TextDocumentDidSaveHandler(&srv),
		"textDocument/hover":                  TextDocumentHover(),
		"textDocument/willSave":               TextDocumentWillSaveHandler(),
		"textDocument/willSaveWaitUntil":      TextDocumentWillSaveWaitUntilHandler(),
		"shutdown":                            Shutdown(),
		"exit":                                Exit(&srv),
		"workspace/didChangeWorkspaceFolders": WorkspaceDidChangeWorkspaceFoldersHandler(),
		"workspace/didChangeConfiguration":    WorkspaceDidChangeConfiguration(),
<<<<<<< HEAD
=======
		"window/workDoneProgress/cancel":      WindowWorkDoneProgressCancelHandler(),
		// "codeLens/resolve":               codeLensResolve(&server),
>>>>>>> fdb0e9eb
	}

	srv = jrpc2.NewServer(lspHandlers, &jrpc2.ServerOptions{
		AllowPush: true,
	})

	log.Info().Msg("Starting up...")
	srv = srv.Start(channel.Header("")(os.Stdin, os.Stdout))

	_ = srv.Wait()
	log.Info().Msg("Exiting...")
}

func WorkspaceDidChangeWorkspaceFoldersHandler() jrpc2.Handler {
	return handler.New(func(ctx context.Context, params lsp.DidChangeWorkspaceFoldersParams) (interface{}, error) {
		log.Info().Str("method", "WorkspaceDidChangeWorkspaceFoldersHandler").Msg("RECEIVING")
		log.Info().Str("method", "WorkspaceDidChangeWorkspaceFoldersHandler").Msg("SENDING")

		for _, folder := range params.Event.Removed {
			diagnostics.ClearWorkspaceFolderDiagnostics(folder)
		}
		diagnostics.WorkspaceScan(params.Event.Added)

		return nil, nil
	})
}

func Shutdown() jrpc2.Handler {
	return handler.New(func(ctx context.Context) (interface{}, error) {
		log.Info().Str("method", "Shutdown").Msg("RECEIVING")
		log.Info().Str("method", "Shutdown").Msg("SENDING")

		disposeProgressListener()
		return nil, nil
	})
}

func Exit(srv **jrpc2.Server) jrpc2.Handler {
	return handler.New(func(ctx context.Context) (interface{}, error) {
		log.Info().Str("method", "Exit").Msg("RECEIVING")
		log.Info().Msg("Stopping server...")
		(*srv).Stop()
		error_reporting.FlushErrorReporting()
		return nil, nil
	})
}

func TextDocumentDidChangeHandler() handler.Func {
	return handler.New(func(ctx context.Context, params sglsp.DidChangeTextDocumentParams) (interface{}, error) {
		log.Info().Str("method", "TextDocumentDidChangeHandler").Interface("params", params).Msg("RECEIVING")
		return nil, nil
	})
}

func PublishDiagnostics(ctx context.Context, uri sglsp.DocumentURI, srv **jrpc2.Server) {
	diags := diagnostics.GetDiagnostics(uri)
	if diags != nil {
		diagnosticsParams := lsp.PublishDiagnosticsParams{
			URI:         uri,
			Diagnostics: diags,
		}
		log.Info().Str("method", "PublishDiagnostics").Str("uri", string(diagnosticsParams.URI)).Msg("SENDING")
		err := (*srv).Notify(ctx, "textDocument/publishDiagnostics", diagnosticsParams)
		logError(err, "PublishDiagnostics")
	}
}

func logError(err error, method string) {
	if err != nil {
		log.Err(err).Str("method", method)
		error_reporting.CaptureError(err)
	}
}

func TextDocumentDidOpenHandler(srv **jrpc2.Server) handler.Func {
	return handler.New(func(ctx context.Context, params sglsp.DidOpenTextDocumentParams) (interface{}, error) {
		log.Info().Str("method", "TextDocumentDidOpenHandler").Str("documentURI", string(params.TextDocument.URI)).Msg("RECEIVING")
<<<<<<< HEAD
		preconditions.EnsureReadyForAnalysisAndWait()
		diagnostics.RegisterDocument(params.TextDocument)
		PublishDiagnostics(ctx, params.TextDocument.URI, srv)
=======

		go func() {
			environment.EnsureCLI() // first would trigger download
			diagnostics.RegisterDocument(params.TextDocument)
			PublishDiagnostics(ctx, params.TextDocument.URI, srv)
		}()

>>>>>>> fdb0e9eb
		return nil, nil
	})
}

func TextDocumentDidSaveHandler(srv **jrpc2.Server) handler.Func {
	return handler.New(func(ctx context.Context, params sglsp.DidSaveTextDocumentParams) (interface{}, error) {
		log.Info().Str("method", "TextDocumentDidSaveHandler").Interface("params", params).Msg("RECEIVING")
		// clear cache when saving and get fresh diagnostics
		diagnostics.ClearDiagnosticsCache(params.TextDocument.URI)
		hover.DeleteHover(params.TextDocument.URI)
		PublishDiagnostics(ctx, params.TextDocument.URI, srv)
		return nil, nil
	})
}

func TextDocumentWillSaveHandler() handler.Func {
	return handler.New(func(ctx context.Context, params lsp.WillSaveTextDocumentParams) (interface{}, error) {
		log.Info().Str("method", "TextDocumentWillSaveHandler").Interface("params", params).Msg("RECEIVING")
		return nil, nil
	})
}

func TextDocumentWillSaveWaitUntilHandler() handler.Func {
	return handler.New(func(ctx context.Context, params lsp.WillSaveTextDocumentParams) (interface{}, error) {
		log.Info().Str("method", "TextDocumentWillSaveWaitUntilHandler").Interface("params", params).Msg("RECEIVING")
		return nil, nil
	})
}

func TextDocumentDidCloseHandler() handler.Func {
	return handler.New(func(ctx context.Context, params sglsp.DidCloseTextDocumentParams) (interface{}, error) {
		log.Info().Str("method", "TextDocumentDidCloseHandler").Interface("params", params).Msg("RECEIVING")
		diagnostics.UnRegisterDocument(params.TextDocument.URI)
		return nil, nil
	})
}

<<<<<<< HEAD
func TextDocumentHover() jrpc2.Handler {
	return handler.New(func(ctx context.Context, params lsp.HoverParams) (lsp.HoverResult, error) {
		log.Info().Str("method", "TextDocumentHover").Interface("params", params).Msg("RECEIVING")

		hoverResult := hover.GetHover(params.TextDocument.URI, params.Position)
		return hoverResult, nil
=======
func WindowWorkDoneProgressCancelHandler() handler.Func {
	return handler.New(func(ctx context.Context, params lsp.WorkdoneProgressCancelParams) (interface{}, error) {
		log.Info().Str("method", "WindowWorkDoneProgressCancelHandler").Interface("params", params).Msg("RECEIVING")
		CancelProgress(params.Token)
		return nil, nil
>>>>>>> fdb0e9eb
	})
}

func InitializeHandler(srv **jrpc2.Server) handler.Func {
	return handler.New(func(ctx context.Context, params lsp.InitializeParams) (interface{}, error) {
		log.Info().Str("method", "InitializeHandler").Interface("params", params).Msg("RECEIVING")
		defer log.Info().Str("method", "InitializeHandler").Interface("params", params).Msg("SENDING")
		clientParams = params

		if len(clientParams.WorkspaceFolders) > 0 {
			go diagnostics.WorkspaceScan(clientParams.WorkspaceFolders)
		} else {
			go diagnostics.GetDiagnostics(clientParams.RootURI)
		}
		registerNotifier(srv)

		go hover.CreateHoverListener()

		if clientParams.Capabilities.Window.WorkDoneProgress {
			go createProgressListener(progress.ProgressChannel, *srv)
		}

		return lsp.InitializeResult{
			Capabilities: lsp.ServerCapabilities{
				TextDocumentSync: &sglsp.TextDocumentSyncOptionsOrKind{
					Options: &sglsp.TextDocumentSyncOptions{
						OpenClose:         true,
						Change:            sglsp.TDSKFull,
						WillSave:          true,
						WillSaveWaitUntil: true,
						Save:              &sglsp.SaveOptions{IncludeText: true},
					},
				},
				WorkspaceFoldersServerCapabilities: &lsp.WorkspaceFoldersServerCapabilities{
					Supported:           true,
					ChangeNotifications: "snyk-ls",
				},
				HoverProvider: true,
			},
		}, nil
	})
}

func registerNotifier(srv **jrpc2.Server) {
	callbackFunction := func(params interface{}) {
		switch params := params.(type) {
		case lsp.AuthenticationParams:
			notifier(srv, "$/hasAuthenticated", params)
			log.Info().Str("method", "notifyCallback").
				Msg("sending token")
		case sglsp.ShowMessageParams:
			notifier(srv, "window/showMessage", params)
			log.Info().
				Str("method", "notifyCallback").
				Interface("message", params).
				Msg("showing message")
		case lsp.PublishDiagnosticsParams:
			notifier(srv, "textDocument/publishDiagnostics", params)
			log.Info().
				Str("method", "notifyCallback").
				Interface("documentURI", params.URI).
				Msg("publishing diagnostics")
		default:
			log.Warn().
				Str("method", "notifyCallback").
				Interface("params", params).
				Msg("received unconfigured notification object")
		}
	}
	go notification.CreateListener(callbackFunction)
}<|MERGE_RESOLUTION|>--- conflicted
+++ resolved
@@ -13,13 +13,10 @@
 	"github.com/snyk/snyk-ls/code"
 	"github.com/snyk/snyk-ls/diagnostics"
 	"github.com/snyk/snyk-ls/error_reporting"
-<<<<<<< HEAD
 	"github.com/snyk/snyk-ls/internal/hover"
 	"github.com/snyk/snyk-ls/internal/notification"
 	"github.com/snyk/snyk-ls/internal/preconditions"
-=======
 	"github.com/snyk/snyk-ls/internal/progress"
->>>>>>> fdb0e9eb
 	"github.com/snyk/snyk-ls/lsp"
 )
 
@@ -32,11 +29,7 @@
 	diagnostics.SnykCode = &code.SnykCodeBackendService{}
 
 	lspHandlers := handler.Map{
-<<<<<<< HEAD
 		"initialize":                          InitializeHandler(&srv),
-=======
-		"initialize":                          InitializeHandler(&srv), // todo: type messages
->>>>>>> fdb0e9eb
 		"textDocument/didOpen":                TextDocumentDidOpenHandler(&srv),
 		"textDocument/didChange":              TextDocumentDidChangeHandler(),
 		"textDocument/didClose":               TextDocumentDidCloseHandler(),
@@ -48,11 +41,7 @@
 		"exit":                                Exit(&srv),
 		"workspace/didChangeWorkspaceFolders": WorkspaceDidChangeWorkspaceFoldersHandler(),
 		"workspace/didChangeConfiguration":    WorkspaceDidChangeConfiguration(),
-<<<<<<< HEAD
-=======
 		"window/workDoneProgress/cancel":      WindowWorkDoneProgressCancelHandler(),
-		// "codeLens/resolve":               codeLensResolve(&server),
->>>>>>> fdb0e9eb
 	}
 
 	srv = jrpc2.NewServer(lspHandlers, &jrpc2.ServerOptions{
@@ -130,19 +119,9 @@
 func TextDocumentDidOpenHandler(srv **jrpc2.Server) handler.Func {
 	return handler.New(func(ctx context.Context, params sglsp.DidOpenTextDocumentParams) (interface{}, error) {
 		log.Info().Str("method", "TextDocumentDidOpenHandler").Str("documentURI", string(params.TextDocument.URI)).Msg("RECEIVING")
-<<<<<<< HEAD
 		preconditions.EnsureReadyForAnalysisAndWait()
 		diagnostics.RegisterDocument(params.TextDocument)
 		PublishDiagnostics(ctx, params.TextDocument.URI, srv)
-=======
-
-		go func() {
-			environment.EnsureCLI() // first would trigger download
-			diagnostics.RegisterDocument(params.TextDocument)
-			PublishDiagnostics(ctx, params.TextDocument.URI, srv)
-		}()
-
->>>>>>> fdb0e9eb
 		return nil, nil
 	})
 }
@@ -180,20 +159,20 @@
 	})
 }
 
-<<<<<<< HEAD
-func TextDocumentHover() jrpc2.Handler {
-	return handler.New(func(ctx context.Context, params lsp.HoverParams) (lsp.HoverResult, error) {
-		log.Info().Str("method", "TextDocumentHover").Interface("params", params).Msg("RECEIVING")
-
-		hoverResult := hover.GetHover(params.TextDocument.URI, params.Position)
-		return hoverResult, nil
-=======
 func WindowWorkDoneProgressCancelHandler() handler.Func {
 	return handler.New(func(ctx context.Context, params lsp.WorkdoneProgressCancelParams) (interface{}, error) {
 		log.Info().Str("method", "WindowWorkDoneProgressCancelHandler").Interface("params", params).Msg("RECEIVING")
 		CancelProgress(params.Token)
 		return nil, nil
->>>>>>> fdb0e9eb
+	})
+}
+
+func TextDocumentHover() jrpc2.Handler {
+	return handler.New(func(ctx context.Context, params lsp.HoverParams) (lsp.HoverResult, error) {
+		log.Info().Str("method", "TextDocumentHover").Interface("params", params).Msg("RECEIVING")
+
+		hoverResult := hover.GetHover(params.TextDocument.URI, params.Position)
+		return hoverResult, nil
 	})
 }
 
