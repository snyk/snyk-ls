--- conflicted
+++ resolved
@@ -43,19 +43,7 @@
 
 func ScanWorkspace(ctx context.Context, Cli cli.Executor, documentURI sglsp.DocumentURI, wg *sync.WaitGroup, dChan chan lsp.DiagnosticResult, hoverChan chan lsp.Hover) {
 	defer wg.Done()
-<<<<<<< HEAD
-
-	method := "iac.ScanWorkspace"
-	s := di.Instrumentor().StartSpan(ctx, method)
-	defer di.Instrumentor().Finish(s)
-
-	defer log.Debug().Str("method", method).Msg("done.")
-	log.Debug().Str("method", method).Msg("started.")
-
-	res, err := Cli.Execute(cliCmd(Cli, documentURI), uri.PathFromUri(documentURI))
-=======
 	scanResults, err := doScan(ctx, Cli, documentURI)
->>>>>>> 62322688
 	if err != nil {
 		reportErrorViaChan(documentURI, dChan, err)
 	}
@@ -95,12 +83,8 @@
 	} else {
 		workspaceUri = uri.PathFromUri(documentURI)
 	}
-<<<<<<< HEAD
-
-	res, err := Cli.Execute(cliCmd(Cli, documentURI), filepath.Dir(uri.PathFromUri(documentURI)))
-=======
-	res, err := Cli.Execute(cliCmd(documentURI), workspaceUri)
->>>>>>> 62322688
+
+	res, err := Cli.Execute(cliCmd(Cli, documentURI), workspaceUri)
 	if err != nil {
 		switch err := err.(type) {
 		case *exec.ExitError:
