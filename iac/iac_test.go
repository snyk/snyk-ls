package iac

import (
	"encoding/json"
	"os"
	"path/filepath"
	"strings"
	"sync"
	"testing"

	"github.com/rs/zerolog/log"
	"github.com/sourcegraph/go-lsp"
	"github.com/stretchr/testify/assert"

	"github.com/snyk/snyk-ls/config/environment"
	"github.com/snyk/snyk-ls/internal/snyk/cli"
	"github.com/snyk/snyk-ls/internal/testutil"
	"github.com/snyk/snyk-ls/internal/uri"
	lsp2 "github.com/snyk/snyk-ls/lsp"
)

func Test_ScanWorkspace(t *testing.T) {
	testutil.IntegTest(t)
	environment.Load()
	environment.Format = environment.FormatHtml

	path, _ := filepath.Abs("testdata")
	doc := lsp.DocumentURI("file:" + path)

	dChan := make(chan lsp2.DiagnosticResult, 1)
	hoverChan := make(chan lsp2.Hover, 1)

	wg := sync.WaitGroup{}
	wg.Add(1)
<<<<<<< HEAD
	go ScanWorkspace(doc, &wg, dChan, hoverChan)
=======
	snykCli := cli.SnykCli{}
	go ScanWorkspace(snykCli, doc, &wg, dChan, clChan)
>>>>>>> 7a8f54f9
	wg.Wait()

	diagnosticResult := <-dChan
	assert.NotEqual(t, 0, len(diagnosticResult.Diagnostics))

	assert.True(t, strings.Contains(diagnosticResult.Diagnostics[0].Message, "<p>"))
}

func Test_ScanFile(t *testing.T) {
	testutil.IntegTest(t)
	environment.Load()
	environment.Format = environment.FormatHtml

	path, _ := filepath.Abs("testdata/RBAC.yaml")
	content, _ := os.ReadFile(path)

	doc := lsp.TextDocumentItem{
		URI:        lsp.DocumentURI(path),
		LanguageID: "yaml",
		Version:    0,
		Text:       string(content),
	}

	dChan := make(chan lsp2.DiagnosticResult, 1)
	hoverChan := make(chan lsp2.Hover, 1)

	wg := sync.WaitGroup{}
	wg.Add(1)
<<<<<<< HEAD
	go ScanFile(doc.URI, &wg, dChan, hoverChan)
=======
	snykCli := cli.SnykCli{}
	go ScanFile(snykCli, doc.URI, &wg, dChan, clChan)
>>>>>>> 7a8f54f9
	wg.Wait()

	diagnosticResult := <-dChan
	assert.NotEqual(t, 0, len(diagnosticResult.Diagnostics))

	assert.True(t, strings.Contains(diagnosticResult.Diagnostics[0].Message, "<p>"))
}

func Test_IacDiagnosticsRetrieval(t *testing.T) {
	testutil.IntegTest(t)
	path, _ := filepath.Abs("testdata/RBAC.yaml")

	cmd := cliCmd(uri.PathToUri(path))
	var snykCli = cli.SnykCli{}
	res, err := snykCli.Execute(cmd)
	if err != nil {
		log.Err(err).Str("method", "oss.ScanFile").Msg("Error while calling Snyk CLI")
	}

	var scanResults iacScanResult
	if err := json.Unmarshal(res, &scanResults); err != nil {
		log.Err(err).Str("method", "iac.ScanFile").Msg("Error while calling Snyk CLI")
	}

	diagnostics, hovers := convertDiagnostics(scanResults)
	assert.NotEqual(t, 0, len(diagnostics))
<<<<<<< HEAD
	assert.NotEqual(t, 0, len(hovers))
=======
}

func Test_IacCodelensRetrieval(t *testing.T) {
	testutil.IntegTest(t)
	path, _ := filepath.Abs("testdata/RBAC.yaml")

	cmd := cliCmd(uri.PathToUri(path))
	var snykCli = cli.SnykCli{}
	res, err := snykCli.Execute(cmd)
	if err != nil {
		log.Err(err).Str("method", "oss.ScanFile").Msg("Error while calling Snyk CLI")
	}

	var scanResults iacScanResult
	if err := json.Unmarshal(res, &scanResults); err != nil {
		log.Err(err).Str("method", "iac.ScanFile").Msg("Error while calling Snyk CLI")
	}

	codeLenses := convertCodeLenses(scanResults)
	assert.NotEqual(t, 0, len(codeLenses))
}

func Test_convertCodeLenses_shouldOneCodeLensPerIssue(t *testing.T) {
	bytes, _ := os.ReadFile("testdata/RBAC-iac-result.json")

	var iacResult iacScanResult
	_ = json.Unmarshal(bytes, &iacResult)
	assert.NotNil(t, iacResult)
	assert.True(t, len(iacResult.IacIssues) > 0)

	actual := convertCodeLenses(iacResult)

	assert.Equal(t, len(iacResult.IacIssues), len(actual))
>>>>>>> 7a8f54f9
}<|MERGE_RESOLUTION|>--- conflicted
+++ resolved
@@ -32,12 +32,8 @@
 
 	wg := sync.WaitGroup{}
 	wg.Add(1)
-<<<<<<< HEAD
-	go ScanWorkspace(doc, &wg, dChan, hoverChan)
-=======
 	snykCli := cli.SnykCli{}
-	go ScanWorkspace(snykCli, doc, &wg, dChan, clChan)
->>>>>>> 7a8f54f9
+	go ScanWorkspace(snykCli, doc, &wg, dChan, hoverChan)
 	wg.Wait()
 
 	diagnosticResult := <-dChan
@@ -66,12 +62,8 @@
 
 	wg := sync.WaitGroup{}
 	wg.Add(1)
-<<<<<<< HEAD
-	go ScanFile(doc.URI, &wg, dChan, hoverChan)
-=======
 	snykCli := cli.SnykCli{}
-	go ScanFile(snykCli, doc.URI, &wg, dChan, clChan)
->>>>>>> 7a8f54f9
+	go ScanFile(snykCli, doc.URI, &wg, dChan, hoverChan)
 	wg.Wait()
 
 	diagnosticResult := <-dChan
@@ -98,41 +90,5 @@
 
 	diagnostics, hovers := convertDiagnostics(scanResults)
 	assert.NotEqual(t, 0, len(diagnostics))
-<<<<<<< HEAD
 	assert.NotEqual(t, 0, len(hovers))
-=======
-}
-
-func Test_IacCodelensRetrieval(t *testing.T) {
-	testutil.IntegTest(t)
-	path, _ := filepath.Abs("testdata/RBAC.yaml")
-
-	cmd := cliCmd(uri.PathToUri(path))
-	var snykCli = cli.SnykCli{}
-	res, err := snykCli.Execute(cmd)
-	if err != nil {
-		log.Err(err).Str("method", "oss.ScanFile").Msg("Error while calling Snyk CLI")
-	}
-
-	var scanResults iacScanResult
-	if err := json.Unmarshal(res, &scanResults); err != nil {
-		log.Err(err).Str("method", "iac.ScanFile").Msg("Error while calling Snyk CLI")
-	}
-
-	codeLenses := convertCodeLenses(scanResults)
-	assert.NotEqual(t, 0, len(codeLenses))
-}
-
-func Test_convertCodeLenses_shouldOneCodeLensPerIssue(t *testing.T) {
-	bytes, _ := os.ReadFile("testdata/RBAC-iac-result.json")
-
-	var iacResult iacScanResult
-	_ = json.Unmarshal(bytes, &iacResult)
-	assert.NotNil(t, iacResult)
-	assert.True(t, len(iacResult.IacIssues) > 0)
-
-	actual := convertCodeLenses(iacResult)
-
-	assert.Equal(t, len(iacResult.IacIssues), len(actual))
->>>>>>> 7a8f54f9
 }