package progress

import (
	"github.com/google/uuid"
	"github.com/rs/zerolog/log"

	"github.com/snyk/snyk-ls/lsp"
)

var Channel = make(chan lsp.ProgressParams, 100)
var CancelProgressChannel = make(chan lsp.ProgressToken, 100)

type Tracker struct {
	channel       chan lsp.ProgressParams
	cancelChannel chan lsp.ProgressToken
	token         lsp.ProgressToken
	cancellable   bool
}

func NewTestingTracker(channel chan lsp.ProgressParams, cancelChannel chan lsp.ProgressToken) *Tracker {
	return &Tracker{
		channel:       channel,
		cancelChannel: cancelChannel,
		token:         "token",
		cancellable:   true,
	}
}

func NewTracker(cancellable bool) *Tracker {
	return &Tracker{
<<<<<<< HEAD
		channel:       ProgressChannel,
=======
		channel:       Channel,
>>>>>>> 6864cd8d
		cancelChannel: CancelProgressChannel,
		cancellable:   cancellable,
	}
}

func (t *Tracker) Begin(title, message string) {
	params := newProgressParams(title, message, t.cancellable)
	t.token = params.Token

	t.send(lsp.ProgressParams{
		Token: t.token,
		Value: nil,
	})

	t.send(params)
}

<<<<<<< HEAD
func (t *Tracker) Report(percentage uint32) {
=======
func (t *Tracker) Report(percentage int) {
>>>>>>> 6864cd8d
	progress := lsp.ProgressParams{
		Token: t.token,
		Value: lsp.WorkDoneProgressReport{
			WorkDoneProgressKind: lsp.WorkDoneProgressKind{Kind: "report"},
			Percentage:           percentage,
		},
	}

	t.send(progress)
}

func (t *Tracker) End(message string) {
	progress := lsp.ProgressParams{
		Token: t.token,
		Value: lsp.WorkDoneProgressEnd{
			WorkDoneProgressKind: lsp.WorkDoneProgressKind{Kind: "end"},
			Message:              message,
		},
	}

	t.send(progress)
<<<<<<< HEAD
}
func (t *Tracker) CancelOrDone(onCancel func(), doneCh chan bool) {
	for {
		select {
		case token := <-t.cancelChannel:
			if token == t.token {
				onCancel()
			}
		case <-doneCh:
			return
		}
	}
}

func (t *Tracker) GetToken() lsp.ProgressToken {
	return t.token
}

func newProgressParams(title, message string, cancellable bool) lsp.ProgressParams {
	id := uuid.New().String()

	return lsp.ProgressParams{
		Token: lsp.ProgressToken(id),
		Value: lsp.WorkDoneProgressBegin{
			WorkDoneProgressKind: lsp.WorkDoneProgressKind{Kind: "begin"},
			Title:                title,
			Message:              message,
			Cancellable:          cancellable,
			Percentage:           0,
		},
	}
}

func (t *Tracker) send(progress lsp.ProgressParams) {
	if progress.Token == "" {
		log.Error().Str("method", "EndProgress").Msg("progress token must be set")
=======
}
func (t *Tracker) CancelOrDone(onCancel func(), doneCh chan bool) {
	for {
		select {
		case token := <-t.cancelChannel:
			if token == t.token {
				onCancel()
			}
		case <-doneCh:
			return
		}
>>>>>>> 6864cd8d
	}
}

func (t *Tracker) GetToken() lsp.ProgressToken {
	return t.token
}

func newProgressParams(title, message string, cancellable bool) lsp.ProgressParams {
	id := uuid.New().String()

<<<<<<< HEAD
=======
	return lsp.ProgressParams{
		Token: lsp.ProgressToken(id),
		Value: lsp.WorkDoneProgressBegin{
			WorkDoneProgressKind: lsp.WorkDoneProgressKind{Kind: "begin"},
			Title:                title,
			Message:              message,
			Cancellable:          cancellable,
			Percentage:           0,
		},
	}
}

func (t *Tracker) send(progress lsp.ProgressParams) {
	if progress.Token == "" {
		log.Error().Str("method", "EndProgress").Msg("progress token must be set")
	}
>>>>>>> 6864cd8d
	t.channel <- progress
}<|MERGE_RESOLUTION|>--- conflicted
+++ resolved
@@ -28,11 +28,7 @@
 
 func NewTracker(cancellable bool) *Tracker {
 	return &Tracker{
-<<<<<<< HEAD
-		channel:       ProgressChannel,
-=======
 		channel:       Channel,
->>>>>>> 6864cd8d
 		cancelChannel: CancelProgressChannel,
 		cancellable:   cancellable,
 	}
@@ -50,11 +46,7 @@
 	t.send(params)
 }
 
-<<<<<<< HEAD
-func (t *Tracker) Report(percentage uint32) {
-=======
 func (t *Tracker) Report(percentage int) {
->>>>>>> 6864cd8d
 	progress := lsp.ProgressParams{
 		Token: t.token,
 		Value: lsp.WorkDoneProgressReport{
@@ -76,7 +68,6 @@
 	}
 
 	t.send(progress)
-<<<<<<< HEAD
 }
 func (t *Tracker) CancelOrDone(onCancel func(), doneCh chan bool) {
 	for {
@@ -113,47 +104,6 @@
 func (t *Tracker) send(progress lsp.ProgressParams) {
 	if progress.Token == "" {
 		log.Error().Str("method", "EndProgress").Msg("progress token must be set")
-=======
-}
-func (t *Tracker) CancelOrDone(onCancel func(), doneCh chan bool) {
-	for {
-		select {
-		case token := <-t.cancelChannel:
-			if token == t.token {
-				onCancel()
-			}
-		case <-doneCh:
-			return
-		}
->>>>>>> 6864cd8d
 	}
-}
-
-func (t *Tracker) GetToken() lsp.ProgressToken {
-	return t.token
-}
-
-func newProgressParams(title, message string, cancellable bool) lsp.ProgressParams {
-	id := uuid.New().String()
-
-<<<<<<< HEAD
-=======
-	return lsp.ProgressParams{
-		Token: lsp.ProgressToken(id),
-		Value: lsp.WorkDoneProgressBegin{
-			WorkDoneProgressKind: lsp.WorkDoneProgressKind{Kind: "begin"},
-			Title:                title,
-			Message:              message,
-			Cancellable:          cancellable,
-			Percentage:           0,
-		},
-	}
-}
-
-func (t *Tracker) send(progress lsp.ProgressParams) {
-	if progress.Token == "" {
-		log.Error().Str("method", "EndProgress").Msg("progress token must be set")
-	}
->>>>>>> 6864cd8d
 	t.channel <- progress
 }