--- conflicted
+++ resolved
@@ -19,27 +19,20 @@
 		t.Logf("%s is not set", integTestEnvVar)
 		t.SkipNow()
 	}
-<<<<<<< HEAD
 	config.SetCurrentConfig(config.New())
-=======
-	config.CurrentConfig = config.New()
 	CLIDownloadLockFileCleanUp(t)
->>>>>>> 123e3a80
 }
 
 func UnitTest(t *testing.T) {
 	t.Helper()
-<<<<<<< HEAD
 	config.SetCurrentConfig(config.New())
-=======
-	config.CurrentConfig = config.New()
 	CLIDownloadLockFileCleanUp(t)
 }
 
 func CLIDownloadLockFileCleanUp(t *testing.T) {
 	t.Helper()
 	// remove lock file before test and after test
-	lockFileName := config.CurrentConfig.CLIDownloadLockFileName()
+	lockFileName := config.CurrentConfig().CLIDownloadLockFileName()
 	file, _ := os.Open(lockFileName)
 	file.Close()
 	_ = os.Remove(lockFileName)
@@ -74,7 +67,6 @@
 		pact.Teardown()
 	})
 	return pact
->>>>>>> 123e3a80
 }
 
 func CreateDummyProgressListener(t *testing.T) {
