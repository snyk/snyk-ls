/*
 * © 2022-2024 Snyk Limited
 *
 * Licensed under the Apache License, Version 2.0 (the "License");
 * you may not use this file except in compliance with the License.
 * You may obtain a copy of the License at
 *
 *     http://www.apache.org/licenses/LICENSE-2.0
 *
 * Unless required by applicable law or agreed to in writing, software
 * distributed under the License is distributed on an "AS IS" BASIS,
 * WITHOUT WARRANTIES OR CONDITIONS OF ANY KIND, either express or implied.
 * See the License for the specific language governing permissions and
 * limitations under the License.
 */

package types

import (
	"time"

	"github.com/google/uuid"
	codeClientSarif "github.com/snyk/code-client-go/sarif"
	sglsp "github.com/sourcegraph/go-lsp"

	"github.com/snyk/snyk-ls/internal/product"
)

const (
	Manual     TextDocumentSaveReason = 0
	AfterDelay TextDocumentSaveReason = 1
	FocusOut   TextDocumentSaveReason = 2
)

type McpServerURLParams struct {
	URL string `json:"url"`
}

type TextDocumentSaveReason int

type DiagnosticResult struct {
	Uri         sglsp.DocumentURI
	Diagnostics []Diagnostic
	Err         error
}

type WillSaveTextDocumentParams struct {
	TextDocument sglsp.TextDocumentIdentifier `json:"textDocument"`
	Reason       TextDocumentSaveReason       `json:"reason"`
}

type Uri string

type CodeDescription struct {
	Href Uri `json:"href"`
}

type PublishDiagnosticsParams struct {
	URI         sglsp.DocumentURI `json:"uri"`
	Diagnostics []Diagnostic      `json:"diagnostics"`
}

type DiagnosticSeverity int

const (
	DiagnosticsSeverityError       DiagnosticSeverity = 1
	DiagnosticsSeverityWarning     DiagnosticSeverity = 2
	DiagnosticsSeverityInformation DiagnosticSeverity = 3
	DiagnosticsSeverityHint        DiagnosticSeverity = 4
)

type Diagnostic struct {
	/**
	 * The range at which the message applies.
	 */
	Range sglsp.Range `json:"range"`

	/**
	 * The diagnostic's severity. Can be omitted. If omitted it is up to the
	 * client to interpret diagnostics as error, warning, info or hint.
	 */
	Severity DiagnosticSeverity `json:"severity,omitempty"`

	/**
	 * The diagnostic's code. Can be omitted. Can be string or int, thus we need
	 * any type
	 */
	Code any `json:"code,omitempty"`

	/**
	 * A human-readable string describing the source of this
	 * diagnostic, e.g. 'typescript' or 'super lint'.
	 */
	Source string `json:"source,omitempty"`

	/**
	 * The diagnostic's message.
	 */
	Message string `json:"message"`

	/**
	* An optional property to describe the error code.
	*
	* @since 3.16.0
	 */
	CodeDescription CodeDescription `json:"codeDescription,omitempty"`

	/**
	* Additional metadata about the diagnostic.
	*
	* @since 3.15.0
	 */
	Tags []DiagnosticTag `json:"diagnosticTag,omitempty"`

	/**
	* An array of related diagnostic information, e.g. when symbol-names within
	* a scope collide all definitions can be marked via this property.
	 */
	RelatedInformation []DiagnosticRelatedInformation `json:"relatedInformation,omitempty"`

	/**
	* A data entry field that is preserved between a
	* `textDocument/publishDiagnostics` notification and
	* `textDocument/codeAction` request.
	*
	* @since 3.16.0
	 */
	Data ScanIssue `json:"data,omitempty"`
}

type DiagnosticTag int

//goland:noinspection GoCommentStart
const (
	/**
	* Unused or unnecessary code.
	*
	* Clients are allowed to render diagnostics with this tag faded out
	* instead of having an error squiggle.
	 */
	Unnecessary DiagnosticTag = 1

	/**
	* Deprecated or obsolete code.
	*
	* Clients are allowed to rendered diagnostics with this tag strike through.
	 */
	Deprecated DiagnosticTag = 2
)

type DiagnosticRelatedInformation struct {
	Location sglsp.Location `json:"location"`
	Message  string         `json:"message"`
}

type InitializeResult struct {
	ServerInfo   ServerInfo         `json:"serverInfo,omitempty"`
	Capabilities ServerCapabilities `json:"capabilities,omitempty"`
}

type ServerInfo struct {
	Name    string `json:"name,omitempty"`
	Version string `json:"version,omitempty"`
}

type InitializeParams struct {
	ProcessID int `json:"processId,omitempty"`

	// RootPath is DEPRECATED in favor of the RootURI field.
	RootPath string `json:"rootPath,omitempty"`

	// The rootUri of the workspace. Is null if no folder is open. If both `rootPath` and `rootUri` are set `rootUri` wins.
	RootURI               sglsp.DocumentURI  `json:"rootUri,omitempty"`
	ClientInfo            sglsp.ClientInfo   `json:"clientInfo,omitempty"`
	Trace                 sglsp.Trace        `json:"trace,omitempty"`
	InitializationOptions Settings           `json:"initializationOptions,omitempty"`
	Capabilities          ClientCapabilities `json:"capabilities"`

	WorkDoneToken    string            `json:"workDoneToken,omitempty"`
	WorkspaceFolders []WorkspaceFolder `json:"workspaceFolders,omitempty"`
}

type InitializedParams struct{}

type ServerCapabilities struct {
	TextDocumentSync                 *sglsp.TextDocumentSyncOptionsOrKind   `json:"textDocumentSync,omitempty"`
	HoverProvider                    bool                                   `json:"hoverProvider,omitempty"`
	CompletionProvider               *sglsp.CompletionOptions               `json:"completionProvider,omitempty"`
	SignatureHelpProvider            *sglsp.SignatureHelpOptions            `json:"signatureHelpProvider,omitempty"`
	DefinitionProvider               bool                                   `json:"definitionProvider,omitempty"`
	TypeDefinitionProvider           bool                                   `json:"typeDefinitionProvider,omitempty"`
	ReferencesProvider               bool                                   `json:"referencesProvider,omitempty"`
	DocumentHighlightProvider        bool                                   `json:"documentHighlightProvider,omitempty"`
	DocumentSymbolProvider           bool                                   `json:"documentSymbolProvider,omitempty"`
	WorkspaceSymbolProvider          bool                                   `json:"workspaceSymbolProvider,omitempty"`
	ImplementationProvider           bool                                   `json:"implementationProvider,omitempty"`
	CodeActionProvider               *CodeActionOptions                     `json:"codeActionProvider,omitempty"`
	CodeLensProvider                 *sglsp.CodeLensOptions                 `json:"codeLensProvider,omitempty"`
	DocumentFormattingProvider       bool                                   `json:"documentFormattingProvider,omitempty"`
	DocumentRangeFormattingProvider  bool                                   `json:"documentRangeFormattingProvider,omitempty"`
	DocumentOnTypeFormattingProvider *sglsp.DocumentOnTypeFormattingOptions `json:"documentOnTypeFormattingProvider,omitempty"`
	RenameProvider                   bool                                   `json:"renameProvider,omitempty"`
	ExecuteCommandProvider           *sglsp.ExecuteCommandOptions           `json:"executeCommandProvider,omitempty"`
	SemanticHighlighting             *sglsp.SemanticHighlightingOptions     `json:"semanticHighlighting,omitempty"`
	Workspace                        *WorkspaceCapabilities                 `json:"workspace,omitempty"`
	InlineValueProvider              bool                                   `json:"inlineValueProvider,omitempty"`
}

type ClientCapabilities struct {
	Workspace    WorkspaceClientCapabilities    `json:"workspace,omitempty"`
	TextDocument TextDocumentClientCapabilities `json:"textDocument,omitempty"`
	Window       WindowClientCapabilities       `json:"window,omitempty"`
	Experimental any                            `json:"experimental,omitempty"`
}

type CodeLensWorkspaceClientCapabilities struct {
	/**
	 * Whether the client implementation supports a refresh request sent from the
	 * server to the client.
	 *
	 * Note that this event is global and will force the client to refresh all
	 * code lenses currently shown. It should be used with absolute care and is
	 * useful for situation where a server for example detect a project wide
	 * change that requires such a calculation.
	 */
	RefreshSupport bool `json:"refreshSupport,omitempty"`
}

type InlineValueWorkspaceClientCapabilities struct {
	/**
	 * Whether the client implementation supports a refresh request sent from the
	 * server to the client.
	 *
	 * Note that this event is global and will force the client to refresh all
	 * inline values currently shown. It should be used with absolute care and is
	 * useful for situation where a server for example detect a project wide
	 * change that requires such a calculation.
	 */
	RefreshSupport bool `json:"refreshSupport,omitempty"`
}

type WorkspaceClientCapabilities struct {
	WorkspaceEdit struct {
		DocumentChanges    bool     `json:"documentChanges,omitempty"`
		ResourceOperations []string `json:"resourceOperations,omitempty"`
	} `json:"workspaceEdit,omitempty"`

	ApplyEdit bool `json:"applyEdit,omitempty"`

	Symbol struct {
		SymbolKind struct {
			ValueSet []int `json:"valueSet,omitempty"`
		} `json:"symbolKind,omitempty"`
	} `json:"symbol,omitempty"`

	DidChangeWatchedFiles *struct {
		DynamicRegistration bool `json:"dynamicRegistration,omitempty"`
	} `json:"didChangeWatchedFiles,omitempty"`

	ExecuteCommand *struct {
		DynamicRegistration bool `json:"dynamicRegistration,omitempty"`
	} `json:"executeCommand,omitempty"`

	WorkspaceFolders bool `json:"workspaceFolders,omitempty"`

	Configuration bool `json:"configuration,omitempty"`

	CodeLens CodeLensWorkspaceClientCapabilities `json:"codeLens,omitempty"`

	InlineValue InlineValueWorkspaceClientCapabilities `json:"inlineValue,omitempty"`
}

type TextDocumentClientCapabilities struct {
	Declaration *struct {
		LinkSupport bool `json:"linkSupport,omitempty"`
	} `json:"declaration,omitempty"`

	Definition *struct {
		LinkSupport bool `json:"linkSupport,omitempty"`
	} `json:"definition,omitempty"`

	Implementation *struct {
		LinkSupport bool `json:"linkSupport,omitempty"`

		DynamicRegistration bool `json:"dynamicRegistration,omitempty"`
	} `json:"implementation,omitempty"`

	TypeDefinition *struct {
		LinkSupport bool `json:"linkSupport,omitempty"`
	} `json:"typeDefinition,omitempty"`

	Synchronization *struct {
		WillSave          bool `json:"willSave,omitempty"`
		DidSave           bool `json:"didSave,omitempty"`
		WillSaveWaitUntil bool `json:"willSaveWaitUntil,omitempty"`
	} `json:"synchronization,omitempty"`

	DocumentSymbol struct {
		SymbolKind struct {
			ValueSet []int `json:"valueSet,omitempty"`
		} `json:"symbolKind,omitempty"`

		HierarchicalDocumentSymbolSupport bool `json:"hierarchicalDocumentSymbolSupport,omitempty"`
	} `json:"documentSymbol,omitempty"`

	Formatting *struct {
		DynamicRegistration bool `json:"dynamicRegistration,omitempty"`
	} `json:"formatting,omitempty"`

	RangeFormatting *struct {
		DynamicRegistration bool `json:"dynamicRegistration,omitempty"`
	} `json:"rangeFormatting,omitempty"`

	Rename *struct {
		DynamicRegistration bool `json:"dynamicRegistration,omitempty"`

		PrepareSupport bool `json:"prepareSupport,omitempty"`
	} `json:"rename,omitempty"`

	SemanticHighlightingCapabilities *struct {
		SemanticHighlighting bool `json:"semanticHighlighting,omitempty"`
	} `json:"semanticHighlightingCapabilities,omitempty"`

	CodeAction struct {
		DynamicRegistration bool `json:"dynamicRegistration,omitempty"`

		IsPreferredSupport bool `json:"isPreferredSupport,omitempty"`

		CodeActionLiteralSupport struct {
			CodeActionKind struct {
				ValueSet []CodeActionKind `json:"valueSet,omitempty"`
			} `json:"codeActionKind,omitempty"`
		} `json:"codeActionLiteralSupport,omitempty"`
	} `json:"codeAction,omitempty"`

	Completion struct {
		CompletionItem struct {
			DocumentationFormat []DocumentationFormat `json:"documentationFormat,omitempty"`
			SnippetSupport      bool                  `json:"snippetSupport,omitempty"`
		} `json:"completionItem,omitempty"`

		CompletionItemKind struct {
			ValueSet []CompletionItemKind `json:"valueSet,omitempty"`
		} `json:"completionItemKind,omitempty"`

		ContextSupport bool `json:"contextSupport,omitempty"`
	} `json:"completion,omitempty"`

	SignatureHelp *struct {
		SignatureInformation struct {
			ParameterInformation struct {
				LabelOffsetSupport bool `json:"labelOffsetSupport,omitempty"`
			} `json:"parameterInformation,omitempty"`
		} `json:"signatureInformation,omitempty"`
	} `json:"signatureHelp,omitempty"`

	DocumentLink *struct {
		DynamicRegistration bool `json:"dynamicRegistration,omitempty"`

		TooltipSupport bool `json:"tooltipSupport,omitempty"`
	} `json:"documentLink,omitempty"`

	Hover *struct {
		ContentFormat []string `json:"contentFormat,omitempty"`
	} `json:"hover,omitempty"`

	FoldingRange *struct {
		DynamicRegistration bool `json:"dynamicRegistration,omitempty"`

		RangeLimit interface{} `json:"rangeLimit,omitempty"`

		LineFoldingOnly bool `json:"lineFoldingOnly,omitempty"`
	} `json:"foldingRange,omitempty"`

	CallHierarchy *struct {
		DynamicRegistration bool `json:"dynamicRegistration,omitempty"`
	} `json:"callHierarchy,omitempty"`

	ColorProvider *struct {
		DynamicRegistration bool `json:"dynamicRegistration,omitempty"`
	} `json:"colorProvider,omitempty"`

	/**
	 * Capabilities specific to the `textDocument/inlineValue` request.
	 *
	 * @since 3.17.0
	 */
	InlineValue *struct {
		DynamicRegistration bool `json:"dynamicRegistration,omitempty"`
	} `json:"inlineValue,omitempty"`
}

// InlineValueParams is a parameter literal used in inline value requests.
//
// @since 3.17.0
type InlineValueParams struct {
	/**
	 * The text document.
	 */
	TextDocument sglsp.TextDocumentIdentifier `json:"textDocument"`

	/**
	 * The document range for which inline values should be computed.
	 */
	Range sglsp.Range `json:"range"`

	/**
	 * Additional information about the context in which inline values were
	 * requested.
	 */
	Context InlineValueContext `json:"context"`
}

type InlineValueContext struct {
	/**
	 * The stack frame (as a DAP Id) where the execution has stopped.
	 */
	FrameId int `json:"frameId"`

	/**
	 * The document range where execution has stopped.
	 * Typically the end position of the range denotes the line where the
	 * inline values are shown.
	 */
	StoppedLocation sglsp.Range `json:"stoppedLocation"`
}

// InlineValue provides inline value as text.
//
// @since 3.17.0
type InlineValue struct {
	/**
	 * The document range for which the inline value applies.
	 */
	Range sglsp.Range `json:"range"`

	/**
	 * The text of the inline value.
	 */
	Text string `json:"text"`
}

type DocumentationFormat string

type CompletionItemKind int

type WindowClientCapabilities struct {
	WorkDoneProgress bool `json:"workDoneProgress,omitempty"`
}

type WorkspaceCapabilities struct {
	WorkspaceFolders *WorkspaceFoldersServerCapabilities `json:"workspaceFolders,omitempty"`
	FileOperations   *FileOperationsServerCapabilities   `json:"fileOperations,omitempty"`
}

type WorkspaceFoldersServerCapabilities struct {
	/**
	 * The server has support for workspace folders
	 */
	Supported bool `json:"supported,omitempty"`

	/**
	 * Whether the server wants to receive workspace folder
	 * change notifications.
	 *
	 * If a string is provided, the string is treated as an ID
	 * under which the notification is registered on the client
	 * side. The ID can be used to unregister for these events
	 * using the `client/unregisterCapability` request.
	 */
	ChangeNotifications string `json:"changeNotifications,omitempty"`
}

type FileOperationsServerCapabilities struct {
	WillDeleteBool bool                             `json:"willDeleteBool,omitempty"`
	WillDelete     FileOperationRegistrationOptions `json:"willDelete,omitempty"`
}

type FileOperationPattern struct {
	Glob string `json:"glob,omitempty"`
}

type FileOperationFilter struct {
	Pattern FileOperationPattern `json:"pattern,omitempty"`
}

type FileOperationRegistrationOptions struct {
	Filters []FileOperationFilter `json:"filters,omitempty"`
}

type DeleteFilesParams struct {
	Files []FileDelete `json:"files,omitempty"`
}

type FileDelete struct {
	Uri sglsp.DocumentURI `json:"uri,omitempty"`
}

type WorkspaceFolder struct {
	// The associated Uri for this workspace folder.
	Uri sglsp.DocumentURI `json:"uri,omitempty"`

	// The Name of the workspace folder. Used to refer to this
	// workspace folder in the user interface.
	Name string `json:"name,omitempty"`
}

type LsSdk struct {
	Type string `json:"type,omitempty"`
	Path string `json:"path,omitempty"`
}

type GetSdk struct {
	FolderPath string       `json:"folder,omitempty"`
	Result     chan []LsSdk `json:"-"`
}

type DidChangeWorkspaceFoldersParams struct {
	// The actual workspace folder change Event.
	Event WorkspaceFoldersChangeEvent `json:"Event,omitempty"`
}

// WorkspaceFoldersChangeEvent The workspace folder change event.
type WorkspaceFoldersChangeEvent struct {
	// The array of Added workspace folders
	Added []WorkspaceFolder `json:"Added,omitempty"`

	// The array of the Removed workspace folders
	Removed []WorkspaceFolder `json:"Removed,omitempty"`
}

// ScanCommandConfig allows to define a command that is run before (PreScanCommand)
// or after (PostScanCommand) a scan. It will only be run for the
// referenceFolder / referenceScan (in case of delta) if the corresponding
// parameter PreScanOnlyReferenceFolder / PostScanOnlyReferenceFolder is set.
// Else it will run for all scans.
type ScanCommandConfig struct {
	PreScanCommand              string `json:"command,omitempty"`
	PreScanOnlyReferenceFolder  bool   `json:"preScanOnlyReferenceFolder,omitempty"`
	PostScanCommand             string `json:"postScanCommand,omitempty"`
	PostScanOnlyReferenceFolder bool   `json:"postScanOnlyReferenceFolder,omitempty"`
}

// FolderConfig is exchanged between IDE and LS
// IDE sends this as part of the settings/initialization
// LS sends this via the $/snyk.folderConfig notification
type FolderConfig struct {
	FolderPath           FilePath                              `json:"folderPath"`
	BaseBranch           string                                `json:"baseBranch"`
	LocalBranches        []string                              `json:"localBranches,omitempty"`
	AdditionalParameters []string                              `json:"additionalParameters,omitempty"`
	ReferenceFolderPath  FilePath                              `json:"referenceFolderPath,omitempty"`
	ScanCommandConfig    map[product.Product]ScanCommandConfig `json:"scanCommandConfig,omitempty"`
}

type Pair struct {
	First  any `json:"first"`
	Second any `json:"second"`
}

type FolderConfigsParam struct {
	FolderConfigs []FolderConfig `json:"folderConfigs"`
}

// Settings is the struct that is parsed from the InitializationParams.InitializationOptions field
type Settings struct {
	// global settings start
	ActivateSnykOpenSource           string               `json:"activateSnykOpenSource,omitempty"`
	ActivateSnykCode                 string               `json:"activateSnykCode,omitempty"`
	ActivateSnykIac                  string               `json:"activateSnykIac,omitempty"`
	Insecure                         string               `json:"insecure,omitempty"`
	Endpoint                         string               `json:"endpoint,omitempty"`
	Organization                     string               `json:"organization,omitempty"`
	Path                             string               `json:"path,omitempty"`
	CliPath                          string               `json:"cliPath,omitempty"`
	Token                            string               `json:"token,omitempty"`
	IntegrationName                  string               `json:"integrationName,omitempty"`
	IntegrationVersion               string               `json:"integrationVersion,omitempty"`
	AutomaticAuthentication          string               `json:"automaticAuthentication,omitempty"`
	DeviceId                         string               `json:"deviceId,omitempty"`
	FilterSeverity                   *SeverityFilter      `json:"filterSeverity,omitempty"`
	IssueViewOptions                 *IssueViewOptions    `json:"issueViewOptions,omitempty"`
	SendErrorReports                 string               `json:"sendErrorReports,omitempty"`
	ManageBinariesAutomatically      string               `json:"manageBinariesAutomatically,omitempty"`
	EnableTrustedFoldersFeature      string               `json:"enableTrustedFoldersFeature,omitempty"`
	ActivateSnykCodeSecurity         string               `json:"activateSnykCodeSecurity,omitempty"`
	ActivateSnykCodeQuality          string               `json:"activateSnykCodeQuality,omitempty"`
	OsPlatform                       string               `json:"osPlatform,omitempty"`
	OsArch                           string               `json:"osArch,omitempty"`
	RuntimeVersion                   string               `json:"runtimeVersion,omitempty"`
	RuntimeName                      string               `json:"runtimeName,omitempty"`
	ScanningMode                     string               `json:"scanningMode,omitempty"`
	AuthenticationMethod             AuthenticationMethod `json:"authenticationMethod,omitempty"`
	SnykCodeApi                      string               `json:"snykCodeApi,omitempty"`
	EnableSnykLearnCodeActions       string               `json:"enableSnykLearnCodeActions,omitempty"`
	EnableSnykOSSQuickFixCodeActions string               `json:"enableSnykOSSQuickFixCodeActions,omitempty"`
	EnableSnykOpenBrowserActions     string               `json:"enableSnykOpenBrowserActions,omitempty"`
	EnableDeltaFindings              string               `json:"enableDeltaFindings,omitempty"` // should this be global?
	RequiredProtocolVersion          string               `json:"requiredProtocolVersion,omitempty"`
	HoverVerbosity                   *int                 `json:"hoverVerbosity,omitempty"`
	OutputFormat                     *string              `json:"outputFormat,omitempty"`
	// global settings end
	// folder specific settings start
	AdditionalParams string         `json:"additionalParams,omitempty"` // TODO make folder specific, move to folder config
	AdditionalEnv    string         `json:"additionalEnv,omitempty"`    // TODO make folder specific, move to folder config
	TrustedFolders   []string       `json:"trustedFolders,omitempty"`   // TODO make folder specific, move to folder config
	FolderConfigs    []FolderConfig `json:"folderConfigs,omitempty"`
	// folder specific settings end
}

type AuthenticationMethod string

const TokenAuthentication AuthenticationMethod = "token"
const OAuthAuthentication AuthenticationMethod = "oauth"
const PatAuthentication AuthenticationMethod = "pat"
const FakeAuthentication AuthenticationMethod = "fake"
const EmptyAuthenticationMethod AuthenticationMethod = ""

type DidChangeConfigurationParams struct {
	// The actual changed settings
	Settings Settings `json:"settings"`
}

type ConfigurationItem struct {
	/**
	 * The scope to get the configuration section for.
	 */
	ScopeURI string `json:"scopeUri,omitempty"`
	/**
	 * The configuration section asked for.
	 */
	Section string `json:"section,omitempty"`
}

// ConfigurationParams represents the parameters of a configuration request.
type ConfigurationParams struct {
	Items []ConfigurationItem `json:"items"`
}

type AuthenticationParams struct {
	Token  string `json:"token"`
	ApiUrl string `json:"apiUrl,omitempty"`
}

type SnykIsAvailableCli struct {
	CliPath string `json:"cliPath"`
}

type ScanSummary struct {
	ScanSummary string `json:"scanSummary"`
}

type ProgressToken string

type ProgressParams struct {
	/**
	 * The progress token provided by the client or server.
	 */
	Token ProgressToken `json:"token"`
	/**
	 * The progress data.
	 */
	Value any `json:"value,omitempty"`
}

const WorkDoneProgressBeginKind = "begin"
const WorkDoneProgressReportKind = "report"
const WorkDoneProgressEndKind = "end"

type WorkDoneProgressKind struct {
	Kind string `json:"kind"`
}

type WorkDoneProgressBegin struct {
	WorkDoneProgressKind
	/**
	 * Mandatory title of the progress operation. Used to briefly inform about
	 * the kind of operation being performed.
	 *
	 * Examples: "Indexing" or "Linking dependencies".
	 */
	Title string `json:"title"`
	/**
	 * Controls if a cancel button should show to allow the user to cancel the
	 * long running operation. Clients that don't support cancellation are allowed
	 * to ignore the setting.
	 */
	Cancellable bool `json:"cancellable,omitempty"`
	/**
	 * Optional, more detailed associated progress message. Contains
	 * complementary information to the `title`.
	 *
	 * Examples: "3/25 files", "project/src/module2", "node_modules/some_dep".
	 * If unset, the previous progress message (if any) is still valid.
	 */
	Message string `json:"message,omitempty"`
	/**
	 * Optional progress percentage to display (value 100 is considered 100%).
	 * If not provided infinite progress is assumed and clients are allowed
	 * to ignore the `percentage` value in subsequent in report notifications.
	 *
	 * The value should be steadily rising. Clients are free to ignore values
	 * that are not following this rule. The value range is [0, 100].
	 */
	Percentage int `json:"percentage,omitempty"`
}

type WorkDoneProgressReport struct {
	WorkDoneProgressKind
	/**
	 * Controls enablement state of a cancel button.
	 *
	 * Clients that don't support cancellation or don't support controlling the button's
	 * enablement state are allowed to ignore the property.
	 */
	Cancellable bool `json:"cancellable,omitempty"`
	/**
	 * Optional, more detailed associated progress message. Contains
	 * complementary information to the `title`.
	 *
	 * Examples: "3/25 files", "project/src/module2", "node_modules/some_dep".
	 * If unset, the previous progress message (if any) is still valid.
	 */
	Message string `json:"message,omitempty"`
	/**
	 * Optional progress percentage to display (value 100 is considered 100%).
	 * If not provided infinite progress is assumed and clients are allowed
	 * to ignore the `percentage` value in subsequent in report notifications.
	 *
	 * The value should be steadily rising. Clients are free to ignore values
	 * that are not following this rule. The value range is [0, 100]
	 */
	Percentage int `json:"percentage,omitempty"`
}
type WorkDoneProgressEnd struct {
	WorkDoneProgressKind
	/**
	 * Optional, a final message indicating to for example indicate the outcome
	 * of the operation.
	 */
	Message string `json:"message,omitempty"`
}

type WorkdoneProgressCancelParams struct {
	Token ProgressToken `json:"token"`
}

type CodeActionContext struct {
	/**
	 * An array of diagnostics known on the client side overlapping the range provided to the
	 * `textDocument/codeAction` request. They are provided so that the server knows which
	 * errors are currently presented to the user for the given range. There is no guarantee
	 * that these accurately reflect the error state of the resource. The primary parameter
	 * to compute code actions is the provided range.
	 */
	Diagnostics []Diagnostic `json:"diagnostics"`
	/**
	 * Requested kind of actions to return.
	 *
	 * Actions not of this kind are filtered out by the client before being shown. So servers
	 * can omit computing them.
	 */
	Only []CodeActionKind `json:"only,omitempty"`
	/**
	 * The reason why code actions were requested.
	 *
	 * @since 3.17.0
	 */
	TriggerKind CodeActionTriggerKind `json:"triggerKind,omitempty"`
}

type CodeActionKind string

// Empty represents an empty CodeActionKind.
const Empty CodeActionKind = ""

// QuickFix is the base kind for quickfix actions 'quickfix'.
const QuickFix CodeActionKind = "quickfix"

// Refactor is the base kind for refactoring actions 'refactor'.
const Refactor CodeActionKind = "refactor"

// RefactorExtract is the base kind for refactoring extraction actions: 'refactor.extract'.
//
// Example extract actions:
//
// - Extract method
// - Extract function
// - Extract variable
// - Extract interface from class
// - ...
const RefactorExtract CodeActionKind = "refactor.extract"

// RefactorInline is the base kind for refactoring inline actions: 'refactor.inline'.
//
// Example inline actions:
//
// - Inline function
// - Inline variable
// - Inline constant
// - ...
const RefactorInline CodeActionKind = "refactor.inline"

// RefactorRewrite is the base kind for refactoring rewrite actions: 'refactor.rewrite'.
//
// Example rewrite actions:
//
// - Convert JavaScript function to class
// - Add or remove parameter
// - Encapsulate field
// - Make method static
// - Move method to base class
// - ...
const RefactorRewrite CodeActionKind = "refactor.rewrite"

// Source is the base kind for source actions: `source`.
//
// Source code actions apply to the entire file.
const Source CodeActionKind = "source"

// SourceOrganizeImports is the base kind for an organize imports source action
// `source.organizeImports`.
const SourceOrganizeImports CodeActionKind = "source.organizeImports"

// SourceFixAll is the base kind for a "fix all" source action `source.fixAll`.
//
// "Fix all" actions automatically fix errors that have a clear fix that
// do not require user input. They should not suppress errors or perform
// unsafe fixes such as generating new types or classes.
//
// @since 3.17.0
const SourceFixAll CodeActionKind = "source.fixAll"

type CodeActionParams struct {
	/**
	 * The document in which the command was invoked.
	 */
	TextDocument sglsp.TextDocumentIdentifier `json:"textDocument"`
	/**
	 * The range for which the command was invoked.
	 */
	Range sglsp.Range `json:"range"`
	/**
	 * Context carrying additional information.
	 */
	Context CodeActionContext `json:"context"`
}

// LSPCodeAction represents a change that can be performed in code, e.g. to fix a problem or
// to refactor code.
//
// A CodeAction can be of these forms:
// 1. Has Edit but No Command - A simple edit that will be applied when the action is invoked
// 2. Has Command but No Edit - A command that will be executed when the action is invoked
// 3. Has both Edit and Command - A command that will be executed after the edit will be applied
// 4. Has neither Edit nor Command - A deferred code action that would be resolved after codeAction/resolve is received.
//
// A deferred code action would have both Edit & Command omitted, and when invoked by the user, the server would send
// a new CodeAction with the Edit and/or Command fields populated.
type LSPCodeAction struct {
	/**
	 * A short, human-readable, title for this code action.
	 */
	Title string `json:"title"`
	/**
	 * The kind of the code action.
	 *
	 * Used to filter code actions.
	 */
	Kind CodeActionKind `json:"kind,omitempty"`
	/**
	 * The diagnostics that this code action resolves.
	 */
	Diagnostics []Diagnostic `json:"diagnostics,omitempty"`
	/**
	 * Marks this as a preferred action. Preferred actions are used by the `auto fix` command and can be targeted
	 * by keybindings.
	 *
	 * A quick fix should be marked preferred if it properly addresses the underlying error.
	 * A refactoring should be marked preferred if it is the most reasonable choice of actions to take.
	 *
	 * @since 3.15.0
	 */
	IsPreferred *bool `json:"isPreferred,omitempty"`
	/**
	 * Marks that the code action cannot currently be applied.
	 *
	 * Clients should follow the following guidelines regarding disabled code actions:
	 *
	 *   - Disabled code actions are not shown in automatic [lightbulb](https://code.visualstudio.com/docs/editor/editingevolved#_code-action)
	 *     code action menu.
	 *
	 *   - Disabled actions are shown as faded out in the code action menu when the user request a more specific type
	 *     of code action, such as refactorings.
	 *
	 *   - If the user has a [keybinding](https://code.visualstudio.com/docs/editor/refactoring#_keybindings-for-code-actions)
	 *     that auto applies a code action and only a disabled code actions are returned, the client should show the user an
	 *     error message with `reason` in the editor.
	 *
	 * @since 3.16.0
	 */
	Disabled *struct {
		/**
		 * Human readable description of why the code action is currently disabled.
		 *
		 * This is displayed in the code actions UI.
		 */
		Reason string `json:"reason"`
	} `json:"disabled,omitempty"`
	/**
	 * The workspace edit this code action performs.
	 */
	Edit *sglsp.WorkspaceEdit `json:"edit,omitempty"`

	/**
	 * A command this code action executes. If a code action
	 * provides an edit and a command, first the edit is
	 * executed and then the command.
	 */
	Command *sglsp.Command `json:"command,omitempty"`

	/**
	 * A data entry field that is preserved on a code action between
	 * a `textDocument/codeAction` and a `codeAction/resolve` request.
	 *
	 * Holds a UUID that is used to identify the code action in the resolve request.
	 */
	Data *CodeActionData `json:"data,omitempty"`
}

type CodeActionData uuid.UUID

type CodeActionTriggerKind float64

// ShowDocumentParams are the parameters to show a document.
//
// @since 3.16.0
type ShowDocumentParams struct {
	/**
	 * The document uri to show.
	 */
	Uri sglsp.DocumentURI `json:"uri"`

	/**
	 * Indicates to show the resource in an external program.
	 * To show for example `https://code.visualstudio.com/`
	 * in the default WEB browser set `external` to `true`.
	 */
	External bool `json:"external"`

	/**
	 * An optional property to indicate whether the editor
	 * showing the document should take focus or not.
	 * Clients might ignore this property if an external
	 * program is started.
	 */
	TakeFocus bool `json:"takeFocus"`

	/**
	 * An optional selection range if the document is a text
	 * document. Clients might ignore the property if an
	 * external program is started or the file is not a text
	 * file.
	 */
	Selection sglsp.Range `json:"selection"`
}

type MessageActionItem struct {
	Title string `json:"title"`
}

type ShowMessageRequestParams struct {
	Type    MessageType         `json:"type"`
	Message string              `json:"message"`
	Actions []MessageActionItem `json:"actions"`
}

type ApplyWorkspaceEditParams struct {
	/**
	 * An optional label of the workspace edit. This label is
	 * presented in the user interface for example on an undo
	 * stack to undo the workspace edit.
	 */

	Label string `json:"label,omitempty"`
	/**
	 * The edits to apply.
	 */
	Edit *sglsp.WorkspaceEdit `json:"edit"`
}

type CodeLensRefresh struct{}
type InlineValueRefresh struct{}

type ApplyWorkspaceEditResult struct {
	/**
	 * Indicates whether the edit was applied or not.
	 */
	Applied bool `json:"applied"`

	/**
	* An optional textual description for why the edit was not applied.
	* This may be used by the server for diagnostic logging or to provide
	* a suitable error for a request that triggered the edit.
	 */
	FailureReason string `json:"failureReason,omitempty"`

	/**
	* Depending on the client's failure handling strategy `failedChange`
	* might contain the index of the change that failed. This property is
	* only available if the client signals a `failureHandling` strategy
	* in its client capabilities.
	 */
	FailedChange uint `json:"failedChange,omitempty"`
}

type MessageType int

const Error MessageType = 1
const Warning MessageType = 2
const Info MessageType = 3
const Log MessageType = 4

type LogMessageParams struct {
	/**
	 * The message type. See {@link MessageType}
	 */
	Type MessageType `json:"type"`

	/**
	 * The actual message
	 */
	Message string `json:"message"`
}

type LogTraceParams struct {
	/**
	 * The message to be logged.
	 */
	Message string `json:"message"`

	/**
	 * Additional information that can be computed if the `trace` configuration
	 * is set to `'verbose'`
	 */
	Verbose string `json:"verbose"`
}

type SnykTrustedFoldersParams struct {
	TrustedFolders []FilePath `json:"trustedFolders"`
}

type ScanStatus string

const (
	InProgress  ScanStatus = "inProgress"
	Success     ScanStatus = "success"
	ErrorStatus ScanStatus = "error"
)

// SnykScanParams is the type for the $/snyk/scan message
type SnykScanParams struct {
	// Status can be either InProgress, Success or ErrorStatus
	Status ScanStatus `json:"status"`
	// Product under scan (Snyk Code, Snyk Open Source, etc...)
	Product string `json:"product"`
	// FolderPath is the root-folder of the current scan
	FolderPath FilePath `json:"folderPath"`
	// Error Message
	ErrorMessage string `json:"errorMessage,omitempty"`
	// CliError contains structured error information from the CLI
	CliError *CliError `json:"cliError,omitempty"`
}

type ScanIssue struct { // TODO - convert this to a generic type
	// Unique key identifying an issue in the whole result set. Not the same as the Snyk issue ID.
	Id                  string                      `json:"id"`
	Title               string                      `json:"title"`
	Severity            string                      `json:"severity"`
	FilePath            FilePath                    `json:"filePath"`
	ContentRoot         FilePath                    `json:"contentRoot"`
	Range               sglsp.Range                 `json:"range"`
	IsIgnored           bool                        `json:"isIgnored"`
	IsNew               bool                        `json:"isNew"`
	IgnoreDetails       IgnoreDetails               `json:"ignoreDetails"`
	FilterableIssueType product.FilterableIssueType `json:"filterableIssueType,omitempty"`
	AdditionalData      any                         `json:"additionalData,omitempty"`
}

type IgnoreDetails struct {
	Category   string                           `json:"category"`
	Reason     string                           `json:"reason"`
	Expiration string                           `json:"expiration"`
	IgnoredOn  time.Time                        `json:"ignoredOn"`
	IgnoredBy  string                           `json:"ignoredBy"`
	Status     codeClientSarif.SuppresionStatus `json:"status"`
}

<<<<<<< HEAD
// OssIssueData contains data for Snyk Open Source issues.
=======
// CvssSource represents CVSS scoring information from various sources
type CvssSource struct {
	Type             string  `json:"type"`
	Vector           string  `json:"vector"`
	Assigner         string  `json:"assigner"`
	Severity         string  `json:"severity"`
	BaseScore        float64 `json:"baseScore"`
	CvssVersion      string  `json:"cvssVersion"`
	ModificationTime string  `json:"modificationTime"`
}

// GetCvssCalculatorUrl returns the appropriate CVSS calculator URL based on cvssSources
func GetCvssCalculatorUrl(cvssSources []CvssSource) string {
	if len(cvssSources) == 0 {
		return ""
	}

	// Loop through sources to find the appropriate CVSS version
	for _, source := range cvssSources {
		switch source.CvssVersion {
		case "3.1":
			return "https://www.first.org/cvss/calculator/3.1#" + source.Vector
		case "4.0":
			return "https://www.first.org/cvss/calculator/4.0#" + source.Vector
		}
	}

	// Default to CVSS 4.0 if no recognized version found
	return "https://www.first.org/cvss/calculator/4.0#" + cvssSources[0].Vector
}

>>>>>>> fc7253c9
type OssIssueData struct {
	Key               string         `json:"key,omitempty"`
	RuleId            string         `json:"ruleId"`
	License           string         `json:"license,omitempty"`
	Identifiers       OssIdentifiers `json:"identifiers,omitempty"`
	Description       string         `json:"description"`
	Language          string         `json:"language"`
	PackageManager    string         `json:"packageManager"`
	PackageName       string         `json:"packageName"`
	Name              string         `json:"name"`
	Version           string         `json:"version"`
	Exploit           string         `json:"exploit,omitempty"`
	CVSSv3            string         `json:"CVSSv3,omitempty"`
	CvssScore         string         `json:"cvssScore,omitempty"`
	CvssSources       []CvssSource   `json:"cvssSources,omitempty"`
	FixedIn           []string       `json:"fixedIn,omitempty"`
	From              []string       `json:"from"`
	UpgradePath       []any          `json:"upgradePath"`
	IsPatchable       bool           `json:"isPatchable"`
	IsUpgradable      bool           `json:"isUpgradable"`
	ProjectName       string         `json:"projectName"`
	DisplayTargetFile FilePath       `json:"displayTargetFile"`
	MatchingIssues    []OssIssueData `json:"matchingIssues"`
	Lesson            string         `json:"lessonUrl,omitempty"`
}

type OssIdentifiers struct {
	CWE []string `json:"CWE,omitempty"`
	CVE []string `json:"CVE,omitempty"`
}

type DataflowElement struct {
	Position  int         `json:"position"`
	FilePath  FilePath    `json:"filePath"`
	FlowRange sglsp.Range `json:"flowRange"`
	Content   string      `json:"content"`
}

type CodeIssueData struct {
	Key             string            `json:"key,omitempty"`
	Message         string            `json:"message"`
	LeadURL         string            `json:"leadURL,omitempty"`
	Rule            string            `json:"rule"`
	RuleId          string            `json:"ruleId"`
	RepoDatasetSize int               `json:"repoDatasetSize"`
	CWE             []string          `json:"cwe"`
	Text            string            `json:"text"`
	Markers         []Marker          `json:"markers,omitempty"`
	Cols            Point             `json:"cols"`
	Rows            Point             `json:"rows"`
	IsSecurityType  bool              `json:"isSecurityType"`
	PriorityScore   int               `json:"priorityScore"`
	HasAIFix        bool              `json:"hasAIFix"`
	DataFlow        []DataflowElement `json:"dataFlow,omitempty"`
}

type Point = [2]int

type CommitChangeLine struct {
	Line       string `json:"line"`
	LineNumber int    `json:"lineNumber"`
	LineChange string `json:"lineChange"`
}

type Marker struct {
	Msg Point            `json:"msg"`
	Pos []MarkerPosition `json:"pos"`
}

type MarkerPosition struct {
	CodeFlowPositionInFile
	File string `json:"file"`
}

type CodeFlowPositionInFile struct {
	Cols Point `json:"cols"`
	Rows Point `json:"rows"`
}

type CodeActionOptions struct {
	ResolveProvider bool `json:"resolveProvider,omitempty"`
}

type IacIssueData struct {
	Key           string   `json:"key,omitempty"`
	PublicId      string   `json:"publicId"`
	Documentation string   `json:"documentation"`
	LineNumber    int      `json:"lineNumber"`
	Issue         string   `json:"issue"`
	Impact        string   `json:"impact"`
	Resolve       string   `json:"resolve,omitempty"`
	Path          []string `json:"path"`
	References    []string `json:"references,omitempty"`
}<|MERGE_RESOLUTION|>--- conflicted
+++ resolved
@@ -1096,9 +1096,6 @@
 	Status     codeClientSarif.SuppresionStatus `json:"status"`
 }
 
-<<<<<<< HEAD
-// OssIssueData contains data for Snyk Open Source issues.
-=======
 // CvssSource represents CVSS scoring information from various sources
 type CvssSource struct {
 	Type             string  `json:"type"`
@@ -1130,7 +1127,6 @@
 	return "https://www.first.org/cvss/calculator/4.0#" + cvssSources[0].Vector
 }
 
->>>>>>> fc7253c9
 type OssIssueData struct {
 	Key               string         `json:"key,omitempty"`
 	RuleId            string         `json:"ruleId"`
