/*
 * © 2022-2025 Snyk Limited
 *
 * Licensed under the Apache License, Version 2.0 (the "License");
 * you may not use this file except in compliance with the License.
 * You may obtain a copy of the License at
 *
 *     http://www.apache.org/licenses/LICENSE-2.0
 *
 * Unless required by applicable law or agreed to in writing, software
 * distributed under the License is distributed on an "AS IS" BASIS,
 * WITHOUT WARRANTIES OR CONDITIONS OF ANY KIND, either express or implied.
 * See the License for the specific language governing permissions and
 * limitations under the License.
 */

package types

import (
	"maps"
	"time"

	"github.com/google/uuid"
	codeClientSarif "github.com/snyk/code-client-go/sarif"
	"github.com/snyk/go-application-framework/pkg/local_workflows/code_workflow/sast_contract"
	sglsp "github.com/sourcegraph/go-lsp"

	"github.com/snyk/snyk-ls/internal/product"
)

const (
	Manual     TextDocumentSaveReason = 0
	AfterDelay TextDocumentSaveReason = 1
	FocusOut   TextDocumentSaveReason = 2
)

type McpServerURLParams struct {
	URL string `json:"url"`
}

type TextDocumentSaveReason int

type DiagnosticResult struct {
	Uri         sglsp.DocumentURI
	Diagnostics []Diagnostic
	Err         error
}

type WillSaveTextDocumentParams struct {
	TextDocument sglsp.TextDocumentIdentifier `json:"textDocument"`
	Reason       TextDocumentSaveReason       `json:"reason"`
}

type Uri string

type CodeDescription struct {
	Href Uri `json:"href"`
}

type PublishDiagnosticsParams struct {
	URI         sglsp.DocumentURI `json:"uri"`
	Diagnostics []Diagnostic      `json:"diagnostics"`
}

type DiagnosticSeverity int

const (
	DiagnosticsSeverityError       DiagnosticSeverity = 1
	DiagnosticsSeverityWarning     DiagnosticSeverity = 2
	DiagnosticsSeverityInformation DiagnosticSeverity = 3
	DiagnosticsSeverityHint        DiagnosticSeverity = 4
)

type Diagnostic struct {
	/**
	 * The range at which the message applies.
	 */
	Range sglsp.Range `json:"range"`

	/**
	 * The diagnostic's severity. Can be omitted. If omitted it is up to the
	 * client to interpret diagnostics as error, warning, info or hint.
	 */
	Severity DiagnosticSeverity `json:"severity,omitempty"`

	/**
	 * The diagnostic's code. Can be omitted. Can be string or int, thus we need
	 * any type
	 */
	Code any `json:"code,omitempty"`

	/**
	 * A human-readable string describing the source of this
	 * diagnostic, e.g. 'typescript' or 'super lint'.
	 */
	Source string `json:"source,omitempty"`

	/**
	 * The diagnostic's message.
	 */
	Message string `json:"message"`

	/**
	* An optional property to describe the error code.
	*
	* @since 3.16.0
	 */
	CodeDescription CodeDescription `json:"codeDescription,omitempty"`

	/**
	* Additional metadata about the diagnostic.
	*
	* @since 3.15.0
	 */
	Tags []DiagnosticTag `json:"diagnosticTag,omitempty"`

	/**
	* An array of related diagnostic information, e.g. when symbol-names within
	* a scope collide all definitions can be marked via this property.
	 */
	RelatedInformation []DiagnosticRelatedInformation `json:"relatedInformation,omitempty"`

	/**
	* A data entry field that is preserved between a
	* `textDocument/publishDiagnostics` notification and
	* `textDocument/codeAction` request.
	*
	* @since 3.16.0
	 */
	Data ScanIssue `json:"data,omitempty"`
}

type DiagnosticTag int

//goland:noinspection GoCommentStart
const (
	/**
	* Unused or unnecessary code.
	*
	* Clients are allowed to render diagnostics with this tag faded out
	* instead of having an error squiggle.
	 */
	Unnecessary DiagnosticTag = 1

	/**
	* Deprecated or obsolete code.
	*
	* Clients are allowed to rendered diagnostics with this tag strike through.
	 */
	Deprecated DiagnosticTag = 2
)

type DiagnosticRelatedInformation struct {
	Location sglsp.Location `json:"location"`
	Message  string         `json:"message"`
}

type InitializeResult struct {
	ServerInfo   ServerInfo         `json:"serverInfo,omitempty"`
	Capabilities ServerCapabilities `json:"capabilities,omitempty"`
}

type ServerInfo struct {
	Name    string `json:"name,omitempty"`
	Version string `json:"version,omitempty"`
}

type InitializeParams struct {
	ProcessID int `json:"processId,omitempty"`

	// RootPath is DEPRECATED in favor of the RootURI field.
	RootPath string `json:"rootPath,omitempty"`

	// The rootUri of the workspace. Is null if no folder is open. If both `rootPath` and `rootUri` are set `rootUri` wins.
	RootURI               sglsp.DocumentURI  `json:"rootUri,omitempty"`
	ClientInfo            sglsp.ClientInfo   `json:"clientInfo,omitempty"`
	Trace                 sglsp.Trace        `json:"trace,omitempty"`
	InitializationOptions Settings           `json:"initializationOptions,omitempty"`
	Capabilities          ClientCapabilities `json:"capabilities"`

	WorkDoneToken    string            `json:"workDoneToken,omitempty"`
	WorkspaceFolders []WorkspaceFolder `json:"workspaceFolders,omitempty"`
}

type InitializedParams struct{}

type ServerCapabilities struct {
	TextDocumentSync                 *sglsp.TextDocumentSyncOptionsOrKind   `json:"textDocumentSync,omitempty"`
	HoverProvider                    bool                                   `json:"hoverProvider,omitempty"`
	CompletionProvider               *sglsp.CompletionOptions               `json:"completionProvider,omitempty"`
	SignatureHelpProvider            *sglsp.SignatureHelpOptions            `json:"signatureHelpProvider,omitempty"`
	DefinitionProvider               bool                                   `json:"definitionProvider,omitempty"`
	TypeDefinitionProvider           bool                                   `json:"typeDefinitionProvider,omitempty"`
	ReferencesProvider               bool                                   `json:"referencesProvider,omitempty"`
	DocumentHighlightProvider        bool                                   `json:"documentHighlightProvider,omitempty"`
	DocumentSymbolProvider           bool                                   `json:"documentSymbolProvider,omitempty"`
	WorkspaceSymbolProvider          bool                                   `json:"workspaceSymbolProvider,omitempty"`
	ImplementationProvider           bool                                   `json:"implementationProvider,omitempty"`
	CodeActionProvider               *CodeActionOptions                     `json:"codeActionProvider,omitempty"`
	CodeLensProvider                 *sglsp.CodeLensOptions                 `json:"codeLensProvider,omitempty"`
	DocumentFormattingProvider       bool                                   `json:"documentFormattingProvider,omitempty"`
	DocumentRangeFormattingProvider  bool                                   `json:"documentRangeFormattingProvider,omitempty"`
	DocumentOnTypeFormattingProvider *sglsp.DocumentOnTypeFormattingOptions `json:"documentOnTypeFormattingProvider,omitempty"`
	RenameProvider                   bool                                   `json:"renameProvider,omitempty"`
	ExecuteCommandProvider           *sglsp.ExecuteCommandOptions           `json:"executeCommandProvider,omitempty"`
	SemanticHighlighting             *sglsp.SemanticHighlightingOptions     `json:"semanticHighlighting,omitempty"`
	Workspace                        *WorkspaceCapabilities                 `json:"workspace,omitempty"`
	InlineValueProvider              bool                                   `json:"inlineValueProvider,omitempty"`
}

type ClientCapabilities struct {
	Workspace    WorkspaceClientCapabilities    `json:"workspace,omitempty"`
	TextDocument TextDocumentClientCapabilities `json:"textDocument,omitempty"`
	Window       WindowClientCapabilities       `json:"window,omitempty"`
	Experimental any                            `json:"experimental,omitempty"`
}

type CodeLensWorkspaceClientCapabilities struct {
	/**
	 * Whether the client implementation supports a refresh request sent from the
	 * server to the client.
	 *
	 * Note that this event is global and will force the client to refresh all
	 * code lenses currently shown. It should be used with absolute care and is
	 * useful for situation where a server for example detect a project wide
	 * change that requires such a calculation.
	 */
	RefreshSupport bool `json:"refreshSupport,omitempty"`
}

type InlineValueWorkspaceClientCapabilities struct {
	/**
	 * Whether the client implementation supports a refresh request sent from the
	 * server to the client.
	 *
	 * Note that this event is global and will force the client to refresh all
	 * inline values currently shown. It should be used with absolute care and is
	 * useful for situation where a server for example detect a project wide
	 * change that requires such a calculation.
	 */
	RefreshSupport bool `json:"refreshSupport,omitempty"`
}

type WorkspaceClientCapabilities struct {
	WorkspaceEdit struct {
		DocumentChanges    bool     `json:"documentChanges,omitempty"`
		ResourceOperations []string `json:"resourceOperations,omitempty"`
	} `json:"workspaceEdit,omitempty"`

	ApplyEdit bool `json:"applyEdit,omitempty"`

	Symbol struct {
		SymbolKind struct {
			ValueSet []int `json:"valueSet,omitempty"`
		} `json:"symbolKind,omitempty"`
	} `json:"symbol,omitempty"`

	DidChangeWatchedFiles *struct {
		DynamicRegistration bool `json:"dynamicRegistration,omitempty"`
	} `json:"didChangeWatchedFiles,omitempty"`

	ExecuteCommand *struct {
		DynamicRegistration bool `json:"dynamicRegistration,omitempty"`
	} `json:"executeCommand,omitempty"`

	WorkspaceFolders bool `json:"workspaceFolders,omitempty"`

	Configuration bool `json:"configuration,omitempty"`

	CodeLens CodeLensWorkspaceClientCapabilities `json:"codeLens,omitempty"`

	InlineValue InlineValueWorkspaceClientCapabilities `json:"inlineValue,omitempty"`
}

type TextDocumentClientCapabilities struct {
	Declaration *struct {
		LinkSupport bool `json:"linkSupport,omitempty"`
	} `json:"declaration,omitempty"`

	Definition *struct {
		LinkSupport bool `json:"linkSupport,omitempty"`
	} `json:"definition,omitempty"`

	Implementation *struct {
		LinkSupport bool `json:"linkSupport,omitempty"`

		DynamicRegistration bool `json:"dynamicRegistration,omitempty"`
	} `json:"implementation,omitempty"`

	TypeDefinition *struct {
		LinkSupport bool `json:"linkSupport,omitempty"`
	} `json:"typeDefinition,omitempty"`

	Synchronization *struct {
		WillSave          bool `json:"willSave,omitempty"`
		DidSave           bool `json:"didSave,omitempty"`
		WillSaveWaitUntil bool `json:"willSaveWaitUntil,omitempty"`
	} `json:"synchronization,omitempty"`

	DocumentSymbol struct {
		SymbolKind struct {
			ValueSet []int `json:"valueSet,omitempty"`
		} `json:"symbolKind,omitempty"`

		HierarchicalDocumentSymbolSupport bool `json:"hierarchicalDocumentSymbolSupport,omitempty"`
	} `json:"documentSymbol,omitempty"`

	Formatting *struct {
		DynamicRegistration bool `json:"dynamicRegistration,omitempty"`
	} `json:"formatting,omitempty"`

	RangeFormatting *struct {
		DynamicRegistration bool `json:"dynamicRegistration,omitempty"`
	} `json:"rangeFormatting,omitempty"`

	Rename *struct {
		DynamicRegistration bool `json:"dynamicRegistration,omitempty"`

		PrepareSupport bool `json:"prepareSupport,omitempty"`
	} `json:"rename,omitempty"`

	SemanticHighlightingCapabilities *struct {
		SemanticHighlighting bool `json:"semanticHighlighting,omitempty"`
	} `json:"semanticHighlightingCapabilities,omitempty"`

	CodeAction struct {
		DynamicRegistration bool `json:"dynamicRegistration,omitempty"`

		IsPreferredSupport bool `json:"isPreferredSupport,omitempty"`

		CodeActionLiteralSupport struct {
			CodeActionKind struct {
				ValueSet []CodeActionKind `json:"valueSet,omitempty"`
			} `json:"codeActionKind,omitempty"`
		} `json:"codeActionLiteralSupport,omitempty"`
	} `json:"codeAction,omitempty"`

	Completion struct {
		CompletionItem struct {
			DocumentationFormat []DocumentationFormat `json:"documentationFormat,omitempty"`
			SnippetSupport      bool                  `json:"snippetSupport,omitempty"`
		} `json:"completionItem,omitempty"`

		CompletionItemKind struct {
			ValueSet []CompletionItemKind `json:"valueSet,omitempty"`
		} `json:"completionItemKind,omitempty"`

		ContextSupport bool `json:"contextSupport,omitempty"`
	} `json:"completion,omitempty"`

	SignatureHelp *struct {
		SignatureInformation struct {
			ParameterInformation struct {
				LabelOffsetSupport bool `json:"labelOffsetSupport,omitempty"`
			} `json:"parameterInformation,omitempty"`
		} `json:"signatureInformation,omitempty"`
	} `json:"signatureHelp,omitempty"`

	DocumentLink *struct {
		DynamicRegistration bool `json:"dynamicRegistration,omitempty"`

		TooltipSupport bool `json:"tooltipSupport,omitempty"`
	} `json:"documentLink,omitempty"`

	Hover *struct {
		ContentFormat []string `json:"contentFormat,omitempty"`
	} `json:"hover,omitempty"`

	FoldingRange *struct {
		DynamicRegistration bool `json:"dynamicRegistration,omitempty"`

		RangeLimit interface{} `json:"rangeLimit,omitempty"`

		LineFoldingOnly bool `json:"lineFoldingOnly,omitempty"`
	} `json:"foldingRange,omitempty"`

	CallHierarchy *struct {
		DynamicRegistration bool `json:"dynamicRegistration,omitempty"`
	} `json:"callHierarchy,omitempty"`

	ColorProvider *struct {
		DynamicRegistration bool `json:"dynamicRegistration,omitempty"`
	} `json:"colorProvider,omitempty"`

	/**
	 * Capabilities specific to the `textDocument/inlineValue` request.
	 *
	 * @since 3.17.0
	 */
	InlineValue *struct {
		DynamicRegistration bool `json:"dynamicRegistration,omitempty"`
	} `json:"inlineValue,omitempty"`
}

/**
 * A parameter literal used in inline value requests.
 *
 * @since 3.17.0
 */
type InlineValueParams struct {
	/**
	 * The text document.
	 */
	TextDocument sglsp.TextDocumentIdentifier `json:"textDocument"`

	/**
	 * The document range for which inline values should be computed.
	 */
	Range sglsp.Range `json:"range"`

	/**
	 * Additional information about the context in which inline values were
	 * requested.
	 */
	Context InlineValueContext `json:"context"`
}

type InlineValueContext struct {
	/**
	 * The stack frame (as a DAP Id) where the execution has stopped.
	 */
	FrameId int `json:"frameId"`

	/**
	 * The document range where execution has stopped.
	 * Typically the end position of the range denotes the line where the
	 * inline values are shown.
	 */
	StoppedLocation sglsp.Range `json:"stoppedLocation"`
}

/**
 * Provide inline value as text.
 *
 * @since 3.17.0
 */
type InlineValue struct {
	/**
	 * The document range for which the inline value applies.
	 */
	Range sglsp.Range `json:"range"`

	/**
	 * The text of the inline value.
	 */
	Text string `json:"text"`
}

type DocumentationFormat string

type CompletionItemKind int

type WindowClientCapabilities struct {
	WorkDoneProgress bool `json:"workDoneProgress,omitempty"`
}

type WorkspaceCapabilities struct {
	WorkspaceFolders *WorkspaceFoldersServerCapabilities `json:"workspaceFolders,omitempty"`
	FileOperations   *FileOperationsServerCapabilities   `json:"fileOperations,omitempty"`
}

type WorkspaceFoldersServerCapabilities struct {
	/**
	 * The server has support for workspace folders
	 */
	Supported bool `json:"supported,omitempty"`

	/**
	 * Whether the server wants to receive workspace folder
	 * change notifications.
	 *
	 * If a string is provided, the string is treated as an ID
	 * under which the notification is registered on the client
	 * side. The ID can be used to unregister for these events
	 * using the `client/unregisterCapability` request.
	 */
	ChangeNotifications string `json:"changeNotifications,omitempty"`
}

type FileOperationsServerCapabilities struct {
	WillDeleteBool bool                             `json:"willDeleteBool,omitempty"`
	WillDelete     FileOperationRegistrationOptions `json:"willDelete,omitempty"`
}

type FileOperationPattern struct {
	Glob string `json:"glob,omitempty"`
}

type FileOperationFilter struct {
	Pattern FileOperationPattern `json:"pattern,omitempty"`
}

type FileOperationRegistrationOptions struct {
	Filters []FileOperationFilter `json:"filters,omitempty"`
}

type DeleteFilesParams struct {
	Files []FileDelete `json:"files,omitempty"`
}

type FileDelete struct {
	Uri sglsp.DocumentURI `json:"uri,omitempty"`
}

type WorkspaceFolder struct {
	// The associated Uri for this workspace folder.
	Uri sglsp.DocumentURI `json:"uri,omitempty"`

	// The Name of the workspace folder. Used to refer to this
	// workspace folder in the user interface.
	Name string `json:"name,omitempty"`
}

type LsSdk struct {
	Type string `json:"type,omitempty"`
	Path string `json:"path,omitempty"`
}

type GetSdk struct {
	FolderPath string       `json:"folder,omitempty"`
	Result     chan []LsSdk `json:"-"`
}

type DidChangeWorkspaceFoldersParams struct {
	// The actual workspace folder change Event.
	Event WorkspaceFoldersChangeEvent `json:"Event,omitempty"`
}

// WorkspaceFoldersChangeEvent The workspace folder change event.
type WorkspaceFoldersChangeEvent struct {
	// The array of Added workspace folders
	Added []WorkspaceFolder `json:"Added,omitempty"`

	// The array of the Removed workspace folders
	Removed []WorkspaceFolder `json:"Removed,omitempty"`
}

// ScanCommandConfig allows to define a command that is run before (PreScanCommand)
// or after (PostScanCommand) a scan. It will only be run for the
// referenceFolder / referenceScan (in case of delta) if the corresponding
// parameter PreScanOnlyReferenceFolder / PostScanOnlyReferenceFolder is set.
// Else it will run for all scans.
type ScanCommandConfig struct {
	PreScanCommand              string `json:"command,omitempty"`
	PreScanOnlyReferenceFolder  bool   `json:"preScanOnlyReferenceFolder,omitempty"`
	PostScanCommand             string `json:"postScanCommand,omitempty"`
	PostScanOnlyReferenceFolder bool   `json:"postScanOnlyReferenceFolder,omitempty"`
}

// FolderConfig is exchanged between IDE and LS
// IDE sends this as part of the settings/initialization
// LS sends this via the $/snyk.folderConfig notification
type FolderConfig struct {
	FolderPath                  FilePath                              `json:"folderPath"`
	BaseBranch                  string                                `json:"baseBranch"`
	LocalBranches               []string                              `json:"localBranches,omitempty"`
	AdditionalParameters        []string                              `json:"additionalParameters,omitempty"`
	ReferenceFolderPath         FilePath                              `json:"referenceFolderPath,omitempty"`
	ScanCommandConfig           map[product.Product]ScanCommandConfig `json:"scanCommandConfig,omitempty"`
	PreferredOrg                string                                `json:"preferredOrg"`
	AutoDeterminedOrg           string                                `json:"autoDeterminedOrg"`
	OrgMigratedFromGlobalConfig bool                                  `json:"orgMigratedFromGlobalConfig"`
	OrgSetByUser                bool                                  `json:"orgSetByUser"`
	FeatureFlags                map[string]bool                       `json:"featureFlags"`
	SastSettings                *sast_contract.SastResponse           `json:"sastSettings"`
	RiskScoreThreshold          int                                   `json:"riskScoreThreshold,omitempty"`
}

func (fc *FolderConfig) Clone() *FolderConfig {
	if fc == nil {
		return nil
	}

	clone := &FolderConfig{
		FolderPath:                  fc.FolderPath,
		BaseBranch:                  fc.BaseBranch,
		ReferenceFolderPath:         fc.ReferenceFolderPath,
		PreferredOrg:                fc.PreferredOrg,
		AutoDeterminedOrg:           fc.AutoDeterminedOrg,
		OrgMigratedFromGlobalConfig: fc.OrgMigratedFromGlobalConfig,
		OrgSetByUser:                fc.OrgSetByUser,
		SastSettings:                fc.SastSettings,
		RiskScoreThreshold:          fc.RiskScoreThreshold,
	}

	if fc.LocalBranches != nil {
		clone.LocalBranches = make([]string, len(fc.LocalBranches))
		copy(clone.LocalBranches, fc.LocalBranches)
	}

	if fc.AdditionalParameters != nil {
		clone.AdditionalParameters = make([]string, len(fc.AdditionalParameters))
		copy(clone.AdditionalParameters, fc.AdditionalParameters)
	}

	if fc.ScanCommandConfig != nil {
		clone.ScanCommandConfig = make(map[product.Product]ScanCommandConfig, len(fc.ScanCommandConfig))
		maps.Copy(clone.ScanCommandConfig, fc.ScanCommandConfig)
	}

	if fc.FeatureFlags != nil {
		clone.FeatureFlags = make(map[string]bool, len(fc.FeatureFlags))
		maps.Copy(clone.FeatureFlags, fc.FeatureFlags)
	}

	return clone
}

type Pair struct {
	First  any `json:"first"`
	Second any `json:"second"`
}

type FolderConfigsParam struct {
	FolderConfigs []FolderConfig `json:"folderConfigs"`
}

// Settings is the struct that is parsed from the InitializationParams.InitializationOptions field
type Settings struct {
	// Global settings start
	ActivateSnykOpenSource           string               `json:"activateSnykOpenSource,omitempty"`
	ActivateSnykCode                 string               `json:"activateSnykCode,omitempty"`
	ActivateSnykIac                  string               `json:"activateSnykIac,omitempty"`
	Insecure                         string               `json:"insecure,omitempty"`
	Endpoint                         string               `json:"endpoint,omitempty"`
	BaseUrl                          string               `json:"baseUrl,omitempty"`
	Organization                     string               `json:"organization,omitempty"`
	Path                             string               `json:"path,omitempty"`
	CliPath                          string               `json:"cliPath,omitempty"`
	Token                            string               `json:"token,omitempty"`
	IntegrationName                  string               `json:"integrationName,omitempty"`
	IntegrationVersion               string               `json:"integrationVersion,omitempty"`
	AutomaticAuthentication          string               `json:"automaticAuthentication,omitempty"`
	DeviceId                         string               `json:"deviceId,omitempty"`
	FilterSeverity                   *SeverityFilter      `json:"filterSeverity,omitempty"`
	RiskScoreThreshold               *int                 `json:"riskScoreThreshold,omitempty"` // Valid range is 0-1000.
	IssueViewOptions                 *IssueViewOptions    `json:"issueViewOptions,omitempty"`
	SendErrorReports                 string               `json:"sendErrorReports,omitempty"`
	ManageBinariesAutomatically      string               `json:"manageBinariesAutomatically,omitempty"`
	EnableTrustedFoldersFeature      string               `json:"enableTrustedFoldersFeature,omitempty"`
	ActivateSnykCodeSecurity         string               `json:"activateSnykCodeSecurity,omitempty"`
	ActivateSnykCodeQuality          string               `json:"activateSnykCodeQuality,omitempty"`
	OsPlatform                       string               `json:"osPlatform,omitempty"`
	OsArch                           string               `json:"osArch,omitempty"`
	RuntimeVersion                   string               `json:"runtimeVersion,omitempty"`
	RuntimeName                      string               `json:"runtimeName,omitempty"`
	ScanningMode                     string               `json:"scanningMode,omitempty"`
	AuthenticationMethod             AuthenticationMethod `json:"authenticationMethod,omitempty"`
	SnykCodeApi                      string               `json:"snykCodeApi,omitempty"`
	EnableSnykLearnCodeActions       string               `json:"enableSnykLearnCodeActions,omitempty"`
	EnableSnykOSSQuickFixCodeActions string               `json:"enableSnykOSSQuickFixCodeActions,omitempty"`
	EnableSnykOpenBrowserActions     string               `json:"enableSnykOpenBrowserActions,omitempty"`
<<<<<<< HEAD
	EnableDeltaFindings              string               `json:"enableDeltaFindings,omitempty"` // should this be global?
	RiskScoreThreshold               *int                 `json:"riskScoreThreshold,omitempty"`
=======
	EnableDeltaFindings              string               `json:"enableDeltaFindings,omitempty"`
>>>>>>> de8f157c
	RequiredProtocolVersion          string               `json:"requiredProtocolVersion,omitempty"`
	HoverVerbosity                   *int                 `json:"hoverVerbosity,omitempty"`
	OutputFormat                     *string              `json:"outputFormat,omitempty"`
	// Global settings end

	// Folder specific settings start
	AdditionalParams string         `json:"additionalParams,omitempty"` // TODO make folder specific, move to folder config
	AdditionalEnv    string         `json:"additionalEnv,omitempty"`    // TODO make folder specific, move to folder config
	TrustedFolders   []string       `json:"trustedFolders,omitempty"`   // TODO make folder specific, move to folder config
	FolderConfigs    []FolderConfig `json:"folderConfigs,omitempty"`
	// Folder specific settings end
}

type AuthenticationMethod string

const (
	TokenAuthentication       AuthenticationMethod = "token"
	OAuthAuthentication       AuthenticationMethod = "oauth"
	PatAuthentication         AuthenticationMethod = "pat"
	FakeAuthentication        AuthenticationMethod = "fake"
	EmptyAuthenticationMethod AuthenticationMethod = ""
)

type DidChangeConfigurationParams struct {
	// The actual changed settings
	Settings Settings `json:"settings"`
}

type ConfigurationItem struct {
	/**
	 * The scope to get the configuration section for.
	 */
	ScopeURI string `json:"scopeUri,omitempty"`
	/**
	 * The configuration section asked for.
	 */
	Section string `json:"section,omitempty"`
}

/**
 * The parameters of a configuration request.
 */
type ConfigurationParams struct {
	Items []ConfigurationItem `json:"items"`
}

type AuthenticationParams struct {
	Token  string `json:"token"`
	ApiUrl string `json:"apiUrl,omitempty"`
}

type SnykIsAvailableCli struct {
	CliPath string `json:"cliPath"`
}

type ScanSummary struct {
	ScanSummary string `json:"scanSummary"`
}

type ProgressToken string

type ProgressParams struct {
	/**
	 * The progress token provided by the client or server.
	 */
	Token ProgressToken `json:"token"`
	/**
	 * The progress data.
	 */
	Value any `json:"value,omitempty"`
}

const (
	WorkDoneProgressBeginKind  = "begin"
	WorkDoneProgressReportKind = "report"
	WorkDoneProgressEndKind    = "end"
)

type WorkDoneProgressKind struct {
	Kind string `json:"kind"`
}

type WorkDoneProgressBegin struct {
	WorkDoneProgressKind
	/**
	 * Mandatory title of the progress operation. Used to briefly inform about
	 * the kind of operation being performed.
	 *
	 * Examples: "Indexing" or "Linking dependencies".
	 */
	Title string `json:"title"`
	/**
	 * Controls if a cancel button should show to allow the user to cancel the
	 * long running operation. Clients that don't support cancellation are allowed
	 * to ignore the setting.
	 */
	Cancellable bool `json:"cancellable,omitempty"`
	/**
	 * Optional, more detailed associated progress message. Contains
	 * complementary information to the `title`.
	 *
	 * Examples: "3/25 files", "project/src/module2", "node_modules/some_dep".
	 * If unset, the previous progress message (if any) is still valid.
	 */
	Message string `json:"message,omitempty"`
	/**
	 * Optional progress percentage to display (value 100 is considered 100%).
	 * If not provided infinite progress is assumed and clients are allowed
	 * to ignore the `percentage` value in subsequent in report notifications.
	 *
	 * The value should be steadily rising. Clients are free to ignore values
	 * that are not following this rule. The value range is [0, 100].
	 */
	Percentage int `json:"percentage,omitempty"`
}

type WorkDoneProgressReport struct {
	WorkDoneProgressKind
	/**
	 * Controls enablement state of a cancel button.
	 *
	 * Clients that don't support cancellation or don't support controlling the button's
	 * enablement state are allowed to ignore the property.
	 */
	Cancellable bool `json:"cancellable,omitempty"`
	/**
	 * Optional, more detailed associated progress message. Contains
	 * complementary information to the `title`.
	 *
	 * Examples: "3/25 files", "project/src/module2", "node_modules/some_dep".
	 * If unset, the previous progress message (if any) is still valid.
	 */
	Message string `json:"message,omitempty"`
	/**
	 * Optional progress percentage to display (value 100 is considered 100%).
	 * If not provided infinite progress is assumed and clients are allowed
	 * to ignore the `percentage` value in subsequent in report notifications.
	 *
	 * The value should be steadily rising. Clients are free to ignore values
	 * that are not following this rule. The value range is [0, 100]
	 */
	Percentage int `json:"percentage,omitempty"`
}
type WorkDoneProgressEnd struct {
	WorkDoneProgressKind
	/**
	 * Optional, a final message indicating to for example indicate the outcome
	 * of the operation.
	 */
	Message string `json:"message,omitempty"`
}

type WorkdoneProgressCancelParams struct {
	Token ProgressToken `json:"token"`
}

type CodeActionContext struct {
	/**
	 * An array of diagnostics known on the client side overlapping the range provided to the
	 * `textDocument/codeAction` request. They are provided so that the server knows which
	 * errors are currently presented to the user for the given range. There is no guarantee
	 * that these accurately reflect the error state of the resource. The primary parameter
	 * to compute code actions is the provided range.
	 */
	Diagnostics []Diagnostic `json:"diagnostics"`
	/**
	 * Requested kind of actions to return.
	 *
	 * Actions not of this kind are filtered out by the client before being shown. So servers
	 * can omit computing them.
	 */
	Only []CodeActionKind `json:"only,omitempty"`
	/**
	 * The reason why code actions were requested.
	 *
	 * @since 3.17.0
	 */
	TriggerKind CodeActionTriggerKind `json:"triggerKind,omitempty"`
}

type CodeActionKind string

/**
 * Empty kind.
 */
const Empty CodeActionKind = ""

/**
 * Base kind for quickfix actions 'quickfix'.
 */
const QuickFix CodeActionKind = "quickfix"

/**
 * Base kind for refactoring actions 'refactor'.
 */
const Refactor CodeActionKind = "refactor"

/**
 * Base kind for refactoring extraction actions: 'refactor.extract'.
 *
 * Example extract actions:
 *
 * - Extract method
 * - Extract function
 * - Extract variable
 * - Extract interface from class
 * - ...
 */
const RefactorExtract CodeActionKind = "refactor.extract"

/**
 * Base kind for refactoring inline actions: 'refactor.inline'.
 *
 * Example inline actions:
 *
 * - Inline function
 * - Inline variable
 * - Inline constant
 * - ...
 */
const RefactorInline CodeActionKind = "refactor.inline"

/**
 * Base kind for refactoring rewrite actions: 'refactor.rewrite'.
 *
 * Example rewrite actions:
 *
 * - Convert JavaScript function to class
 * - Add or remove parameter
 * - Encapsulate field
 * - Make method static
 * - Move method to base class
 * - ...
 */
const RefactorRewrite CodeActionKind = "refactor.rewrite"

/**
 * Base kind for source actions: `source`.
 *
 * Source code actions apply to the entire file.
 */
const Source CodeActionKind = "source"

/**
 * Base kind for an organize imports source action
 * `source.organizeImports`.
 */
const SourceOrganizeImports CodeActionKind = "source.organizeImports"

/**
 * Base kind for a "fix all" source action `source.fixAll`.
 *
 * ""Fix all"" actions automatically fix errors that have a clear fix that
 * do not require user input. They should not suppress errors or perform
 * unsafe fixes such as generating new types or classes.
 *
 * @since 3.17.0
 */
const SourceFixAll CodeActionKind = "source.fixAll"

type CodeActionParams struct {
	/**
	 * The document in which the command was invoked.
	 */
	TextDocument sglsp.TextDocumentIdentifier `json:"textDocument"`
	/**
	 * The range for which the command was invoked.
	 */
	Range sglsp.Range `json:"range"`
	/**
	 * Context carrying additional information.
	 */
	Context CodeActionContext `json:"context"`
}

/**
 * A CodeAction represents a change that can be performed in code, e.g. to fix a problem or
 * to refactor code.
 *
 * A CodeAction can be of these forms:
 * 1. Has Edit but No Command - A simple edit that will be applied when the action is invoked
 * 2. Has Command but No Edit - A command that will be executed when the action is invoked
 * 3. Has both Edit and Command - A command that will be executed after the edit will be applied
 * 4. Has neither Edit nor Command - A deferred code action that would be resolved after codeAction/resolve is received.
 *
 * A deferred code action would have both Edit & Command omitted, and when invoked by the user, the server would send
 * a new CodeAction with the Edit and/or Command fields populated.
 */
type LSPCodeAction struct {
	/**
	 * A short, human-readable, title for this code action.
	 */
	Title string `json:"title"`
	/**
	 * The kind of the code action.
	 *
	 * Used to filter code actions.
	 */
	Kind CodeActionKind `json:"kind,omitempty"`
	/**
	 * The diagnostics that this code action resolves.
	 */
	Diagnostics []Diagnostic `json:"diagnostics,omitempty"`
	/**
	 * Marks this as a preferred action. Preferred actions are used by the `auto fix` command and can be targeted
	 * by keybindings.
	 *
	 * A quick fix should be marked preferred if it properly addresses the underlying error.
	 * A refactoring should be marked preferred if it is the most reasonable choice of actions to take.
	 *
	 * @since 3.15.0
	 */
	IsPreferred *bool `json:"isPreferred,omitempty"`
	/**
	 * Marks that the code action cannot currently be applied.
	 *
	 * Clients should follow the following guidelines regarding disabled code actions:
	 *
	 *   - Disabled code actions are not shown in automatic [lightbulb](https://code.visualstudio.com/docs/editor/editingevolved#_code-action)
	 *     code action menu.
	 *
	 *   - Disabled actions are shown as faded out in the code action menu when the user request a more specific type
	 *     of code action, such as refactorings.
	 *
	 *   - If the user has a [keybinding](https://code.visualstudio.com/docs/editor/refactoring#_keybindings-for-code-actions)
	 *     that auto applies a code action and only a disabled code actions are returned, the client should show the user an
	 *     error message with `reason` in the editor.
	 *
	 * @since 3.16.0
	 */
	Disabled *struct {
		/**
		 * Human readable description of why the code action is currently disabled.
		 *
		 * This is displayed in the code actions UI.
		 */
		Reason string `json:"reason"`
	} `json:"disabled,omitempty"`
	/**
	 * The workspace edit this code action performs.
	 */
	Edit *sglsp.WorkspaceEdit `json:"edit,omitempty"`

	/**
	 * A command this code action executes. If a code action
	 * provides an edit and a command, first the edit is
	 * executed and then the command.
	 */
	Command *sglsp.Command `json:"command,omitempty"`

	/**
	 * A data entry field that is preserved on a code action between
	 * a `textDocument/codeAction` and a `codeAction/resolve` request.
	 *
	 * Holds a UUID that is used to identify the code action in the resolve request.
	 */
	Data *CodeActionData `json:"data,omitempty"`
}

type CodeActionData uuid.UUID

type CodeActionTriggerKind float64

/**
 * ShowDocumentParams defines specifics to show a document.
 *
 * @since 3.16.0
 */
type ShowDocumentParams struct {
	/**
	 * The document uri to show.
	 */
	Uri sglsp.DocumentURI `json:"uri"`

	/**
	 * Indicates to show the resource in an external program.
	 * To show for example `https://code.visualstudio.com/`
	 * in the default WEB browser set `external` to `true`.
	 */
	External bool `json:"external"`

	/**
	 * An optional property to indicate whether the editor
	 * showing the document should take focus or not.
	 * Clients might ignore this property if an external
	 * program is started.
	 */
	TakeFocus bool `json:"takeFocus"`

	/**
	 * An optional selection range if the document is a text
	 * document. Clients might ignore the property if an
	 * external program is started or the file is not a text
	 * file.
	 */
	Selection sglsp.Range `json:"selection"`
}

type MessageActionItem struct {
	Title string `json:"title"`
}

type ShowMessageRequestParams struct {
	Type    MessageType         `json:"type"`
	Message string              `json:"message"`
	Actions []MessageActionItem `json:"actions"`
}

type ApplyWorkspaceEditParams struct {
	/**
	 * An optional label of the workspace edit. This label is
	 * presented in the user interface for example on an undo
	 * stack to undo the workspace edit.
	 */

	Label string `json:"label,omitempty"`
	/**
	 * The edits to apply.
	 */
	Edit *sglsp.WorkspaceEdit `json:"edit"`
}

type (
	CodeLensRefresh    struct{}
	InlineValueRefresh struct{}
)

type ApplyWorkspaceEditResult struct {
	/**
	 * Indicates whether the edit was applied or not.
	 */
	Applied bool `json:"applied"`

	/**
	* An optional textual description for why the edit was not applied.
	* This may be used by the server for diagnostic logging or to provide
	* a suitable error for a request that triggered the edit.
	 */
	FailureReason string `json:"failureReason,omitempty"`

	/**
	* Depending on the client's failure handling strategy `failedChange`
	* might contain the index of the change that failed. This property is
	* only available if the client signals a `failureHandling` strategy
	* in its client capabilities.
	 */
	FailedChange uint `json:"failedChange,omitempty"`
}

type MessageType int

const (
	Error   MessageType = 1
	Warning MessageType = 2
	Info    MessageType = 3
	Log     MessageType = 4
)

type LogMessageParams struct {
	/**
	 * The message type. See {@link MessageType}
	 */
	Type MessageType `json:"type"`

	/**
	 * The actual message
	 */
	Message string `json:"message"`
}

type LogTraceParams struct {
	/**
	 * The message to be logged.
	 */
	Message string `json:"message"`

	/**
	 * Additional information that can be computed if the `trace` configuration
	 * is set to `'verbose'`
	 */
	Verbose string `json:"verbose"`
}

type SnykTrustedFoldersParams struct {
	TrustedFolders []FilePath `json:"trustedFolders"`
}

type ScanStatus string

const (
	InProgress  ScanStatus = "inProgress"
	Success     ScanStatus = "success"
	ErrorStatus ScanStatus = "error"
)

type PresentableError struct {
	CliError `json:",inline"`
	// ShowNotification is for IDE to decide to display a notification or not
	ShowNotification bool `json:"showNotification"`
	// TreeNodeSuffix is an optional suffix message to be displayed in the tree node in IDEs
	TreeNodeSuffix string `json:"treeNodeSuffix"`
}

// SnykScanParams is the type for the $/snyk/scan message
type SnykScanParams struct {
	// Status can be either InProgress, Success or ErrorStatus
	Status ScanStatus `json:"status"`
	// Product under scan (Snyk Code, Snyk Open Source, etc...)
	Product string `json:"product"`
	// FolderPath is the root-folder of the current scan
	FolderPath FilePath `json:"folderPath"`
	// PresentableError structured error object for displaying it to the user
	PresentableError *PresentableError `json:"presentableError,omitempty"`
}

type ScanIssue struct { // TODO - convert this to a generic type
	// Unique key identifying an issue in the whole result set. Not the same as the Snyk issue ID.
	Id                  string                      `json:"id"`
	Title               string                      `json:"title"`
	Severity            string                      `json:"severity"`
	FilePath            FilePath                    `json:"filePath"`
	ContentRoot         FilePath                    `json:"contentRoot"`
	Range               sglsp.Range                 `json:"range"`
	IsIgnored           bool                        `json:"isIgnored"`
	IsNew               bool                        `json:"isNew"`
	IgnoreDetails       IgnoreDetails               `json:"ignoreDetails"`
	FilterableIssueType product.FilterableIssueType `json:"filterableIssueType,omitempty"`
	AdditionalData      any                         `json:"additionalData,omitempty"`
}

type IgnoreDetails struct {
	Category   string                           `json:"category"`
	Reason     string                           `json:"reason"`
	Expiration string                           `json:"expiration"`
	IgnoredOn  time.Time                        `json:"ignoredOn"`
	IgnoredBy  string                           `json:"ignoredBy"`
	Status     codeClientSarif.SuppresionStatus `json:"status"`
}

// CvssSource represents CVSS scoring information from various sources
type CvssSource struct {
	Type             string  `json:"type"`
	Vector           string  `json:"vector"`
	Assigner         string  `json:"assigner"`
	Severity         string  `json:"severity"`
	BaseScore        float64 `json:"baseScore"`
	CvssVersion      string  `json:"cvssVersion"`
	ModificationTime string  `json:"modificationTime"`
}

// GetCvssCalculatorUrl returns the appropriate CVSS calculator URL based on cvssSources
func GetCvssCalculatorUrl(cvssSources []CvssSource) string {
	if len(cvssSources) == 0 {
		return ""
	}

	// Loop through sources to find the appropriate CVSS version
	for _, source := range cvssSources {
		switch source.CvssVersion {
		case "3.1":
			return "https://www.first.org/cvss/calculator/3.1#" + source.Vector
		case "4.0":
			return "https://www.first.org/cvss/calculator/4.0#" + source.Vector
		}
	}

	// Default to CVSS 4.0 if no recognized version found
	return "https://www.first.org/cvss/calculator/4.0#" + cvssSources[0].Vector
}

type OssIssueData struct {
	Key               string         `json:"key,omitempty"`
	RuleId            string         `json:"ruleId"`
	Title             string         `json:"title,omitempty"`
	License           string         `json:"license,omitempty"`
	Identifiers       OssIdentifiers `json:"identifiers,omitempty"`
	Description       string         `json:"description"`
	Language          string         `json:"language"`
	PackageManager    string         `json:"packageManager"`
	PackageName       string         `json:"packageName"`
	Name              string         `json:"name"`
	Version           string         `json:"version"`
	Exploit           string         `json:"exploit,omitempty"`
	CVSSv3            string         `json:"CVSSv3,omitempty"`
	CvssScore         string         `json:"cvssScore,omitempty"`
	CvssSources       []CvssSource   `json:"cvssSources,omitempty"`
	FixedIn           []string       `json:"fixedIn,omitempty"`
	From              []string       `json:"from"`
	UpgradePath       []any          `json:"upgradePath"`
	IsPatchable       bool           `json:"isPatchable"`
	IsUpgradable      bool           `json:"isUpgradable"`
	ProjectName       string         `json:"projectName"`
	DisplayTargetFile FilePath       `json:"displayTargetFile"`
	MatchingIssues    []OssIssueData `json:"matchingIssues"`
	Lesson            string         `json:"lessonUrl,omitempty"`
}
type OssIdentifiers struct {
	CWE []string `json:"CWE,omitempty"`
	CVE []string `json:"CVE,omitempty"`
}

type DataflowElement struct {
	Position  int         `json:"position"`
	FilePath  FilePath    `json:"filePath"`
	FlowRange sglsp.Range `json:"flowRange"`
	Content   string      `json:"content"`
}

type CodeIssueData struct {
	Key             string            `json:"key,omitempty"`
	Message         string            `json:"message"`
	LeadURL         string            `json:"leadURL,omitempty"`
	Rule            string            `json:"rule"`
	RuleId          string            `json:"ruleId"`
	RepoDatasetSize int               `json:"repoDatasetSize"`
	CWE             []string          `json:"cwe"`
	Text            string            `json:"text"`
	Markers         []Marker          `json:"markers,omitempty"`
	Cols            Point             `json:"cols"`
	Rows            Point             `json:"rows"`
	IsSecurityType  bool              `json:"isSecurityType"`
	PriorityScore   int               `json:"priorityScore"`
	HasAIFix        bool              `json:"hasAIFix"`
	DataFlow        []DataflowElement `json:"dataFlow,omitempty"`
}

type Point = [2]int

type CommitChangeLine struct {
	Line       string `json:"line"`
	LineNumber int    `json:"lineNumber"`
	LineChange string `json:"lineChange"`
}

type Marker struct {
	Msg Point            `json:"msg"`
	Pos []MarkerPosition `json:"pos"`
}

type MarkerPosition struct {
	CodeFlowPositionInFile
	File string `json:"file"`
}

type CodeFlowPositionInFile struct {
	Cols Point `json:"cols"`
	Rows Point `json:"rows"`
}

type CodeActionOptions struct {
	ResolveProvider bool `json:"resolveProvider,omitempty"`
}

type IacIssueData struct {
	Key           string   `json:"key,omitempty"`
	PublicId      string   `json:"publicId"`
	Documentation string   `json:"documentation"`
	LineNumber    int      `json:"lineNumber"`
	Issue         string   `json:"issue"`
	Impact        string   `json:"impact"`
	Resolve       string   `json:"resolve,omitempty"`
	Path          []string `json:"path"`
	References    []string `json:"references,omitempty"`
}<|MERGE_RESOLUTION|>--- conflicted
+++ resolved
@@ -650,12 +650,7 @@
 	EnableSnykLearnCodeActions       string               `json:"enableSnykLearnCodeActions,omitempty"`
 	EnableSnykOSSQuickFixCodeActions string               `json:"enableSnykOSSQuickFixCodeActions,omitempty"`
 	EnableSnykOpenBrowserActions     string               `json:"enableSnykOpenBrowserActions,omitempty"`
-<<<<<<< HEAD
 	EnableDeltaFindings              string               `json:"enableDeltaFindings,omitempty"` // should this be global?
-	RiskScoreThreshold               *int                 `json:"riskScoreThreshold,omitempty"`
-=======
-	EnableDeltaFindings              string               `json:"enableDeltaFindings,omitempty"`
->>>>>>> de8f157c
 	RequiredProtocolVersion          string               `json:"requiredProtocolVersion,omitempty"`
 	HoverVerbosity                   *int                 `json:"hoverVerbosity,omitempty"`
 	OutputFormat                     *string              `json:"outputFormat,omitempty"`
