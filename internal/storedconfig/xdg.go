/*
 * © 2025 Snyk Limited
 *
 * Licensed under the Apache License, Version 2.0 (the "License");
 * you may not use this file except in compliance with the License.
 * You may obtain a copy of the License at
 *
 *     http://www.apache.org/licenses/LICENSE-2.0
 *
 * Unless required by applicable law or agreed to in writing, software
 * distributed under the License is distributed on an "AS IS" BASIS,
 * WITHOUT WARRANTIES OR CONDITIONS OF ANY KIND, either express or implied.
 * See the License for the specific language governing permissions and
 * limitations under the License.
 */

package storedconfig

import (
	"encoding/json"
	"fmt"
	"path/filepath"

	"github.com/adrg/xdg"
	"github.com/rs/zerolog"
	"github.com/snyk/go-application-framework/pkg/configuration"

	"github.com/snyk/snyk-ls/internal/constants"
	"github.com/snyk/snyk-ls/internal/types"
	"github.com/snyk/snyk-ls/internal/util"
)

const (
	subDir        = "snyk"
	fileNameBase  = "ls-config"
	ConfigMainKey = "INTERNAL_LS_CONFIG"
)

type StoredConfig struct {
	FolderConfigs map[types.FilePath]*types.FolderConfig `json:"folderConfigs"`
}

func ConfigFile(ideName string) (string, error) {
	fileName := fmt.Sprintf("%s-%s", fileNameBase, ideName)
	path := filepath.Join(subDir, fileName)
	return xdg.ConfigFile(path)
}

func folderConfigFromStorage(conf configuration.Configuration, path types.FilePath, logger *zerolog.Logger, createIfNotExist bool) (*types.FolderConfig, error) {
	if err := util.ValidatePathForStorage(path); err != nil {
		logger.Error().Err(err).Str("path", string(path)).Msg("invalid folder path")
		return nil, err
	}

	// Always pass dontSave=true, assume the calling function will save later via UpdateFolderConfig if needed
	sc, err := GetStoredConfig(conf, logger, true)
	if err != nil {
		return nil, err
	}

	normalizedPath := util.PathKey(path)

	fc := sc.FolderConfigs[normalizedPath]

	// IDE-1548: Check if auto-org is enabled by default (false for EA rollout)
	autoOrgEnabledByDefault := conf.GetBool(constants.AutoOrgEnabledByDefaultKey)

	if fc == nil {
<<<<<<< HEAD
		if !createIfNotExist {
			// Don't create: return nil if not found
			logger.Debug().
				Str("normalizedPath", string(normalizedPath)).
				Str("originalPath", string(path)).
				Msg("Folder config not found in storage, will not create as in do not create mode")
			return nil, nil
		}
		logger.Debug().
			Str("normalizedPath", string(normalizedPath)).
			Str("originalPath", string(path)).
			Int("existingFolderCount", len(sc.FolderConfigs)).
			Msg("Folder fc not found in storage, creating new one with OrgMigratedFromGlobalConfig=true")
		folderConfig := &types.FolderConfig{
			// New folder configs should never go through org migration; we treat them as migrated.
			OrgMigratedFromGlobalConfig: true,
			// New folder configs should have their org determined via LDX-Sync.
			OrgSetByUser: false,
=======
		if autoOrgEnabledByDefault {
			logger.Debug().
				Str("normalizedPath", string(normalizedPath)).
				Str("originalPath", string(path)).
				Int("existingFolderCount", len(sc.FolderConfigs)).
				Msg("Folder fc not found in storage, creating new one with OrgMigratedFromGlobalConfig=true")
			fc = &types.FolderConfig{
				// New folder configs should never go through org migration; we treat them as migrated.
				OrgMigratedFromGlobalConfig: true,
				// New folder configs should have their org determined via LDX-Sync.
				OrgSetByUser: false,
			}
		} else {
			logger.Debug().
				Str("normalizedPath", string(normalizedPath)).
				Str("originalPath", string(path)).
				Int("existingFolderCount", len(sc.FolderConfigs)).
				Msg("Folder fc not found in storage, creating new one with auto-org (EA) disabled by default and marked as not migrated")
			fc = &types.FolderConfig{
				// Auto-org is disabled by default for EA rollout (see IDE-1548).
				// Users must explicitly opt-in to automatic organization selection.
				OrgSetByUser: true,
				// New folder configs are marked as not migrated for now (see IDE-1548).
				// When auto-org is enabled by default post-EA, these folders will go through migration.
				OrgMigratedFromGlobalConfig: false,
			}
>>>>>>> 1ce46d12
		}
	} else {
		logger.Debug().
			Str("normalizedPath", string(normalizedPath)).
			Bool("orgMigratedFromGlobalConfig", fc.OrgMigratedFromGlobalConfig).
			Msg("Found existing folder fc in storage")

		if !autoOrgEnabledByDefault {
			// If the folder is not migrated (during EA, see IDE-1548, this means the user has not made the explicit choice to either change their preferred org or opt into auto-org),
			// then we need to opt them out of auto-org that has just been set as the default zero value for the field by Go.
			if !fc.OrgMigratedFromGlobalConfig && !fc.OrgSetByUser {
				logger.Debug().
					Str("normalizedPath", string(normalizedPath)).
					Msg("First time seeing this folder since new fields were added, since auto-org is disabled by default for EA rollout, opting out of auto-org")
				fc.OrgSetByUser = true
			}
		}
	}

	// Normalize the folder path for consistent storage
	fc.FolderPath = normalizedPath

	// initialize feature flags if not set
	if fc.FeatureFlags == nil {
		fc.FeatureFlags = map[string]bool{}
	}
	return fc, nil
}

func GetStoredConfig(conf configuration.Configuration, logger *zerolog.Logger, dontSave bool) (*StoredConfig, error) {
	storedConfigJsonString := conf.GetString(ConfigMainKey)

	var sc *StoredConfig
	if len(storedConfigJsonString) == 0 {
		logger.Debug().Msg("GetStoredConfig: No stored config found, will return a blank one")
		return createNewStoredConfig(conf, logger, dontSave), nil
	} else {
		err := json.Unmarshal([]byte(storedConfigJsonString), &sc)
		if err != nil {
			logger.Err(err).Msg("Failed to unmarshal stored config")
			return createNewStoredConfig(conf, logger, dontSave), nil
		}

		logger.Debug().
			Int("folderCount", len(sc.FolderConfigs)).
			Msg("GetStoredConfig: Loaded stored config from configuration")

		// Normalize existing keys loaded from storage to ensure consistency
		if sc != nil {
			normalized := make(map[types.FilePath]*types.FolderConfig, len(sc.FolderConfigs))
			if sc.FolderConfigs == nil {
				sc.FolderConfigs = normalized
				return sc, nil
			}
			for k, v := range sc.FolderConfigs {
				nk := util.PathKey(k)
				normalized[nk] = v
			}
			sc.FolderConfigs = normalized
			if !dontSave {
				// Best-effort save so subsequent reads are consistent
				_ = Save(conf, sc)
			}
		}
	}
	return sc, nil
}

func Save(conf configuration.Configuration, sc *StoredConfig) error {
	marshaled, err := json.Marshal(sc)
	if err != nil {
		return err
	}
	conf.Set(ConfigMainKey, string(marshaled))
	return nil
}

func createNewStoredConfig(conf configuration.Configuration, logger *zerolog.Logger, dontSave bool) *StoredConfig {
	logger.Debug().Bool("dontSave", dontSave).Msg("createNewStoredConfig: Creating new stored config")
	config := StoredConfig{FolderConfigs: map[types.FilePath]*types.FolderConfig{}}
	if !dontSave {
		conf.Set(ConfigMainKey, config)
	}
	return &config
}

func UpdateFolderConfig(conf configuration.Configuration, folderConfig *types.FolderConfig, logger *zerolog.Logger) error {
	if err := util.ValidatePathForStorage(folderConfig.FolderPath); err != nil {
		logger.Error().Err(err).Str("path", string(folderConfig.FolderPath)).Msg("invalid folder path")
		return err
	}

	// Validate the reference folder path for security and existence if provided
	if folderConfig.ReferenceFolderPath != "" {
		if err := util.ValidatePathStrict(folderConfig.ReferenceFolderPath); err != nil {
			logger.Error().Err(err).Str("referencePath", string(folderConfig.ReferenceFolderPath)).Msg("invalid reference folder path")
			return err
		}
	}

	sc, err := GetStoredConfig(conf, logger, true)
	if err != nil {
		return err
	}

	// Generate normalized key for consistent cross-platform storage
	normalizedPath := util.PathKey(folderConfig.FolderPath)

	logger.Debug().
		Str("normalizedPath", string(normalizedPath)).
		Str("originalPath", string(folderConfig.FolderPath)).
		Bool("orgMigratedFromGlobalConfig", folderConfig.OrgMigratedFromGlobalConfig).
		Int("existingFolderCount", len(sc.FolderConfigs)).
		Msg("UpdateFolderConfig: Saving folder config to storage")

	// Normalize paths for consistent storage
	normalizedFolderConfig := *folderConfig
	normalizedFolderConfig.FolderPath = normalizedPath
	if folderConfig.ReferenceFolderPath != "" {
		normalizedFolderConfig.ReferenceFolderPath = util.PathKey(folderConfig.ReferenceFolderPath)
	}

	sc.FolderConfigs[normalizedPath] = &normalizedFolderConfig
	err = Save(conf, sc)
	if err != nil {
		return err
	}

	logger.Debug().
		Str("normalizedPath", string(normalizedPath)).
		Int("totalFolderCount", len(sc.FolderConfigs)).
		Msg("UpdateFolderConfig: Successfully saved folder config")
	return nil
}<|MERGE_RESOLUTION|>--- conflicted
+++ resolved
@@ -66,7 +66,6 @@
 	autoOrgEnabledByDefault := conf.GetBool(constants.AutoOrgEnabledByDefaultKey)
 
 	if fc == nil {
-<<<<<<< HEAD
 		if !createIfNotExist {
 			// Don't create: return nil if not found
 			logger.Debug().
@@ -75,17 +74,6 @@
 				Msg("Folder config not found in storage, will not create as in do not create mode")
 			return nil, nil
 		}
-		logger.Debug().
-			Str("normalizedPath", string(normalizedPath)).
-			Str("originalPath", string(path)).
-			Int("existingFolderCount", len(sc.FolderConfigs)).
-			Msg("Folder fc not found in storage, creating new one with OrgMigratedFromGlobalConfig=true")
-		folderConfig := &types.FolderConfig{
-			// New folder configs should never go through org migration; we treat them as migrated.
-			OrgMigratedFromGlobalConfig: true,
-			// New folder configs should have their org determined via LDX-Sync.
-			OrgSetByUser: false,
-=======
 		if autoOrgEnabledByDefault {
 			logger.Debug().
 				Str("normalizedPath", string(normalizedPath)).
@@ -112,7 +100,6 @@
 				// When auto-org is enabled by default post-EA, these folders will go through migration.
 				OrgMigratedFromGlobalConfig: false,
 			}
->>>>>>> 1ce46d12
 		}
 	} else {
 		logger.Debug().
