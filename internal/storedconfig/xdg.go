/*
 * © 2025 Snyk Limited
 *
 * Licensed under the Apache License, Version 2.0 (the "License");
 * you may not use this file except in compliance with the License.
 * You may obtain a copy of the License at
 *
 *     http://www.apache.org/licenses/LICENSE-2.0
 *
 * Unless required by applicable law or agreed to in writing, software
 * distributed under the License is distributed on an "AS IS" BASIS,
 * WITHOUT WARRANTIES OR CONDITIONS OF ANY KIND, either express or implied.
 * See the License for the specific language governing permissions and
 * limitations under the License.
 */

package storedconfig

import (
	"encoding/json"
	"fmt"
	"path/filepath"

	"github.com/adrg/xdg"
	"github.com/rs/zerolog"
	"github.com/snyk/go-application-framework/pkg/configuration"

	"github.com/snyk/snyk-ls/internal/types"
	"github.com/snyk/snyk-ls/internal/util"
)

const (
	subDir        = "snyk"
	fileNameBase  = "ls-config"
	ConfigMainKey = "INTERNAL_LS_CONFIG"
)

type StoredConfig struct {
	FolderConfigs map[types.FilePath]*types.FolderConfig `json:"folderConfigs"`
}

func ConfigFile(ideName string) (string, error) {
	fileName := fmt.Sprintf("%s-%s", fileNameBase, ideName)
	path := filepath.Join(subDir, fileName)
	return xdg.ConfigFile(path)
}

func folderConfigFromStorage(conf configuration.Configuration, path types.FilePath, logger *zerolog.Logger, createIfNotExist bool) (*types.FolderConfig, error) {
	if err := util.ValidatePathForStorage(path); err != nil {
		logger.Error().Err(err).Str("path", string(path)).Msg("invalid folder path")
		return nil, err
	}

	// Always pass dontSave=true, assume the calling function will save later via UpdateFolderConfig if needed
	sc, err := GetStoredConfig(conf, logger, true)
	if err != nil {
		return nil, err
	}

	normalizedPath := util.PathKey(path)

<<<<<<< HEAD
	if sc.FolderConfigs[normalizedPath] == nil {
		if !createIfNotExist {
			// Don't create: return nil if not found
			logger.Debug().
				Str("normalizedPath", string(normalizedPath)).
				Str("originalPath", string(path)).
				Msg("Folder config not found in storage, will not create as in do not create mode")
			return nil, nil
		}

=======
	fc := sc.FolderConfigs[normalizedPath]
	if fc == nil {
>>>>>>> 8611cc5a
		logger.Debug().
			Str("normalizedPath", string(normalizedPath)).
			Str("originalPath", string(path)).
			Int("existingFolderCount", len(sc.FolderConfigs)).
			Msg("Folder fc not found in storage, creating new one with OrgMigratedFromGlobalConfig=true")
		folderConfig := &types.FolderConfig{
			// New folder configs should never go through org migration; we treat them as migrated.
			OrgMigratedFromGlobalConfig: true,
			// New folder configs should have their org determined via LDX-Sync.
			OrgSetByUser: false,
		}
		fc = folderConfig
	} else {
		logger.Debug().
			Str("normalizedPath", string(normalizedPath)).
			Bool("orgMigratedFromGlobalConfig", fc.OrgMigratedFromGlobalConfig).
			Msg("Found existing folder fc in storage")
	}

	// Normalize the folder path for consistent storage
	fc.FolderPath = normalizedPath

	// initialize feature flags if not set
	if fc.FeatureFlags == nil {
		fc.FeatureFlags = map[string]bool{}
	}
	return fc, nil
}

func GetStoredConfig(conf configuration.Configuration, logger *zerolog.Logger, dontSave bool) (*StoredConfig, error) {
	storedConfigJsonString := conf.GetString(ConfigMainKey)

	var sc *StoredConfig
	if len(storedConfigJsonString) == 0 {
		logger.Debug().Msg("GetStoredConfig: No stored config found, will return a blank one")
		return createNewStoredConfig(conf, logger, dontSave), nil
	} else {
		err := json.Unmarshal([]byte(storedConfigJsonString), &sc)
		if err != nil {
			logger.Err(err).Msg("Failed to unmarshal stored config")
			return createNewStoredConfig(conf, logger, dontSave), nil
		}

		logger.Debug().
			Int("folderCount", len(sc.FolderConfigs)).
			Msg("GetStoredConfig: Loaded stored config from configuration")

		// Normalize existing keys loaded from storage to ensure consistency
		if sc != nil {
			normalized := make(map[types.FilePath]*types.FolderConfig, len(sc.FolderConfigs))
			if sc.FolderConfigs == nil {
				sc.FolderConfigs = normalized
				return sc, nil
			}
			for k, v := range sc.FolderConfigs {
				nk := util.PathKey(k)
				normalized[nk] = v
			}
			sc.FolderConfigs = normalized
			if !dontSave {
				// Best-effort save so subsequent reads are consistent
				_ = Save(conf, sc)
			}
		}
	}
	return sc, nil
}

func Save(conf configuration.Configuration, sc *StoredConfig) error {
	marshaled, err := json.Marshal(sc)
	if err != nil {
		return err
	}
	conf.Set(ConfigMainKey, string(marshaled))
	return nil
}

func createNewStoredConfig(conf configuration.Configuration, logger *zerolog.Logger, dontSave bool) *StoredConfig {
	logger.Debug().Bool("dontSave", dontSave).Msg("createNewStoredConfig: Creating new stored config")
	config := StoredConfig{FolderConfigs: map[types.FilePath]*types.FolderConfig{}}
	if !dontSave {
		conf.Set(ConfigMainKey, config)
	}
	return &config
}

func UpdateFolderConfig(conf configuration.Configuration, folderConfig *types.FolderConfig, logger *zerolog.Logger) error {
	if err := util.ValidatePathForStorage(folderConfig.FolderPath); err != nil {
		logger.Error().Err(err).Str("path", string(folderConfig.FolderPath)).Msg("invalid folder path")
		return err
	}

	// Validate the reference folder path for security and existence if provided
	if folderConfig.ReferenceFolderPath != "" {
		if err := util.ValidatePathStrict(folderConfig.ReferenceFolderPath); err != nil {
			logger.Error().Err(err).Str("referencePath", string(folderConfig.ReferenceFolderPath)).Msg("invalid reference folder path")
			return err
		}
	}

	sc, err := GetStoredConfig(conf, logger, true)
	if err != nil {
		return err
	}

	// Generate normalized key for consistent cross-platform storage
	normalizedPath := util.PathKey(folderConfig.FolderPath)

	logger.Debug().
		Str("normalizedPath", string(normalizedPath)).
		Str("originalPath", string(folderConfig.FolderPath)).
		Bool("orgMigratedFromGlobalConfig", folderConfig.OrgMigratedFromGlobalConfig).
		Int("existingFolderCount", len(sc.FolderConfigs)).
		Msg("UpdateFolderConfig: Saving folder config to storage")

	// Normalize paths for consistent storage
	normalizedFolderConfig := *folderConfig
	normalizedFolderConfig.FolderPath = normalizedPath
	if folderConfig.ReferenceFolderPath != "" {
		normalizedFolderConfig.ReferenceFolderPath = util.PathKey(folderConfig.ReferenceFolderPath)
	}

	sc.FolderConfigs[normalizedPath] = &normalizedFolderConfig
	err = Save(conf, sc)
	if err != nil {
		return err
	}

	logger.Debug().
		Str("normalizedPath", string(normalizedPath)).
		Int("totalFolderCount", len(sc.FolderConfigs)).
		Msg("UpdateFolderConfig: Successfully saved folder config")
	return nil
}<|MERGE_RESOLUTION|>--- conflicted
+++ resolved
@@ -59,8 +59,8 @@
 
 	normalizedPath := util.PathKey(path)
 
-<<<<<<< HEAD
-	if sc.FolderConfigs[normalizedPath] == nil {
+	fc := sc.FolderConfigs[normalizedPath]
+	if fc == nil {
 		if !createIfNotExist {
 			// Don't create: return nil if not found
 			logger.Debug().
@@ -69,11 +69,6 @@
 				Msg("Folder config not found in storage, will not create as in do not create mode")
 			return nil, nil
 		}
-
-=======
-	fc := sc.FolderConfigs[normalizedPath]
-	if fc == nil {
->>>>>>> 8611cc5a
 		logger.Debug().
 			Str("normalizedPath", string(normalizedPath)).
 			Str("originalPath", string(path)).
