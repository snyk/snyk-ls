--- conflicted
+++ resolved
@@ -17,28 +17,16 @@
 package gitconfig
 
 import (
-<<<<<<< HEAD
-	"errors"
-	"fmt"
-	"path/filepath"
-	"strings"
-	"time"
-
-=======
 	"bytes"
 	"errors"
 	"fmt"
->>>>>>> e38c7a67
 	"github.com/go-git/go-git/v5"
 	"github.com/go-git/go-git/v5/storage/filesystem"
 	"github.com/rs/zerolog"
 	"gopkg.in/ini.v1"
-<<<<<<< HEAD
-=======
 	"path/filepath"
 	"strings"
 	"sync"
->>>>>>> e38c7a67
 
 	config2 "github.com/go-git/go-git/v5/config"
 	"github.com/go-git/go-git/v5/plumbing"
@@ -106,15 +94,10 @@
 }
 
 func getConfigSection(path string) (*git.Repository, *config2.Config, *config.Config, *config.Subsection, error) {
-<<<<<<< HEAD
-	// if DeleteEmptySnykSubsection fails, ignore error and attempt to reload config again
-	_ = DeleteEmptySnykSubsection(path)
-=======
 	mutex.Lock()
 	// if DeleteEmptySnykSubsection fails, ignore error and attempt to reload config again
 	_ = DeleteEmptySnykSubsection(path)
 	mutex.Unlock()
->>>>>>> e38c7a67
 	repository, err := git.PlainOpen(path)
 	if err != nil {
 		return nil, nil, nil, nil, err
@@ -149,7 +132,6 @@
 }
 
 func SetBaseBranch(logger *zerolog.Logger, config []types.FolderConfig) {
-	time.Sleep(5 * time.Second)
 	for _, folderConfig := range config {
 		SetOption(logger, folderConfig.FolderPath, baseBranchKey, folderConfig.BaseBranch)
 	}
@@ -173,11 +155,7 @@
 	}
 }
 
-<<<<<<< HEAD
-func GitRepoFolderPath(folderPath string) (string, error) {
-=======
 func GitFolderPath(folderPath string) (string, error) {
->>>>>>> e38c7a67
 	repo, err := git.PlainOpen(folderPath)
 	if err != nil {
 		return "", fmt.Errorf("failed to open repository: %s %w", folderPath, err)
@@ -201,11 +179,7 @@
 
 // DeleteEmptySnykSubsection This is a migration function to be executed if empty subsections exists
 func DeleteEmptySnykSubsection(path string) error {
-<<<<<<< HEAD
-	gitFolderPath, err := GitRepoFolderPath(path)
-=======
 	gitFolderPath, err := GitFolderPath(path)
->>>>>>> e38c7a67
 	if err != nil {
 		return err
 	}
@@ -215,14 +189,6 @@
 		return err
 	}
 	// Construct the section name with the empty subsection
-<<<<<<< HEAD
-	sectionToDelete := fmt.Sprintf("%s \"\"", mainSection)
-	section := cfg.Section(sectionToDelete)
-	if section == nil {
-		return nil
-	}
-	cfg.DeleteSection(sectionToDelete)
-=======
 	sectionToDelete := fmt.Sprintf(`%s ""`, mainSection)
 	section, err := cfg.GetSection(sectionToDelete)
 	if section == nil || err != nil {
@@ -240,7 +206,6 @@
 		return nil
 	}
 
->>>>>>> e38c7a67
 	err = cfg.SaveToIndent(configPath, "\t")
 	if err != nil {
 		return fmt.Errorf("failed to save changes to git config %w", err)
