package preconditions

import (
	"context"
	"os"
	"strings"
	"time"

	"github.com/rs/zerolog/log"
	sglsp "github.com/sourcegraph/go-lsp"

	"github.com/snyk/snyk-ls/config"
	"github.com/snyk/snyk-ls/internal/cli"
	"github.com/snyk/snyk-ls/internal/cli/auth"
	"github.com/snyk/snyk-ls/internal/cli/install"
	"github.com/snyk/snyk-ls/internal/notification"
	"github.com/snyk/snyk-ls/internal/observability/error_reporting"
)

type EnvironmentInitializer struct {
	authenticator *auth.Authenticator
	errorReporter error_reporting.ErrorReporter
}

func New(authenticator *auth.Authenticator, errorReporter error_reporting.ErrorReporter) *EnvironmentInitializer {
	return &EnvironmentInitializer{
		authenticator: authenticator,
		errorReporter: errorReporter,
	}
}

func (e *EnvironmentInitializer) WaitUntilCLIAndAuthReady(ctx context.Context) {
	install.Mutex.Lock()
	defer install.Mutex.Unlock()

	// lock all CLI executions
	cli.Mutex.Lock()
	defer cli.Mutex.Unlock()

	cliInstalled := config.CurrentConfig().CliInstalled()
	authenticated := config.CurrentConfig().Authenticated()

	if cliInstalled && e.isOutdatedCli() {
		go e.updateCli()
	}

	if cliInstalled && authenticated {
		return
	}

<<<<<<< HEAD
	for !config.CurrentConfig().CliInstalled() {
		e.installCli()
=======
	for i := 0; !config.CurrentConfig().CliInstalled(); i++ {
		if i > 2 {
			config.CurrentConfig().SetSnykIacEnabled(false)
			config.CurrentConfig().SetSnykOssEnabled(false)
			log.Warn().Str("method", "EnsureReadyForAnalysisAndWait").Msg("Disabling Snyk OSS and Snyk Iac as no CLI found after 3 tries")
			break
		}
		installCli(ctx)
>>>>>>> b0fdeeb9
		time.Sleep(2 * time.Second)
	}

	if !authenticated {
		notification.Send(sglsp.ShowMessageParams{Type: sglsp.Info, Message: "Authenticating to Snyk. This could open a browser window."})
		e.authenticator.Authenticate(ctx)
	}
}

func (e *EnvironmentInitializer) installCli() {
	i := install.NewInstaller(e.errorReporter)
	cliPath, err := i.Find()
	if err != nil {
		log.Info().Str("method", "installCli").Msg("could not find Snyk CLI in user directories and PATH.")
	}

	if cliPath == "" {
		notification.Send(sglsp.ShowMessageParams{Type: sglsp.Info, Message: "Snyk CLI needs to be installed."})

		cliPath, err = i.Install(context.Background())
		if err != nil {
			log.Err(err).Str("method", "installCli").Msg("could not download Snyk CLI binary")
			e.handleInstallerError(err)
			cliPath, _ = i.Find()
		}
	}

	if cliPath != "" {
		config.CurrentConfig().SetCliPath(cliPath)
		log.Info().Str("method", "installCli").Str("snyk", cliPath).Msg("Snyk CLI found.")
	} else {
		notification.Send(sglsp.ShowMessageParams{Type: sglsp.Warning, Message: "Could not find, nor install Snyk CLI"})
	}
}

func (e *EnvironmentInitializer) handleInstallerError(err error) {
	// we don't want to report errors caused by concurrent downloads, they will resolve themselves after 1h
	if !strings.Contains(err.Error(), "installer lockfile from ") {
		e.errorReporter.CaptureError(err)
	}
}

func (e *EnvironmentInitializer) updateCli() {
	install.Mutex.Lock()
	defer install.Mutex.Unlock()

	i := install.NewInstaller(e.errorReporter)
	updated, err := i.Update(context.Background())
	if err != nil {
		log.Err(err).Str("method", "updateCli").Msg("Failed to update CLI")
		e.handleInstallerError(err)
	}

	if updated {
		log.Info().Str("method", "updateCli").Msg("CLI updated.")
	} else {
		log.Info().Str("method", "updateCli").Msg("CLI is latest.")
	}
}

func (e *EnvironmentInitializer) isOutdatedCli() bool {
	cliPath := config.CurrentConfig().CliPath()

	fileInfo, err := os.Stat(cliPath) // todo: we can save stat calls by caching mod time
	if err != nil {
		log.Err(err).Str("method", "isOutdatedCli").Msg("Failed to stat CLI file.")
		return false
	}

	fourDaysAgo := time.Now().Add(-time.Hour * 24 * 4)

	return fileInfo.ModTime().Before(fourDaysAgo)
}<|MERGE_RESOLUTION|>--- conflicted
+++ resolved
@@ -48,10 +48,6 @@
 		return
 	}
 
-<<<<<<< HEAD
-	for !config.CurrentConfig().CliInstalled() {
-		e.installCli()
-=======
 	for i := 0; !config.CurrentConfig().CliInstalled(); i++ {
 		if i > 2 {
 			config.CurrentConfig().SetSnykIacEnabled(false)
@@ -59,8 +55,7 @@
 			log.Warn().Str("method", "EnsureReadyForAnalysisAndWait").Msg("Disabling Snyk OSS and Snyk Iac as no CLI found after 3 tries")
 			break
 		}
-		installCli(ctx)
->>>>>>> b0fdeeb9
+		e.installCli()
 		time.Sleep(2 * time.Second)
 	}
 
