/*
 * © 2022 Snyk Limited All rights reserved.
 *
 * Licensed under the Apache License, Version 2.0 (the "License");
 * you may not use this file except in compliance with the License.
 * You may obtain a copy of the License at
 *
 *     http://www.apache.org/licenses/LICENSE-2.0
 *
 * Unless required by applicable law or agreed to in writing, software
 * distributed under the License is distributed on an "AS IS" BASIS,
 * WITHOUT WARRANTIES OR CONDITIONS OF ANY KIND, either express or implied.
 * See the License for the specific language governing permissions and
 * limitations under the License.
 */

package notification

import (
	"fmt"

	"github.com/snyk/snyk-ls/application/server/lsp"
	"github.com/snyk/snyk-ls/internal/uri"

	sglsp "github.com/sourcegraph/go-lsp"
)

<<<<<<< HEAD
var channel = make(chan interface{}, 100)
=======
type Event string

var channel = make(chan any, 100)
>>>>>>> 1e6a1945
var stopChannel = make(chan bool, 1000)

func SendShowMessage(messageType sglsp.MessageType, message string) {
	channel <- sglsp.ShowMessageParams{Type: messageType, Message: message}
}

func Send(msg any) {
	channel <- msg
}

func SendError(err error) {
	Send(sglsp.ShowMessageParams{
		Type:    sglsp.MTError,
		Message: fmt.Sprintf("Snyk encountered an error: %v", err),
	})
}

func SendErrorDiagnostic(path string, err error) {
	Send(lsp.PublishDiagnosticsParams{
		URI: uri.PathToUri(path),
		Diagnostics: []lsp.Diagnostic{{
			Range:           sglsp.Range{},
			Severity:        lsp.DiagnosticsSeverityWarning,
			Code:            "Snyk Error",
			CodeDescription: lsp.CodeDescription{Href: "https://snyk.io/user-hub"},
			Message:         err.Error(),
		}},
	})
}

func Receive() (payload any, stop bool) {
	select {
	case payload = <-channel:
		return payload, false
	case <-stopChannel:
		return payload, true
	}
}

func CreateListener(callback func(params any)) {
	// cleanup stopchannel before starting
	for {
		select {
		case <-stopChannel:
			continue
		default:
			break
		}
		break
	}
	go func() {
		for {
			payload, stop := Receive()
			if stop {
				break
			}
			callback(payload)
		}
	}()
}

func DisposeListener() {
	stopChannel <- true
}<|MERGE_RESOLUTION|>--- conflicted
+++ resolved
@@ -25,13 +25,7 @@
 	sglsp "github.com/sourcegraph/go-lsp"
 )
 
-<<<<<<< HEAD
-var channel = make(chan interface{}, 100)
-=======
-type Event string
-
 var channel = make(chan any, 100)
->>>>>>> 1e6a1945
 var stopChannel = make(chan bool, 1000)
 
 func SendShowMessage(messageType sglsp.MessageType, message string) {
