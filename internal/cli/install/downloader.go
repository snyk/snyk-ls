--- conflicted
+++ resolved
@@ -50,11 +50,7 @@
 
 func onProgress(downloaded, total int64, progressTracker *progress.Tracker) {
 	percentage := float64(downloaded) / float64(total) * 100 // todo: don't report every byte
-<<<<<<< HEAD
-	progressTracker.Report(uint32(percentage))
-=======
 	progressTracker.Report(int(percentage))
->>>>>>> 6864cd8d
 	time.Sleep(time.Millisecond * 2)
 }
 
