--- conflicted
+++ resolved
@@ -38,30 +38,21 @@
 			err := Auth(ctx)
 			if err != nil {
 				log.Err(err).Str("method", "Authenticate").Msg("error while authenticating")
-				error_reporting.CaptureError(err)
+				di.ErrorReporter().CaptureError(err)
 			}
 			token, err = GetToken(ctx)
 			if err != nil {
 				log.Err(err).Str("method", "Authenticate").Msg("error getting token after reauthenticating")
-				error_reporting.CaptureError(err)
+				di.ErrorReporter().CaptureError(err)
 			}
 		} else {
 			log.Err(err).Str("method", "Authenticate").Msg("error while getting token, and is not an ErrEmptyApiToken")
-			error_reporting.CaptureError(err)
+			di.ErrorReporter().CaptureError(err)
 		}
-<<<<<<< HEAD
 	} else {
 		err = config.CurrentConfig().SetToken(token)
 		if err != nil {
 			log.Err(err).Str("method", "Authenticate").Msg("couldn't set newly obtained token to env")
-=======
-		di.ErrorReporter().CaptureError(err)
-	} else {
-		err = config.CurrentConfig().SetToken(token)
-		if err != nil {
-			log.Err(err).Str("method", "Authenticate")
-			di.ErrorReporter().CaptureError(err)
->>>>>>> 62322688
 		}
 	}
 	notification.Send(lsp.AuthenticationParams{Token: token})
