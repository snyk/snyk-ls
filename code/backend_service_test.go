package code

import (
	"encoding/json"
	"net/http"
	"os"
	"testing"
	"time"

	sglsp "github.com/sourcegraph/go-lsp"
	"github.com/stretchr/testify/assert"

	"github.com/snyk/snyk-ls/internal/testutil"
	"github.com/snyk/snyk-ls/internal/uri"
	"github.com/snyk/snyk-ls/util"
)

const (
	uri1    = "/AnnotatorTest.java"
	uri2    = "/AnnotatorTest2.java"
	content = `public class AnnotatorTest {
  public static void delay(long millis) {
    try {
      Thread.sleep(millis);
    } catch (InterruptedException e) {
      e.printStackTrace();
    }
  }
}`
	content2 = `public class AnnotatorTest2 {
  public static void delay(long millis) {
    try {
      Thread.sleep(millis);
    } catch (InterruptedException e) {
      e.printStackTrace();
    }
  }
}`
)

func TestSnykCodeBackendService_CreateBundle(t *testing.T) {
	testutil.IntegTest(t)

	s := &SnykCodeBackendService{
		client: http.Client{},
	}
	files := map[sglsp.DocumentURI]File{}
	files[uri1] = File{
		Hash:    util.Hash([]byte(content)),
		Content: content,
	}
	bundleHash, missingFiles, _ := s.CreateBundle(files)
	assert.NotNil(t, bundleHash)
	assert.NotEqual(t, "", bundleHash)
	assert.Equal(t, 0, len(missingFiles))
}

func TestSnykCodeBackendService_ExtendBundle(t *testing.T) {
	testutil.IntegTest(t)

	s := &SnykCodeBackendService{
		client: http.Client{},
	}

	var removedFiles []sglsp.DocumentURI
	files := map[sglsp.DocumentURI]File{}
	files[uri1] = File{
		Hash:    util.Hash([]byte(content)),
		Content: content,
	}
	bundleHash, _, _ := s.CreateBundle(files)
	filesExtend := map[sglsp.DocumentURI]File{}
	filesExtend[uri2] = File{
		Hash:    util.Hash([]byte(content2)),
		Content: content2,
	}
	_, missingFiles, _ := s.ExtendBundle(bundleHash, filesExtend, removedFiles)
	assert.Equal(t, 0, len(missingFiles))
}

func TestSnykCodeBackendService_RunAnalysisIntegration(t *testing.T) {
	testutil.IntegTest(t)

	s := &SnykCodeBackendService{
		client: http.Client{},
	}
	shardKey := util.Hash([]byte("/"))
	var removedFiles []sglsp.DocumentURI
	files := map[sglsp.DocumentURI]File{}
	files[uri1] = File{
		Hash:    util.Hash([]byte(content)),
		Content: content,
	}
	bundleHash, _, _ := s.CreateBundle(files)
	filesExtend := map[sglsp.DocumentURI]File{}
	filesExtend[uri2] = File{
		Hash:    util.Hash([]byte(content2)),
		Content: content2,
	}
	bundleHash, _, _ = s.ExtendBundle(bundleHash, filesExtend, removedFiles)

	assert.Eventually(t, func() bool {
		limitToFiles := []sglsp.DocumentURI{uri1, uri2}
		d, _, callStatus, err := s.RunAnalysis(bundleHash, shardKey, limitToFiles, 0)
		if err != nil {
			return false
		}
		if callStatus == "COMPLETE" && d[uri1] != nil {
			returnValue := assert.NotEqual(t, 0, len(d[uri1]))
			returnValue = returnValue && assert.NotEqual(t, 0, len(d[uri2]))
			if returnValue {
				return true
			}
		}
		return false
	}, 120*time.Second, 2*time.Second)
}

// todo analysis test limit files
// todo analysis test severities

<<<<<<< HEAD
func TestSnykCodeBackendService_convert_shouldConvertCodeResults(t *testing.T) {
	s := &SnykCodeBackendService{
		client: http.Client{},
	}
	bytes, _ := os.ReadFile("testdata/analysisResponse.json")
	var analysisResponse AnalysisResponse
	_ = json.Unmarshal(bytes, &analysisResponse)
	diags := s.convertLegacyResponse(analysisResponse)
	assert.NotNil(t, diags)
	assert.Equal(t, 1, len(diags))
}

=======
>>>>>>> 7a8f54f9
func TestSnykCodeBackendService_convert_shouldConvertSarifCodeResults(t *testing.T) {
	s := &SnykCodeBackendService{
		client: http.Client{},
	}
	bytes, _ := os.ReadFile("testdata/sarifResponse.json")

	var analysisResponse SarifResponse
	_ = json.Unmarshal(bytes, &analysisResponse)

	diags, hovers := s.convertSarifResponse(analysisResponse)
	assert.NotNil(t, diags)
	assert.NotNil(t, hovers)

	assert.Equal(t, 1, len(diags))
	assert.Equal(t, 1, len(hovers))

	u := uri.PathToUri("/server/testdata/Dummy.java")
	assert.Equal(t, 2, len(diags[u]))
}<|MERGE_RESOLUTION|>--- conflicted
+++ resolved
@@ -119,21 +119,6 @@
 // todo analysis test limit files
 // todo analysis test severities
 
-<<<<<<< HEAD
-func TestSnykCodeBackendService_convert_shouldConvertCodeResults(t *testing.T) {
-	s := &SnykCodeBackendService{
-		client: http.Client{},
-	}
-	bytes, _ := os.ReadFile("testdata/analysisResponse.json")
-	var analysisResponse AnalysisResponse
-	_ = json.Unmarshal(bytes, &analysisResponse)
-	diags := s.convertLegacyResponse(analysisResponse)
-	assert.NotNil(t, diags)
-	assert.Equal(t, 1, len(diags))
-}
-
-=======
->>>>>>> 7a8f54f9
 func TestSnykCodeBackendService_convert_shouldConvertSarifCodeResults(t *testing.T) {
 	s := &SnykCodeBackendService{
 		client: http.Client{},
