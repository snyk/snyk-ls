package code

import (
	"os"
	"path/filepath"
	"sync"
	"time"

	"github.com/rs/zerolog/log"
	sglsp "github.com/sourcegraph/go-lsp"

	"github.com/snyk/snyk-ls/config/environment"
	"github.com/snyk/snyk-ls/internal/uri"
	"github.com/snyk/snyk-ls/lsp"
	"github.com/snyk/snyk-ls/util"
)

var (
	// TODO get via filters request [ROAD-803]
	// extensions":[".java",".aspx",".cs",".cls",".ejs",".es",".es6",".htm",".html",".js",".jsx",".ts",".tsx",".vue",".py",".erb",".haml",".rb",".rhtml",".slim",".go",".c",".cc",".cpp",".cxx",".h",".hpp",".hxx",".php",".phtml"]
	extensions = map[string]bool{
		".java":  true,
		".aspx":  true,
		".cs":    true,
		".cls":   true,
		".ejs":   true,
		".es":    true,
		".es6":   true,
		".htm":   true,
		".html":  true,
		".js":    true,
		".jsx":   true,
		".kt":    true,
		".kts":   true,
		".ts":    true,
		".tsx":   true,
		".vue":   true,
		".py":    true,
		".erb":   true,
		".haml":  true,
		".rb":    true,
		".rhtml": true,
		".slim":  true,
		".go":    true,
		".c":     true,
		".cc":    true,
		".cpp":   true,
		".cxx":   true,
		".h":     true,
		".hpp":   true,
		".hxx":   true,
		".php":   true,
		".phtml": true,
	}
)

const (
	maxFileSize               = 1024 * 1024
	maxBundleSize             = 1024 * 1024 * 4
	jsonOverheadRequest       = "{\"files\":{}}"
	jsonOverHeadRequestLength = len(jsonOverheadRequest)
	jsonUriOverhead           = "\"\":{}"
	jsonHashSizePerFile       = "\"hash\":\"0123456789012345678901234567890123456789012345678901234567890123\""
	jsonContentOverhead       = ",\"content\":\"\""
	jsonOverheadPerFile       = jsonUriOverhead + jsonContentOverhead
)

func getTotalDocPayloadSize(documentURI string, content []byte) int {
	return len(jsonHashSizePerFile) + len(jsonOverheadPerFile) + len([]byte(documentURI)) + len(content)
}

type BundleImpl struct {
	SnykCode         SnykCodeService
	BundleHash       string
	BundleDocuments  map[sglsp.DocumentURI]File
	missingFiles     []sglsp.DocumentURI
	allDocumentsSize int
}

type FilesNotAdded struct {
	Files map[sglsp.DocumentURI]bool
}

type SnykAnalysisTimeoutError struct {
	msg string
}

func (e SnykAnalysisTimeoutError) Error() string {
	return e.msg
}

func (b *BundleImpl) createBundleFromSource() error {
	var err error
	if len(b.BundleDocuments) > 0 {
		b.BundleHash, b.missingFiles, err = b.SnykCode.CreateBundle(b.BundleDocuments)
		log.Trace().Str("method", "createBundleFromSource").Str("bundleHash", b.BundleHash).Msg("created bundle on backend")
	}
	return err
}

func (b *BundleImpl) AddToBundleDocuments(files map[sglsp.DocumentURI]bool) FilesNotAdded {
	if b.BundleDocuments == nil {
		b.BundleDocuments = make(map[sglsp.DocumentURI]File)
	}

	var nonAddedFiles = make(map[sglsp.DocumentURI]bool)
	for documentURI := range files {
		if !IsSupported(documentURI) {
			continue
		}

		path := uri.PathFromUri(documentURI)
		fileContent, err := os.ReadFile(path)
		if err != nil {
			log.Error().Err(err).Msg("could not load content of file " + path)
			continue
		}

		if !(len(fileContent) > 0 && len(fileContent) <= maxFileSize) {
			continue
		}

		file := b.getFileFrom(fileContent)
		if b.canAdd(string(documentURI), fileContent) {
			log.Trace().Str("uri1", string(documentURI)).Str("bundle", b.BundleHash).Msg("added to bundle")
			b.BundleDocuments[documentURI] = file
			continue
		}

		log.Trace().Str("uri1", string(documentURI)).Str("bundle", b.BundleHash).Msg("not added to bundle")
		nonAddedFiles[documentURI] = true
	}

	if len(nonAddedFiles) > 0 {
		return FilesNotAdded{Files: nonAddedFiles}
	}
	return FilesNotAdded{}
}

func IsSupported(documentURI sglsp.DocumentURI) bool {
	return extensions[filepath.Ext(uri.PathFromUri(documentURI))]
}

func (b *BundleImpl) getFileFrom(content []byte) File {
	return File{
		Hash:    util.Hash(content),
		Content: string(content),
	}
}

func (b *BundleImpl) canAdd(uri string, content []byte) bool {
	docPayloadSize := getTotalDocPayloadSize(uri, content)
	newSize := docPayloadSize + b.getSize()
	b.allDocumentsSize += docPayloadSize
	return newSize < maxBundleSize
}

func (b *BundleImpl) extendBundleFromSource() error {
	var removeFiles []sglsp.DocumentURI
	var err error
	if len(b.BundleDocuments) > 0 {
		b.BundleHash, b.missingFiles, err = b.SnykCode.ExtendBundle(b.BundleHash, b.BundleDocuments, removeFiles)
		log.Trace().Str("method", "extendBundleFromSource").Str("bundleHash", b.BundleHash).Msg("extended bundle on backend")
	}

	return err
}

func (b *BundleImpl) FetchDiagnosticsData(
	rootPath string,
	wg *sync.WaitGroup,
	dChan chan lsp.DiagnosticResult,
	hoverChan chan lsp.Hover,
) {
	defer wg.Done()
	defer log.Debug().Str("method", "FetchDiagnosticsData").Msg("done.")

	log.Debug().Str("method", "FetchDiagnosticsData").Msg("started.")

	err := b.uploadDocuments()
	if err != nil {
		log.Error().Err(err).Str("method", "FetchDiagnosticsData").Msg("error creating/extending bundle...")
		dChan <- lsp.DiagnosticResult{Err: err}
		return
	}

	b.retrieveAnalysis(rootPath, dChan, hoverChan)
}

func (b *BundleImpl) retrieveAnalysis(
	rootPath string,
	dChan chan lsp.DiagnosticResult,
	hoverChan chan lsp.Hover,
) {
	if len(b.BundleDocuments) <= 0 {
		return
	}

	for {
		start := time.Now()
		diags, hovers, status, err := b.SnykCode.RunAnalysis(
			b.BundleHash,
			getShardKey(rootPath, environment.Token()),
			[]sglsp.DocumentURI{},
			0)

		if err != nil {
			log.Error().Err(err).
				Str("method", "DiagnosticData").Msg("error retrieving diagnostics...")
			dChan <- lsp.DiagnosticResult{Err: err}
			return
		}

		if status == "COMPLETE" {
			for u, d := range diags {
				log.Trace().Str("method", "retrieveAnalysis").Str("bundleHash", b.BundleHash).
					Str("uri1", string(u)).
					Msg("sending diagnostics...")

				dChan <- lsp.DiagnosticResult{
					Uri:         u,
					Diagnostics: d,
					Err:         err,
				}
			}
			sendHoversViaChan(hovers, hoverChan)

			return
		}
<<<<<<< HEAD

		if time.Since(start) > environment.SnykeCodeAnalysisTimeout() {
=======
		if time.Since(start) > environment.SnykCodeAnalysisTimeout() {
>>>>>>> 7a8f54f9
			err = SnykAnalysisTimeoutError{msg: "Analysis Call Timed out."}
			log.Error().Err(err).Str("method", "DiagnosticData").Msg("timeout...")
			dChan <- lsp.DiagnosticResult{Err: err}
		}
		time.Sleep(1 * time.Second)
	}
}

func sendHoversViaChan(hovers map[sglsp.DocumentURI][]lsp.HoverDetails, hoverChan chan lsp.Hover) {
	for uri, hover := range hovers {
		hoverChan <- lsp.Hover{
			Uri:   uri,
			Hover: hover,
		}
	}
}

func (b *BundleImpl) uploadDocuments() error {
	if b.BundleHash == "" {
		return b.createBundleFromSource()
	}

	return b.extendBundleFromSource()
}

func (b *BundleImpl) getSize() int {
	if len(b.BundleDocuments) == 0 {
		return 0
	}
	jsonCommasForFiles := len(b.BundleDocuments) - 1
	var size = jsonOverHeadRequestLength + jsonCommasForFiles // if more than one file, they are separated by commas in the req
	return size + b.allDocumentsSize
}

func getShardKey(rootPath string, authToken string) string {
	if len(rootPath) > 0 {
		return util.Hash([]byte(rootPath))
	}
	if len(authToken) > 0 {
		return util.Hash([]byte(authToken))
	}

	return ""
}<|MERGE_RESOLUTION|>--- conflicted
+++ resolved
@@ -227,12 +227,8 @@
 
 			return
 		}
-<<<<<<< HEAD
-
-		if time.Since(start) > environment.SnykeCodeAnalysisTimeout() {
-=======
+
 		if time.Since(start) > environment.SnykCodeAnalysisTimeout() {
->>>>>>> 7a8f54f9
 			err = SnykAnalysisTimeoutError{msg: "Analysis Call Timed out."}
 			log.Error().Err(err).Str("method", "DiagnosticData").Msg("timeout...")
 			dChan <- lsp.DiagnosticResult{Err: err}
