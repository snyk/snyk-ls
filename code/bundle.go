--- conflicted
+++ resolved
@@ -8,11 +8,7 @@
 	"github.com/rs/zerolog/log"
 	"github.com/sourcegraph/go-lsp"
 
-<<<<<<< HEAD
 	"github.com/snyk/snyk-ls/config"
-=======
-	"github.com/snyk/snyk-ls/config/environment"
->>>>>>> 6864cd8d
 	"github.com/snyk/snyk-ls/internal/progress"
 	lsp2 "github.com/snyk/snyk-ls/lsp"
 	"github.com/snyk/snyk-ls/util"
@@ -89,11 +85,7 @@
 		start := time.Now()
 		diags, hovers, status, err := b.SnykCode.RunAnalysis(
 			b.BundleHash,
-<<<<<<< HEAD
 			getShardKey(rootPath, config.CurrentConfig.Token()),
-=======
-			getShardKey(rootPath, environment.Token()),
->>>>>>> 6864cd8d
 			[]lsp.DocumentURI{},
 			0)
 
@@ -120,11 +112,7 @@
 			return
 		}
 
-<<<<<<< HEAD
 		if time.Since(start) > config.CurrentConfig.SnykCodeAnalysisTimeout() {
-=======
-		if time.Since(start) > environment.SnykCodeAnalysisTimeout() {
->>>>>>> 6864cd8d
 			err = errors.New("analysis call timed out")
 			log.Error().Err(err).Str("method", "DiagnosticData").Msg("timeout...")
 			dChan <- lsp2.DiagnosticResult{Err: err}
