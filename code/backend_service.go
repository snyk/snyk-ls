--- conflicted
+++ resolved
@@ -3,6 +3,7 @@
 import (
 	"bytes"
 	"encoding/json"
+	"fmt"
 	"io"
 	"io/ioutil"
 	"net/http"
@@ -116,7 +117,6 @@
 	return bundleResponse.BundleHash, bundleResponse.MissingFiles, err
 }
 
-<<<<<<< HEAD
 func (s *SnykCodeBackendService) RunAnalysis(
 	bundleHash string,
 	shardKey string,
@@ -126,9 +126,6 @@
 	log.Debug().Str("method", "RunAnalysis").Str("bundleHash", bundleHash).Msg("API: Retrieving analysis for bundle")
 	defer log.Debug().Str("method", "RunAnalysis").Str("bundleHash", bundleHash).Msg("API: Retrieving analysis done")
 
-=======
-func (s *SnykCodeBackendService) RunAnalysis(bundleHash string, shardKey string, limitToFiles []sglsp.DocumentURI, severity int) (map[sglsp.DocumentURI][]lsp.Diagnostic, map[sglsp.DocumentURI][]sglsp.CodeLens, string, error) {
->>>>>>> 7a8f54f9
 	requestBody, err := s.analysisRequestBody(bundleHash, shardKey, limitToFiles, severity)
 	if err != nil {
 		log.Err(err).Str("method", "RunAnalysis").Str("requestBody", string(requestBody)).Msg("error creating request body")
@@ -190,44 +187,6 @@
 	return requestBody, err
 }
 
-<<<<<<< HEAD
-func (s *SnykCodeBackendService) convertLegacyResponse(
-	response AnalysisResponse,
-) map[sglsp.DocumentURI][]lsp.Diagnostic {
-	diags := make(map[sglsp.DocumentURI][]lsp.Diagnostic)
-	for uri, fileSuggestions := range response.Files {
-		diagSlice := make([]lsp.Diagnostic, 0)
-		for index := range fileSuggestions {
-			fileSuggestion := fileSuggestions[index]
-			suggestion := response.Suggestions[index]
-			for _, filePosition := range fileSuggestion {
-				myRange := sglsp.Range{
-					Start: sglsp.Position{
-						Line:      filePosition.Rows[0] - 1,
-						Character: filePosition.Cols[0] - 1,
-					},
-					End: sglsp.Position{
-						Line:      filePosition.Rows[1] - 1,
-						Character: filePosition.Cols[1],
-					},
-				}
-				d := lsp.Diagnostic{
-					Range:    myRange,
-					Severity: lspSeverity(fmt.Sprintf("%d", suggestion.Severity)),
-					Code:     suggestion.Rule,
-					Source:   "Snyk LSP",
-					Message:  suggestion.Message,
-				}
-				diagSlice = append(diagSlice, d)
-			}
-		}
-		diags[uri] = diagSlice
-	}
-	return diags
-}
-
-=======
->>>>>>> 7a8f54f9
 func (s *SnykCodeBackendService) convertSarifResponse(response SarifResponse) (
 	map[sglsp.DocumentURI][]lsp.Diagnostic,
 	map[sglsp.DocumentURI][]lsp.HoverDetails,
