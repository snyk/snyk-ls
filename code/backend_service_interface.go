package code

import (
	"context"

	sglsp "github.com/sourcegraph/go-lsp"

	"github.com/snyk/snyk-ls/domain/ide/hover"
	"github.com/snyk/snyk-ls/lsp"
)

type AnalysisOptions struct {
	bundleHash   string
	shardKey     string
	limitToFiles []sglsp.DocumentURI
	severity     int
}

type SnykCodeClient interface {
	GetFilters(ctx context.Context) (configFiles []string, extensions []string, err error)

	CreateBundle(
		ctx context.Context,
		files map[string]string,
	) (newBundleHash string, missingFiles []string, err error)

	ExtendBundle(
		ctx context.Context,
		bundleHash string,
		files map[string]BundleFile,
		removedFiles []string,
	) (newBundleHash string, missingFiles []string, err error)

	RunAnalysis(
		ctx context.Context,
		options AnalysisOptions,
	) (
<<<<<<< HEAD
		map[string][]lsp.Diagnostic,
		map[sglsp.DocumentURI][]hover.Hover,
=======
		map[sglsp.DocumentURI][]lsp.Diagnostic,
		map[sglsp.DocumentURI][]hover.Hover[hover.Context],
>>>>>>> 4eb47ed7
		AnalysisStatus,
		error,
	)
}<|MERGE_RESOLUTION|>--- conflicted
+++ resolved
@@ -35,13 +35,8 @@
 		ctx context.Context,
 		options AnalysisOptions,
 	) (
-<<<<<<< HEAD
 		map[string][]lsp.Diagnostic,
-		map[sglsp.DocumentURI][]hover.Hover,
-=======
-		map[sglsp.DocumentURI][]lsp.Diagnostic,
-		map[sglsp.DocumentURI][]hover.Hover[hover.Context],
->>>>>>> 4eb47ed7
+		map[sglsp.DocumentURI][]hover.Context,
 		AnalysisStatus,
 		error,
 	)
