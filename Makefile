--- conflicted
+++ resolved
@@ -32,11 +32,6 @@
 GOLICENSES_V := v1.6.0
 PACT_V := 2.4.2
 
-<<<<<<< HEAD
-# Parameters for go test commands. These must not be blank strings (else go test treats them as a test target and skips the run).
-NOCACHE := "-count=1"
-=======
->>>>>>> e8d0a3f4
 TIMEOUT := "-timeout=45m"
 
 
@@ -80,11 +75,7 @@
 test:
 	@echo "==> Running unit tests..."
 	@mkdir -p $(BUILD_DIR)
-<<<<<<< HEAD
-	go test $(NOCACHE) $(TIMEOUT) -failfast -cover -coverprofile=$(BUILD_DIR)/coverage.out ./...
-=======
-	@go test $(TIMEOUT) -failfast -cover -coverprofile=$(BUILD_DIR)/coverage.out ./...
->>>>>>> e8d0a3f4
+	go test $(TIMEOUT) -failfast -cover -coverprofile=$(BUILD_DIR)/coverage.out ./...
 
 .PHONY: race-test
 race-test:
@@ -92,11 +83,7 @@
 	@mkdir -p $(BUILD_DIR)
 	@export INTEG_TESTS=true
 	@export SMOKE_TESTS=true
-<<<<<<< HEAD
-	go test $(NOCACHE) $(TIMEOUT) -race -failfast ./...
-=======
-	@go test $(TIMEOUT) -race -failfast ./...
->>>>>>> e8d0a3f4
+	go test $(TIMEOUT) -race -failfast ./...
 
 .PHONY: proxy-test
 proxy-test:
