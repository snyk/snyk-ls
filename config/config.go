--- conflicted
+++ resolved
@@ -61,16 +61,11 @@
 }
 
 func CurrentConfig() *Config {
-<<<<<<< HEAD
 	mutex.Lock()
 	defer mutex.Unlock()
-=======
-	initMutex.Lock()
-	defer initMutex.Unlock()
 	if currentConfig == nil {
 		currentConfig = New()
 	}
->>>>>>> b0fdeeb9
 	return currentConfig
 }
 
