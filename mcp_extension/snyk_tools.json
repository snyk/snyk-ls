--- conflicted
+++ resolved
@@ -1,18 +1,12 @@
 {
   "tools": [
     {
-<<<<<<< HEAD
-      "name": "snyk_sca_test",
-      "description": "Run a SCA test on project dependencies to detect known vulnerabilities. Use this to scan open-source packages in supported ecosystems like npm, Maven, etc. Supports monorepo scanning via `--all-projects`. Outputs vulnerability data in JSON if enabled.",
-      "command": ["test"],
-      "standardParams": ["all_projects"],
-      "requiresTrust": true,
-=======
       "name": "snyk_auth",
       "description": "Before invoking this tool, snyk_auth_status should be called to check if authentication is needed. Links the Snyk MCP instance with a valid Snyk account, enabling communication with the Snyk platform for accessing vulnerability databases, reporting scan results, and managing projects. Authentication is a fundamental prerequisite for using the Snyk MCP server; most Snyk MCP scanning and monitoring commands will not function without successful authentication. \nWhen to use: This is the second step after defining the config environment (which is optional, when using the default Snyk instance) to set up the Snyk MCP scanner for issue, configuration and security vulnerability scanning.",
       "command": [
         "auth"
       ],
+      "ignoreTrust": true,
       "standardParams": [],
       "params": [
         {
@@ -30,6 +24,7 @@
         "config",
         "environment"
       ],
+      "ignoreTrust": true,
       "standardParams": [],
       "params": [
         {
@@ -499,6 +494,7 @@
         "container",
         "test"
       ],
+      "ignoreTrust": true,
       "standardParams": [],
       "params": [
         {
@@ -607,6 +603,7 @@
         "container",
         "monitor"
       ],
+      "ignoreTrust": true,
       "standardParams": [],
       "params": [
         {
@@ -728,7 +725,6 @@
         "test"
       ],
       "standardParams": [],
->>>>>>> 30de387f
       "params": [
         {
           "name": "path",
@@ -995,8 +991,8 @@
         "container",
         "sbom"
       ],
-      "standardParams": [],
-      "requiresTrust": true,
+      "ignoreTrust": true,
+      "standardParams": [],
       "params": [
         {
           "name": "image",
@@ -1041,6 +1037,7 @@
         "test",
         "experimental"
       ],
+      "ignoreTrust": true,
       "params": [
 
         {
@@ -1075,6 +1072,7 @@
       "command": [
         "policy"
       ],
+      "ignoreTrust": true,
       "standardParams": [],
       "params": [
         {
@@ -1098,11 +1096,8 @@
       "command": [
         "ignore"
       ],
-      "standardParams": [],
-<<<<<<< HEAD
-      "requiresTrust": false,
-      "params": []
-=======
+      "ignoreTrust": true,
+      "standardParams": [],
       "params": [
         {
           "name": "path",
@@ -1160,7 +1155,6 @@
           "description": "Enables debug logging for the ignore operation. Use as `-d`."
         }
       ]
->>>>>>> 30de387f
     },
     {
       "name": "snyk_version",
@@ -1168,8 +1162,8 @@
       "command": [
         "version"
       ],
-      "standardParams": [],
-      "requiresTrust": false,
+      "ignoreTrust": true,
+      "standardParams": [],
       "params": []
     },
     {
@@ -1179,62 +1173,60 @@
         "whoami",
         "experimental"
       ],
-      "standardParams": [],
-      "requiresTrust": false,
+      "ignoreTrust": true,
+      "standardParams": [],
       "params": []
     },
     {
       "name": "snyk_logout",
-<<<<<<< HEAD
-      "description": "Log out from Snyk",
-      "command": [],
-=======
       "description": "Logs the Snyk MCP out of the current Snyk account by clearing the locally stored authentication token. \nWhen to use: When needing to switch Snyk accounts, or to ensure a clean state by removing existing authentication from the local machine or CI environment. \nHow to use: `<snyk_logout>`. \nSecure SDLC Integration: Teardown/Security: Used to securely remove CLI authentication, for instance, when decommissioning a build agent or a developer's machine access, or when needing to re-authenticate with different credentials.",
       "command": [
         "logout"
       ],
->>>>>>> 30de387f
-      "standardParams": [],
-      "requiresTrust": false,
+      "ignoreTrust": true,
+      "standardParams": [],
       "params": []
     },
     {
-<<<<<<< HEAD
+      "name": "snyk_aibom",
+      "description": "Before invoking this tool, snyk_auth_status should be called to check if authentication is needed. Generates an AI Bill of Materials (AIBOM) for Python software projects in CycloneDX v1.6 JSON format. This experimental feature analyzes local Python projects to identify AI models, datasets, tools, and other AI-related components. Requires an active internet connection and access to the experimental feature (available to customers on request). The command must be run from within a Python project directory and requires the CLI from the preview release channel. \nWhen to use: When you need to create an inventory of AI components in a Python project for compliance, security analysis, or documentation purposes.",
+      "command": [
+        "aibom"
+      ],
+      "standardParams": [
+        "experimental"
+      ],
+      "params": [
+        {
+          "name": "path",
+          "type": "string",
+          "isRequired": true,
+          "description": "Positional argument for the *ABSOLUTE PATH* to the directory to be scanned. The path MUST be absolute and have the correct path separator. You can retrieve the absolute path by invoking `pwd` on the command line in the working directory. Example: `/a/my-project` on linux/macOS or, on Windows `C:\\a\\my-project`."
+        },
+        {
+          "name": "json_file_output",
+          "type": "string",
+          "isRequired": false,
+          "description": "Saves the AIBOM output as a JSON data structure to the specified file path. The target directory must exist and be writable."
+        }
+      ]
+    },
+    {
       "name": "snyk_trust",
       "description": "Trust a given folder to allow Snyk to scan it",
       "command": [],
       "standardParams": [],
-      "requiresTrust": false,
+      "ignoreTrust": true,
       "params":
       [
-=======
-      "name": "snyk_aibom",
-      "description": "Before invoking this tool, snyk_auth_status should be called to check if authentication is needed. Generates an AI Bill of Materials (AIBOM) for Python software projects in CycloneDX v1.6 JSON format. This experimental feature analyzes local Python projects to identify AI models, datasets, tools, and other AI-related components. Requires an active internet connection and access to the experimental feature (available to customers on request). The command must be run from within a Python project directory and requires the CLI from the preview release channel. \nWhen to use: When you need to create an inventory of AI components in a Python project for compliance, security analysis, or documentation purposes.",
-      "command": [
-        "aibom"
-      ],
-      "standardParams": [
-        "experimental"
-      ],
-      "params": [
->>>>>>> 30de387f
         {
           "name": "path",
           "type": "string",
           "isRequired": true,
-<<<<<<< HEAD
           "description": "Path to the project folder to trust (default is the absolute path of the current directory, formatted according to the operating system's conventions)."
-=======
-          "description": "Positional argument for the *ABSOLUTE PATH* to the directory to be scanned. The path MUST be absolute and have the correct path separator. You can retrieve the absolute path by invoking `pwd` on the command line in the working directory. Example: `/a/my-project` on linux/macOS or, on Windows `C:\\a\\my-project`."
-        },
-        {
-          "name": "json_file_output",
-          "type": "string",
-          "isRequired": false,
-          "description": "Saves the AIBOM output as a JSON data structure to the specified file path. The target directory must exist and be writable."
->>>>>>> 30de387f
         }
       ]
     }
   ]
 }
+
