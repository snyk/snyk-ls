--- conflicted
+++ resolved
@@ -139,16 +139,13 @@
 		}
 
 		requestArgs := request.GetArguments()
-<<<<<<< HEAD
-		params, workingDir := prepareCmdArgsForTool(m.logger, toolDef, requestArgs)
-		if !invocationCtx.GetConfiguration().GetBool(trust.DisableTrustFlag) && toolDef.RequiresTrust && !m.folderTrust.IsFolderTrusted(workingDir) {
-			return nil, fmt.Errorf("folder '%s' is not trusted. Please run 'snyk_trust' first", workingDir)
-=======
 		params, workingDir, err := prepareCmdArgsForTool(m.logger, toolDef, requestArgs)
 		if err != nil {
 			return nil, err
->>>>>>> 30de387f
-		}
+		}
+
+		if !invocationCtx.GetConfiguration().GetBool(trust.DisableTrustFlag) && toolDef.RequiresTrust && !m.folderTrust.IsFolderTrusted(workingDir) {
+			return nil, fmt.Errorf("folder '%s' is not trusted. Please run 'snyk_trust' first", workingDir)
 
 		args := buildCommand(m.cliPath, toolDef.Command, params)
 
