/*
 * © 2025 Snyk Limited
 *
 * Licensed under the Apache License, Version 2.0 (the "License");
 * you may not use this file except in compliance with the License.
 * You may obtain a copy of the License at
 *
 *     http://www.apache.org/licenses/LICENSE-2.0
 *
 * Unless required by applicable law or agreed to in writing, software
 * distributed under the License is distributed on an "AS IS" BASIS,
 * WITHOUT WARRANTIES OR CONDITIONS OF ANY KIND, either express or implied.
 * See the License for the specific language governing permissions and
 * limitations under the License.
 */

package mcp_extension

import (
	"context"
	_ "embed"
	"encoding/json"
	"errors"
	"fmt"
	"os"
	"os/exec"
<<<<<<< HEAD
	"time"
=======
	"strings"
>>>>>>> 32b37a4e

	"github.com/mark3labs/mcp-go/mcp"
	"github.com/mark3labs/mcp-go/server"
	"github.com/rs/zerolog"
	"github.com/snyk/go-application-framework/pkg/auth"
	"github.com/snyk/go-application-framework/pkg/configuration"
	localworkflows "github.com/snyk/go-application-framework/pkg/local_workflows"

	"github.com/snyk/go-application-framework/pkg/workflow"

	"github.com/snyk/snyk-ls/infrastructure/analytics"
	"github.com/snyk/snyk-ls/infrastructure/authentication"
	"github.com/snyk/snyk-ls/infrastructure/learn"
	"github.com/snyk/snyk-ls/internal/types"
	"github.com/snyk/snyk-ls/mcp_extension/trust"
)

// Tool name constants to maintain backward compatibility
const (
	SnykScaTest         = "snyk_sca_scan"
	SnykCodeTest        = "snyk_code_scan"
	SnykVersion         = "snyk_version"
	SnykAuth            = "snyk_auth"
	SnykLogout          = "snyk_logout"
	SnykTrust           = "snyk_trust"
	SnykOpenLearnLesson = "snyk_open_learn_lesson"
	SnykSendFeedback    = "snyk_send_feedback"
)

type SnykMcpToolsDefinition struct {
	Name           string                 `json:"name"`
	Description    string                 `json:"description"`
	Command        []string               `json:"command"`
	StandardParams []string               `json:"standardParams"`
	IgnoreTrust    bool                   `json:"ignoreTrust"`
	IgnoreAuth     bool                   `json:"ignoreAuth"`
	OutputMapper   string                 `json:"outputMapper"`
	Params         []SnykMcpToolParameter `json:"params"`
}

type SnykMcpToolParameter struct {
	Name             string   `json:"name"`
	Type             string   `json:"type"`
	IsRequired       bool     `json:"isRequired"`
	Description      string   `json:"description"`
	SupersedesParams []string `json:"supersedesParams"`
	IsPositional     bool     `json:"isPositional"`
	Position         int      `json:"position"`
}

//go:embed snyk_tools.json
var snykToolsJson string

var (
	outputMapperMap = map[string]func(logger *zerolog.Logger, result *EnhancedScanResult, learnService learn.Service, workDir string, includeIgnores bool){
		ScaOutputMapper:  extractSCAIssues,
		CodeOutputMapper: extractSASTIssues,
	}
)

type SnykMcpTools struct {
	Tools []SnykMcpToolsDefinition `json:"tools"`
}

func loadMcpToolsFromJson() (*SnykMcpTools, error) {
	var config SnykMcpTools
	if err := json.Unmarshal([]byte(snykToolsJson), &config); err != nil {
		return nil, fmt.Errorf("failed to parse config file: %w", err)
	}

	return &config, nil
}

func (m *McpLLMBinding) addSnykTools(invocationCtx workflow.InvocationContext) error {
	config, err := loadMcpToolsFromJson()

	if err != nil || config == nil {
		m.logger.Err(err).Msg("Failed to load Snyk tools configuration")
		return err
	}

	for _, toolDef := range config.Tools {
		tool := createToolFromDefinition(&toolDef)
		switch toolDef.Name {
		case SnykLogout:
			m.mcpServer.AddTool(tool, m.snykLogoutHandler(invocationCtx, toolDef))
		case SnykTrust:
			m.mcpServer.AddTool(tool, m.snykTrustHandler(invocationCtx, toolDef))
		case SnykOpenLearnLesson:
			m.mcpServer.AddTool(tool, m.snykOpenLearnLessonHandler(invocationCtx, toolDef))
		case SnykSendFeedback:
			m.mcpServer.AddTool(tool, m.snykSendFeedback(invocationCtx, toolDef))
		case SnykAuth:
			m.mcpServer.AddTool(tool, m.snykAuthHandler(invocationCtx, toolDef))
		default:
			m.mcpServer.AddTool(tool, m.defaultHandler(invocationCtx, toolDef))
		}
	}

	return nil
}

// startProgressReporting starts a goroutine that reports progress from 0 to 99 every second
// The done channel should be closed by the caller when the operation completes
func (m *McpLLMBinding) startProgressReporting(progressToken mcp.ProgressToken, done chan bool) {
	totalProgress := float64(100)

	go func() {
		progress := float64(0)
		ticker := time.NewTicker(1 * time.Second)
		defer ticker.Stop()

		for {
			select {
			case <-done:
				return
			case <-ticker.C:
				if progress < 99 {
					progress++
				}
				progressNotification := mcp.NewProgressNotification(progressToken,
					progress,
					&totalProgress,
					nil)
				m.mcpServer.SendNotificationToAllClients(progressNotification.Method, map[string]any{
					"progressToken": progressNotification.Params.ProgressToken,
					"progress":      progressNotification.Params.Progress,
					"total":         progressNotification.Params.Total,
					"message":       progressNotification.Params.Message,
				})
			}
		}
	}()
}

// runSnyk runs a Snyk command and returns the result
func (m *McpLLMBinding) runSnyk(ctx context.Context, invocationCtx workflow.InvocationContext, workingDir string, cmd []string) (string, error) {
	logger := m.logger.With().Str("method", "runSnyk").Logger()
	clientInfo := ClientInfoFromContext(ctx)
	logger.Debug().Str("clientName", clientInfo.Name).Str("clientVersion", clientInfo.Version).Msg("Found client info")

	command := exec.CommandContext(ctx, cmd[0], cmd[1:]...)

	if workingDir != "" {
		command.Dir = workingDir
	}

	m.updateGafConfigWithIntegrationEnvironment(invocationCtx, clientInfo.Name, clientInfo.Version)

	integrationVersion := "unknown"
	runtimeInfo := invocationCtx.GetRuntimeInfo()
	if runtimeInfo != nil {
		integrationVersion = runtimeInfo.GetVersion()
	}

	command.Env = m.expandedEnv(invocationCtx, integrationVersion, clientInfo.Name, clientInfo.Version)

	logger.Debug().Strs("args", command.Args).Str("workingDir", command.Dir).Msg("Running Command with")
	logger.Trace().Strs("env", command.Env).Msg("Environment")

	command.Stderr = logger
	res, err := command.Output()
	resAsString := string(res)

	logger.Debug().Str("result", resAsString).Msg("Command run result")

	if err != nil {
		var errorType *exec.ExitError
		if errors.As(err, &errorType) {
			if errorType.ExitCode() > 1 {
				// Exit code > 1 means CLI run didn't work
				logger.Err(err).Msg("Received CLI error running command")
				return resAsString, err
			}
		} else {
			logger.Err(err).Msg("Received error running command")
			return resAsString, err
		}
	}
	return resAsString, nil
}

// nolint: gocyclo, nolintlint // func is used for all scanners, will be refactored to use GAF WFs
// defaultHandler executes a command and enhances output for scan tools
func (m *McpLLMBinding) defaultHandler(invocationCtx workflow.InvocationContext, toolDef SnykMcpToolsDefinition) func(ctx context.Context, request mcp.CallToolRequest) (*mcp.CallToolResult, error) {
	return func(ctx context.Context, request mcp.CallToolRequest) (*mcp.CallToolResult, error) {
		logger := m.logger.With().Str("method", "defaultHandler").Logger()
		logger.Debug().Str("toolName", toolDef.Name).Msg("Received call for tool")
		if len(toolDef.Command) == 0 {
			return nil, fmt.Errorf("empty command in tool definition for %s", toolDef.Name)
		}

		requestArgs := request.GetArguments()
		params, workingDir, err := prepareCmdArgsForTool(m.logger, toolDef, requestArgs)
		if err != nil {
			return nil, err
		}
		includeIgnores := false
		if param, exists := params["include-ignores"]; exists && toolDef.Name == SnykCodeTest {
			if value, parsable := param.value.(bool); value && parsable {
				includeIgnores = true
				// deleting the key to not include in the CLI run
				delete(params, "include-ignores")
			}
		}

		trustDisabled := invocationCtx.GetConfiguration().GetBool(trust.DisableTrustFlag) || toolDef.IgnoreTrust
		if !trustDisabled && !m.folderTrust.IsFolderTrusted(workingDir) {
			trustErr := fmt.Sprintf("Error: folder '%s' is not trusted. Please run 'snyk_trust' first", workingDir)
			logger.Error().Msg(trustErr)
			return mcp.NewToolResultText(trustErr), nil
		}

		if !toolDef.IgnoreAuth {
			user, whoAmiErr := authentication.CallWhoAmI(&logger, invocationCtx.GetEngine())
			if whoAmiErr != nil || user.UserName == "" {
				return mcp.NewToolResultText("User not authenticated. Please run 'snyk_auth' first"), nil
			}
		}

		if cmd, ok := params["command"]; ok && !verifyCommandArgument(cmd.value) {
			return mcp.NewToolResultText("Error: The provided binary name is invalid. Only use the `command` argument for python scanning and provide absolute path of python binary path."), nil
		}

		args := buildCommand(m.cliPath, toolDef.Command, params)

		// Add a working directory if specified
		if workingDir == "" {
			logger.Debug().Msg("Received empty workingDir")
		}

		var progressToken mcp.ProgressToken
		if request.Params.Meta != nil {
			progressToken = request.Params.Meta.ProgressToken
		}

		// Start progress reporting goroutine
		progressDoneChan := make(chan bool)
		m.startProgressReporting(progressToken, progressDoneChan)

		// Run the command
		output, err := m.runSnyk(ctx, invocationCtx, workingDir, args)

		// Signal the progress goroutine to stop before returning response
		close(progressDoneChan)
		// we only return Err if we get exit code > 1 from CLI
		if err != nil {
			if output != "" {
				appUrl := invocationCtx.GetEngine().GetConfiguration().GetString(configuration.WEB_APP_URL)
				if strings.Contains(strings.ToLower(output), "snyk-code-0005") && toolDef.Name == SnykCodeTest {
					output += fmt.Sprintf("\nTo activate Snyk Code visit %s/manage/snyk-code?from=mcp or ask your administrator.", appUrl)
				}
				return mcp.NewToolResultText(fmt.Sprintf("Error: %s", output)), nil
			} else {
				return mcp.NewToolResultText(fmt.Sprintf("Error: %s", err.Error())), nil
			}
		}

		output = m.enhanceOutput(&logger, toolDef, output, err == nil, workingDir, includeIgnores)

		return mcp.NewToolResultText(output), nil
	}
}

// enhanceOutput enhances the scan output with structured issue data
func (m *McpLLMBinding) enhanceOutput(logger *zerolog.Logger, toolDef SnykMcpToolsDefinition, output string, success bool, workDir string, includeIgnores bool) string {
	return mapScanResponse(logger, toolDef, output, success, workDir, m.learnService, includeIgnores)
}

func (m *McpLLMBinding) snykAuthHandler(invocationCtx workflow.InvocationContext, toolDef SnykMcpToolsDefinition) server.ToolHandlerFunc {
	return func(ctx context.Context, request mcp.CallToolRequest) (*mcp.CallToolResult, error) {
		logger := m.logger.With().Str("method", "snykAuthHandler").Logger()
		logger.Debug().Str("toolName", toolDef.Name).Msg("Received call for tool")

		engine := invocationCtx.GetEngine()
		globalConfig := engine.GetConfiguration()
		apiUrl := globalConfig.GetString(configuration.API_URL)

		user, err := authentication.CallWhoAmI(&logger, engine)
		if err == nil && user.UserName != "" {
			msg := getAuthMsg(globalConfig, user.UserName)
			return mcp.NewToolResultText(msg), nil
		}

		if err != nil && os.Getenv("SNYK_TOKEN") != "" {
			logger.Error().Msg("Auth tool can't be called if SNYK_TOKEN env var is set")
			return mcp.NewToolResultText("Authentication aborted. Auth tool can't be called if SNYK_TOKEN env var is set"), nil
		}

		logger.Info().Msgf("Starting authentication process. API Endpoint: %s", apiUrl)

		conf := invocationCtx.GetConfiguration()
		conf.Set(localworkflows.AuthTypeParameter, auth.AUTH_TYPE_OAUTH)

		_, err = engine.InvokeWithConfig(localworkflows.WORKFLOWID_AUTH, conf)

		if err != nil {
			return mcp.NewToolResultText("Authentication failed"), nil
		}

		return mcp.NewToolResultText("Successfully logged in"), nil
	}
}

func (m *McpLLMBinding) snykLogoutHandler(invocationCtx workflow.InvocationContext, toolDef SnykMcpToolsDefinition) func(ctx context.Context, request mcp.CallToolRequest) (*mcp.CallToolResult, error) {
	return func(ctx context.Context, request mcp.CallToolRequest) (*mcp.CallToolResult, error) {
		logger := m.logger.With().Str("method", "snykLogoutHandler").Logger()
		logger.Debug().Str("toolName", toolDef.Name).Msg("Received call for tool")
		configs := []configuration.Configuration{invocationCtx.GetConfiguration(), invocationCtx.GetEngine().GetConfiguration()}
		for _, config := range configs {
			config.ClearCache()
			config.Unset(configuration.AUTHENTICATION_TOKEN)
			config.Unset(auth.CONFIG_KEY_OAUTH_TOKEN)
		}

		return mcp.NewToolResultText("Successfully logged out"), nil
	}
}

func (m *McpLLMBinding) snykSendFeedback(invocationCtx workflow.InvocationContext, toolDef SnykMcpToolsDefinition) server.ToolHandlerFunc {
	return func(ctx context.Context, request mcp.CallToolRequest) (*mcp.CallToolResult, error) {
		logger := m.logger.With().Str("method", toolDef.Name).Logger()
		logger.Debug().Str("toolName", toolDef.Name).Msg("Received call for tool")

		preventedCountStr := request.GetArguments()["preventedIssuesCount"]
		remediatedCountStr := request.GetArguments()["fixedExistingIssuesCount"]

		preventedCount, ok := preventedCountStr.(float64)
		if !ok {
			return nil, fmt.Errorf("invalid argument preventedIssuesCount")
		}
		remediatedCount, ok := remediatedCountStr.(float64)
		if !ok {
			return nil, fmt.Errorf("invalid argument fixedExistingIssuesCount")
		}
		pathArg := request.GetArguments()["path"]
		if pathArg == nil {
			return nil, fmt.Errorf("argument 'path' is missing for tool %s", toolDef.Name)
		}
		path, ok := pathArg.(string)
		if !ok {
			return nil, fmt.Errorf("argument 'path' is not a string for tool %s", toolDef.Name)
		}
		if path == "" {
			return nil, fmt.Errorf("empty path given to tool %s", toolDef.Name)
		}

		if preventedCount == 0 && remediatedCount == 0 {
			return mcp.NewToolResultText("No issues to send feedback for"), nil
		}

		clientInfo := ClientInfoFromContext(ctx)

		m.updateGafConfigWithIntegrationEnvironment(invocationCtx, clientInfo.Name, clientInfo.Version)
		event := analytics.NewAnalyticsEventParam("Send feedback", nil, types.FilePath(path))

		event.Extension = map[string]any{
			"mcp::preventedIssuesCount":  int(preventedCount),
			"mcp::remediatedIssuesCount": int(remediatedCount),
		}
		go analytics.SendAnalytics(invocationCtx.GetEngine(), "", event, nil)

		return mcp.NewToolResultText("Successfully sent feedback"), nil
	}
}

func (m *McpLLMBinding) snykTrustHandler(invocationCtx workflow.InvocationContext, toolDef SnykMcpToolsDefinition) func(ctx context.Context, request mcp.CallToolRequest) (*mcp.CallToolResult, error) {
	return func(ctx context.Context, request mcp.CallToolRequest) (*mcp.CallToolResult, error) {
		logger := m.logger.With().Str("method", toolDef.Name).Logger()
		logger.Debug().Str("toolName", toolDef.Name).Msg("Received call for tool")

		if invocationCtx.GetConfiguration().GetBool(trust.DisableTrustFlag) {
			logger.Info().Msg("Folder trust is disabled. Trust mechanism is ignored")
			return mcp.NewToolResultText("Trust mechanism is disabled. Considering Folder to be trusted."), nil
		}

		pathArg := request.GetArguments()["path"]
		if pathArg == nil {
			return nil, fmt.Errorf("argument 'path' is missing for tool %s", toolDef.Name)
		}
		folderPath, ok := pathArg.(string)
		if !ok {
			return nil, fmt.Errorf("argument 'path' is not a string for tool %s", toolDef.Name)
		}
		if folderPath == "" {
			return nil, fmt.Errorf("empty path given to tool %s", toolDef.Name)
		}

		if m.folderTrust.IsFolderTrusted(folderPath) {
			msg := fmt.Sprintf("Folder '%s' is already trusted", folderPath)
			logger.Info().Msg(msg)
			return mcp.NewToolResultText(msg), nil
		}

		return m.folderTrust.HandleTrust(ctx, folderPath, logger)
	}
}

func getAuthMsg(config configuration.Configuration, userName string) string {
	apiUrl := config.GetString(configuration.API_URL)
	org := config.GetString(configuration.ORGANIZATION)
	return fmt.Sprintf("Already Authenticated. User: %s Using API Endpoint: %s and Org: %s", userName, apiUrl, org)
}<|MERGE_RESOLUTION|>--- conflicted
+++ resolved
@@ -24,11 +24,8 @@
 	"fmt"
 	"os"
 	"os/exec"
-<<<<<<< HEAD
+	"strings"
 	"time"
-=======
-	"strings"
->>>>>>> 32b37a4e
 
 	"github.com/mark3labs/mcp-go/mcp"
 	"github.com/mark3labs/mcp-go/server"
