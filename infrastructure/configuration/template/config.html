--- conflicted
+++ resolved
@@ -32,43 +32,24 @@
                         <div class="checkbox-group">
                             <label class="checkbox-label">
                                 <input type="checkbox" name="activateSnykOpenSource" {{if eq .Settings.ActivateSnykOpenSource "true"}}checked{{end}}>
-<<<<<<< HEAD
                                 <span data-toggle="tooltip" title="Find and fix open source dependency issues">Snyk Open Source</span>
+                                <span class="config-scope-slot" data-config-scope-slot="true" data-setting-key="activateSnykOpenSource"></span>
                             </label>
                             <label class="checkbox-label">
                                 <input type="checkbox" name="activateSnykCode" {{if eq .Settings.ActivateSnykCode "true"}}checked{{end}}>
                                 <span data-toggle="tooltip" title="Find and fix security issues in your application code in real time. Note: Snyk Code must be enabled for your organization in Snyk settings">Snyk Code</span>
+                                <span class="config-scope-slot" data-config-scope-slot="true" data-setting-key="activateSnykCode"></span>
                             </label>
                             <label class="checkbox-label">
                                 <input type="checkbox" name="activateSnykIac" {{if eq .Settings.ActivateSnykIac "true"}}checked{{end}}>
                                 <span data-toggle="tooltip" title="Find and fix your IaC misconfigurations">Snyk IaC</span>
-=======
-                                Snyk Open Source
-                                <span class="config-scope-slot" data-config-scope-slot="true" data-setting-key="activateSnykOpenSource"></span>
-                                <span class="badge bg-secondary" data-bs-toggle="tooltip" title="Find and fix open source dependency issues">?</span>
+                                <span class="config-scope-slot" data-config-scope-slot="true" data-setting-key="activateSnykIac"></span>
                             </label>
-                            <label class="checkbox-label">
-                                <input type="checkbox" name="activateSnykCode" {{if eq .Settings.ActivateSnykCode "true"}}checked{{end}}>
-                                Snyk Code
-                                <span class="config-scope-slot" data-config-scope-slot="true" data-setting-key="activateSnykCode"></span>
-                                <span class="badge bg-secondary" data-bs-toggle="tooltip" title="Find and fix security issues in your application code in real time. Note: Snyk Code must be enabled for your organization in Snyk settings">?</span>
-                            </label>
-                            <label class="checkbox-label">
-                                <input type="checkbox" name="activateSnykIac" {{if eq .Settings.ActivateSnykIac "true"}}checked{{end}}>
-                                Snyk IaC
-                                <span class="config-scope-slot" data-config-scope-slot="true" data-setting-key="activateSnykIac"></span>
-                                <span class="badge bg-secondary" data-bs-toggle="tooltip" title="Find and fix your IaC misconfigurations">?</span>
->>>>>>> 107ca081
-                            </label>
-                        </div>
-                    </div>
-
-                    <div class="form-group">
-<<<<<<< HEAD
-                        <label for="scanningMode"><span data-toggle="tooltip" title="Choose whether to run Snyk Code scans in the background (auto), or only when you run the Rescan command (manual)">Scanning Mode</span></label>
-=======
-                        <label for="scanningMode">Scanning Mode <span class="config-scope-slot" data-config-scope-slot="true" data-setting-key="scanningMode"></span> <span class="badge bg-secondary" data-bs-toggle="tooltip" title="Choose whether to run Snyk Code scans in the background (auto), or only when you run the Rescan command (manual)">?</span></label>
->>>>>>> 107ca081
+                        </div>
+                    </div>
+
+                    <div class="form-group">
+                        <label for="scanningMode"><span data-toggle="tooltip" title="Choose whether to run Snyk Code scans in the background (auto), or only when you run the Rescan command (manual)">Scanning Mode</span> <span class="config-scope-slot" data-config-scope-slot="true" data-setting-key="scanningMode"></span></label>
                         <select id="scanningMode" name="scanningMode">
                             <option value="auto" {{if eq .Settings.ScanningMode "auto"}}selected{{end}}>Auto</option>
                             <option value="manual" {{if eq .Settings.ScanningMode "manual"}}selected{{end}}>Manual</option>
@@ -76,11 +57,7 @@
                     </div>
 
                     <div class="form-group">
-<<<<<<< HEAD
-                        <label for="additionalEnv"><span data-toggle="tooltip" title="Additional environment variables for Snyk CLI (format: KEY1=value1;KEY2=value2)">Additional Environment</span></label>
-=======
-                        <label for="additionalEnv">Additional Environment <span class="config-scope-slot" data-config-scope-slot="true" data-setting-key="additionalEnv"></span> <span class="badge bg-secondary" data-bs-toggle="tooltip" title="Additional environment variables for Snyk CLI (format: KEY1=value1;KEY2=value2)">?</span></label>
->>>>>>> 107ca081
+                        <label for="additionalEnv"><span data-toggle="tooltip" title="Additional environment variables for Snyk CLI (format: KEY1=value1;KEY2=value2)">Additional Environment</span> <span class="config-scope-slot" data-config-scope-slot="true" data-setting-key="additionalEnv"></span></label>
                         <input type="text" id="additionalEnv" name="additionalEnv" value="{{.Settings.AdditionalEnv}}" placeholder="KEY1=value1;KEY2=value2">
                         <span id="additionalEnv-error" class="error-message hidden">Invalid format. Expected: KEY1=value1;KEY2=value2</span>
                     </div>
@@ -143,11 +120,7 @@
                     <div class="row">
                         <div class="col-md-6">
                             <div class="form-group">
-<<<<<<< HEAD
-                                <label for="riskScoreThreshold"><span data-toggle="tooltip" title="Minimum risk score to display issues. Valid range: 0 to 1000 (0 = show all issues)">Filter by Risk Score</span></label>
-=======
-                                <label for="riskScoreThreshold">Filter by Risk Score <span class="config-scope-slot" data-config-scope-slot="true" data-setting-key="riskScoreThreshold"></span> <span class="badge bg-secondary" data-bs-toggle="tooltip" title="Minimum risk score to display issues. Valid range: 0 to 1000 (0 = show all issues)">?</span></label>
->>>>>>> 107ca081
+                                <label for="riskScoreThreshold"><span data-toggle="tooltip" title="Minimum risk score to display issues. Valid range: 0 to 1000 (0 = show all issues)">Filter by Risk Score</span> <span class="config-scope-slot" data-config-scope-slot="true" data-setting-key="riskScoreThreshold"></span></label>
                                 <input type="number" id="riskScoreThreshold" name="riskScoreThreshold" min="0" max="1000" value="{{if .Settings.RiskScoreThreshold}}{{.Settings.RiskScoreThreshold}}{{end}}" placeholder="0">
                                 <span id="riskScore-error" class="error-message hidden">Risk score must be between 0 and 1000</span>
                             </div>
@@ -155,11 +128,7 @@
 
                         <div class="col-md-6">
                             <div class="form-group">
-<<<<<<< HEAD
-                                <label for="enableDeltaFindings"><span data-toggle="tooltip" title="Specifies whether to see all issues or only net new issues. Net new issues option requires a Git repository, where it compares findings with those in the base branch">Delta Findings</span></label>
-=======
-                                <label for="enableDeltaFindings">Delta Findings <span class="config-scope-slot" data-config-scope-slot="true" data-setting-key="enableDeltaFindings"></span> <span class="badge bg-secondary" data-bs-toggle="tooltip" title="Specifies whether to see all issues or only net new issues. Net new issues option requires a Git repository, where it compares findings with those in the base branch">?</span></label>
->>>>>>> 107ca081
+                                <label for="enableDeltaFindings"><span data-toggle="tooltip" title="Specifies whether to see all issues or only net new issues. Net new issues option requires a Git repository, where it compares findings with those in the base branch">Delta Findings</span> <span class="config-scope-slot" data-config-scope-slot="true" data-setting-key="enableDeltaFindings"></span></label>
                                 <select id="enableDeltaFindings" name="enableDeltaFindings">
                                     <option value="false" {{if ne .Settings.EnableDeltaFindings "true"}}selected{{end}}>All Issues</option>
                                     <option value="true" {{if eq .Settings.EnableDeltaFindings "true"}}selected{{end}}>Net New Issues</option>
@@ -178,11 +147,7 @@
                     <h2>Authentication</h2>
 
                     <div class="form-group">
-<<<<<<< HEAD
-                        <label for="authenticationMethod"><span data-toggle="tooltip" title="Specifies whether to authenticate with OAuth2, PAT (Personal Access Token), or with an API token (Legacy). Note: OAuth2 authentication is recommended as it provides enhanced security">Authentication Method</span></label>
-=======
-                        <label for="authenticationMethod">Authentication Method <span class="config-scope-slot" data-config-scope-slot="true" data-setting-key="authenticationMethod"></span> <span class="badge bg-secondary" data-bs-toggle="tooltip" title="Specifies whether to authenticate with OAuth2, PAT (Personal Access Token), or with an API token (Legacy). Note: OAuth2 authentication is recommended as it provides enhanced security">?</span></label>
->>>>>>> 107ca081
+                        <label for="authenticationMethod"><span data-toggle="tooltip" title="Specifies whether to authenticate with OAuth2, PAT (Personal Access Token), or with an API token (Legacy). Note: OAuth2 authentication is recommended as it provides enhanced security">Authentication Method</span> <span class="config-scope-slot" data-config-scope-slot="true" data-setting-key="authenticationMethod"></span></label>
                         <select id="authenticationMethod" name="authenticationMethod">
                             <option value="oauth" {{if eq .Settings.AuthenticationMethod "oauth"}}selected{{end}}>OAuth2 (Recommended)</option>
                             <option value="pat" {{if eq .Settings.AuthenticationMethod "pat"}}selected{{end}}>Personal Access Token</option>
@@ -191,11 +156,7 @@
                     </div>
 
                     <div class="form-group">
-<<<<<<< HEAD
-                        <label for="endpoint"><span data-toggle="tooltip" title="If you're using SSO with Snyk and OAuth2, this is automatically populated. For public regional instances, see Snyk documentation. For private instances, contact your team or account manager">Endpoint</span></label>
-=======
-                        <label for="endpoint">Endpoint <span class="config-scope-slot" data-config-scope-slot="true" data-setting-key="endpoint"></span> <span class="badge bg-secondary" data-bs-toggle="tooltip" title="If you're using SSO with Snyk and OAuth2, this is automatically populated. For public regional instances, see Snyk documentation. For private instances, contact your team or account manager">?</span></label>
->>>>>>> 107ca081
+                        <label for="endpoint"><span data-toggle="tooltip" title="If you're using SSO with Snyk and OAuth2, this is automatically populated. For public regional instances, see Snyk documentation. For private instances, contact your team or account manager">Endpoint</span> <span class="config-scope-slot" data-config-scope-slot="true" data-setting-key="endpoint"></span></label>
                         <input type="text" id="endpoint" name="endpoint" value="{{.Settings.Endpoint}}" placeholder="https://app.snyk.io/api">
                         <span id="endpoint-error" class="error-message hidden">Invalid Endpoint URL. Expected format: https://api.snyk.io or https://api.*.snykgov.io</span>
                     </div>
@@ -224,11 +185,7 @@
                     <h2>CLI Configuration</h2>
 
                     <div class="form-group">
-<<<<<<< HEAD
-                        <label for="cliPath"><span data-toggle="tooltip" title="Path to Snyk CLI executable">CLI Path</span></label>
-=======
-                        <label for="cliPath">CLI Path <span class="config-scope-slot" data-config-scope-slot="true" data-setting-key="cliPath"></span> <span class="badge bg-secondary" data-bs-toggle="tooltip" title="Path to Snyk CLI executable">?</span></label>
->>>>>>> 107ca081
+                        <label for="cliPath"><span data-toggle="tooltip" title="Path to Snyk CLI executable">CLI Path</span> <span class="config-scope-slot" data-config-scope-slot="true" data-setting-key="cliPath"></span></label>
                         <input type="file" id="cliPathPicker">
                         <div class="button-group">
                             <input type="text" id="cliPath" name="cliPath" value="{{.Settings.CliPath}}" placeholder="Path to Snyk CLI">
@@ -239,22 +196,13 @@
                     <div class="form-group">
                         <label class="checkbox-label">
                             <input type="checkbox" name="manageBinariesAutomatically" {{if eq .Settings.ManageBinariesAutomatically "true"}}checked{{end}}>
-<<<<<<< HEAD
                             <span data-toggle="tooltip" title="Automatically download and manage Snyk CLI binaries">Manage Binaries Automatically</span>
-=======
-                            Manage Binaries Automatically
                             <span class="config-scope-slot" data-config-scope-slot="true" data-setting-key="manageBinariesAutomatically"></span>
-                            <span class="badge bg-secondary" data-bs-toggle="tooltip" title="Automatically download and manage Snyk CLI binaries">?</span>
->>>>>>> 107ca081
                         </label>
                     </div>
 
                     <div class="form-group">
-<<<<<<< HEAD
-                        <label for="cliReleaseChannel"><span data-toggle="tooltip" title="Release channel for Snyk CLI downloads (stable, preview, or rc)">CLI Release Channel</span></label>
-=======
-                        <label for="cliReleaseChannel">CLI Release Channel <span class="config-scope-slot" data-config-scope-slot="true" data-setting-key="cliReleaseChannel"></span> <span class="badge bg-secondary" data-bs-toggle="tooltip" title="Release channel for Snyk CLI downloads (stable, preview, or rc)">?</span></label>
->>>>>>> 107ca081
+                        <label for="cliReleaseChannel"><span data-toggle="tooltip" title="Release channel for Snyk CLI downloads (stable, preview, or rc)">CLI Release Channel</span> <span class="config-scope-slot" data-config-scope-slot="true" data-setting-key="cliReleaseChannel"></span></label>
                         <select id="cliReleaseChannel" name="cliReleaseChannel">
                             <option value="stable" {{if eq .CliReleaseChannel "stable"}}selected{{end}}>Stable</option>
                             <option value="rc" {{if eq .CliReleaseChannel "rc"}}selected{{end}}>Release Candidate</option>
@@ -263,11 +211,7 @@
                     </div>
 
                     <div class="form-group">
-<<<<<<< HEAD
-                        <label for="baseUrl"><span data-toggle="tooltip" title="Base URL for downloading Snyk CLI binaries">Base URL</span></label>
-=======
-                        <label for="baseUrl">Base URL <span class="config-scope-slot" data-config-scope-slot="true" data-setting-key="baseUrl"></span> <span class="badge bg-secondary" data-bs-toggle="tooltip" title="Base URL for downloading Snyk CLI binaries">?</span></label>
->>>>>>> 107ca081
+                        <label for="baseUrl"><span data-toggle="tooltip" title="Base URL for downloading Snyk CLI binaries">Base URL</span> <span class="config-scope-slot" data-config-scope-slot="true" data-setting-key="baseUrl"></span></label>
                         <input type="text" id="baseUrl" name="baseUrl" value="{{.Settings.BaseUrl}}" placeholder="https://downloads.snyk.io">
                     </div>
                 </div>
@@ -282,13 +226,8 @@
 
                     <input type="hidden" name="enableTrustedFoldersFeature" value="{{.Settings.EnableTrustedFoldersFeature}}">
                     <div class="form-group">
-<<<<<<< HEAD
                         <button class="collapsible-header text-start w-100 d-flex justify-content-between align-items-center p-0" type="button" data-toggle="collapse" data-target="#trustedFoldersSection" aria-expanded="false" aria-controls="trustedFoldersSection">
-                            <span data-toggle="tooltip" title="List of folders that are trusted for scanning. Type folder paths directly">Trusted Folders</span>
-=======
-                        <button class="collapsible-header text-start w-100 d-flex justify-content-between align-items-center p-0" type="button" data-bs-toggle="collapse" data-bs-target="#trustedFoldersSection" aria-expanded="false" aria-controls="trustedFoldersSection">
-                            <span>Trusted Folders <span class="config-scope-slot" data-config-scope-slot="true" data-setting-key="trustedFolders"></span> <span class="badge bg-secondary" data-bs-toggle="tooltip" title="List of folders that are trusted for scanning. Type folder paths directly">?</span></span>
->>>>>>> 107ca081
+                            <span><span data-toggle="tooltip" title="List of folders that are trusted for scanning. Type folder paths directly">Trusted Folders</span> <span class="config-scope-slot" data-config-scope-slot="true" data-setting-key="trustedFolders"></span></span>
                             <span class="collapse-icon">▼</span>
                         </button>
                         <div class="collapse" id="trustedFoldersSection">
