--- conflicted
+++ resolved
@@ -17,15 +17,11 @@
 	b.Log("Cloning remoteRepo...")
 	repo := cloneRepo(b, remoteRepo, remoteRepoHash)
 	b.Log("Repo cloned")
-	filter := filefilter.NewFileFilter(repo)
+	filter := filefilter.NewFileFilter(repo, config.New())
 	b.ResetTimer() // reset timer to not include the clone time
 	for i := 0; i < b.N; i++ {
 		b.Log("Finding non ignored files in ", repo)
-<<<<<<< HEAD
-		filesCh := filefilter.FindNonIgnoredFiles(repo, config.CurrentConfig())
-=======
 		filesCh := filter.FindNonIgnoredFiles()
->>>>>>> 9e978bb4
 		for range filesCh { // drain the channel
 		}
 		b.Log("Finished benchmark iteration ", i)
