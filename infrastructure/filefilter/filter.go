--- conflicted
+++ resolved
@@ -15,14 +15,9 @@
 	ignore "github.com/sabhiram/go-gitignore"
 	"gopkg.in/yaml.v3"
 
-<<<<<<< HEAD
+	"github.com/snyk/snyk-ls/internal/util"
+
 	"github.com/snyk/snyk-ls/application/config"
-)
-
-func FindNonIgnoredFiles(rootFolder string, c *config.Config) <-chan string {
-	return NewFileFilter(rootFolder, c).FindNonIgnoredFiles()
-=======
-	"github.com/snyk/snyk-ls/internal/util"
 )
 
 const defaultParallelism = 4
@@ -36,9 +31,8 @@
 // It is global because there can be several file filters running concurrently on the same machine.
 var semaphore = make(chan struct{}, parallelism)
 
-func FindNonIgnoredFiles(rootFolder string) <-chan string {
-	return NewFileFilter(rootFolder).FindNonIgnoredFiles()
->>>>>>> 9e978bb4
+func FindNonIgnoredFiles(rootFolder string, c *config.Config) <-chan string {
+	return NewFileFilter(rootFolder, c).FindNonIgnoredFiles()
 }
 
 type FileFilter struct {
