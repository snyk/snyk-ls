--- conflicted
+++ resolved
@@ -76,11 +76,7 @@
 	return calls
 }
 
-<<<<<<< HEAD
-func (f *FakeApiClient) SastEnabled() (SastResponse, error) {
-=======
-func (f *FakeApiClient) SastSettings() (sastResponse SastResponse, err *SnykApiError) {
->>>>>>> ddaf1c47
+func (f *FakeApiClient) SastSettings() (SastResponse, error) {
 	f.addCall([]any{}, SastEnabledOperation)
 	if f.ApiError != nil {
 		return SastResponse{}, f.ApiError
