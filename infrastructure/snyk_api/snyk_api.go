--- conflicted
+++ resolved
@@ -67,13 +67,8 @@
 }
 
 type SnykApiClient interface {
-<<<<<<< HEAD
-	SastEnabled() (SastResponse, error)
-	GetActiveUser() (ActiveUser, error)
-=======
-	SastSettings() (sastResponse SastResponse, err *SnykApiError)
-	GetActiveUser() (user ActiveUser, err *SnykApiError)
->>>>>>> ddaf1c47
+	SastSettings() (sastResponse SastResponse, err error)
+	GetActiveUser() (user ActiveUser, err error)
 }
 
 type SnykApiError struct {
@@ -100,14 +95,9 @@
 	return &s
 }
 
-<<<<<<< HEAD
-func (s *SnykApiClientImpl) SastEnabled() (SastResponse, error) {
-	log.Debug().Str("method", "SastEnabled").Msg("API: Getting SastEnabled")
-=======
-func (s *SnykApiClientImpl) SastSettings() (response SastResponse, err *SnykApiError) {
+func (s *SnykApiClientImpl) SastSettings() (SastResponse, error) {
 	method := "SastSettings"
 	log.Debug().Str("method", method).Msg("API: Getting SastEnabled")
->>>>>>> ddaf1c47
 	path := "/cli-config/settings/sast"
 	organization := config.CurrentConfig().Organization()
 	if organization != "" {
