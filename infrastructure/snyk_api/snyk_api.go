/*
 * © 2022 Snyk Limited All rights reserved.
 *
 * Licensed under the Apache License, Version 2.0 (the "License");
 * you may not use this file except in compliance with the License.
 * You may obtain a copy of the License at
 *
 *     http://www.apache.org/licenses/LICENSE-2.0
 *
 * Unless required by applicable law or agreed to in writing, software
 * distributed under the License is distributed on an "AS IS" BASIS,
 * WITHOUT WARRANTIES OR CONDITIONS OF ANY KIND, either express or implied.
 * See the License for the specific language governing permissions and
 * limitations under the License.
 */

package snyk_api

import (
	"bytes"
	"encoding/base64"
	"encoding/json"
	"fmt"
	"io"
	"net/http"
	"net/url"

	"github.com/rs/zerolog/log"

	"github.com/snyk/snyk-ls/application/config"
)

type SnykApiClientImpl struct {
	httpClientFunc func() *http.Client
}

type localCodeEngine struct {
	AllowCloudUpload bool   `json:"allowCloudUpload"`
	Url              string `json:"url"`
	Enabled          bool   `json:"enabled"`
}

type SastResponse struct {
	SastEnabled                 bool            `json:"sastEnabled"`
	LocalCodeEngine             localCodeEngine `json:"localCodeEngine"`
	Org                         string          `json:"org"`
	SupportedLanguages          []string        `json:"supportedLanguages"`
	ReportFalsePositivesEnabled bool            `json:"reportFalsePositivesEnabled"`
	AutofixEnabled              bool            `json:"autofixEnabled"`
}

type SnykApiClient interface {
<<<<<<< HEAD
	SastEnabled() (SastResponse, error)
=======
	SastSettings() (sastResponse SastResponse, err *SnykApiError)
	GetActiveUser() (user ActiveUser, err *SnykApiError)
>>>>>>> 6aada4c2
}

type SnykApiError struct {
	msg        string
	statusCode int
}

func NewSnykApiError(msg string, statusCode int) *SnykApiError {
	return &SnykApiError{msg, statusCode}
}

func (e *SnykApiError) Error() string {
	return e.msg
}

func (e *SnykApiError) StatusCode() int {
	return e.statusCode
}

func NewSnykApiClient(client func() *http.Client) SnykApiClient {
	s := SnykApiClientImpl{
		httpClientFunc: client,
	}
	return &s
}

<<<<<<< HEAD
func (s *SnykApiClientImpl) SastEnabled() (SastResponse, error) {
	log.Debug().Str("method", "SastEnabled").Msg("API: Getting SastEnabled")
=======
func (s *SnykApiClientImpl) SastSettings() (response SastResponse, err *SnykApiError) {
	method := "SastSettings"
	log.Debug().Str("method", method).Msg("API: Getting SastEnabled")
>>>>>>> 6aada4c2
	path := "/cli-config/settings/sast"
	organization := config.CurrentConfig().Organization()
	if organization != "" {
		path += "?org=" + url.QueryEscape(organization)
	}
	responseBody, err := s.doCall("GET", path, nil)
	if err != nil {
		fmtErr := fmt.Errorf("%v: %v", err, responseBody)
		log.Err(fmtErr).Str("method", method).Msg("error when calling sastEnabled endpoint")
		return SastResponse{}, err
	}

	var response SastResponse
	unmarshalErr := json.Unmarshal(responseBody, &response)
	if unmarshalErr != nil {
		fmtErr := fmt.Errorf("%v: %v", err, responseBody)
		log.Err(fmtErr).Str("method", method).Msg("couldn't unmarshal SastResponse")
		return SastResponse{}, err
	}
	log.Debug().Str("method", method).Msg("API: Done")
	return response, nil
}

func (s *SnykApiClientImpl) doCall(method string,
	path string,
	requestBody []byte,
) ([]byte, *SnykApiError) {
	host := config.CurrentConfig().SnykApi()
	b := bytes.NewBuffer(requestBody)
	req, requestErr := http.NewRequest(method, host+path, b)
	if requestErr != nil {
		return nil, NewSnykApiError(requestErr.Error(), 0)
	}
	req.Header.Set("Content-Type", "application/json")
	clientID := base64.URLEncoding.EncodeToString([]byte(config.Version))
	req.Header.Set("User-Agent", "snyk-ls/"+base64.URLEncoding.EncodeToString([]byte(config.Version)))
	req.Header.Set("x-snyk-ide", "snyk-ls-"+clientID)

	log.Trace().Str("requestBody", string(requestBody)).Msg("SEND TO REMOTE")
	response, err := s.httpClientFunc().Do(req)
	if err != nil {
		return nil, NewSnykApiError(err.Error(), 0)
	}
	defer func(Body io.ReadCloser) {
		err := Body.Close()
		if err != nil {
			log.Err(err).Msg("Couldn't close response body in call to Snyk API")
		}
	}(response.Body)

	apiError := checkResponseCode(response)
	if err != nil {
		return nil, apiError
	}

	responseBody, readErr := io.ReadAll(response.Body)
	log.Trace().Str("response.Status", response.Status).Str("responseBody",
		string(responseBody)).Msg("RECEIVED FROM REMOTE")
	if readErr != nil {
		return nil, NewSnykApiError(err.Error(), 0)
	}
	return responseBody, nil
}

func checkResponseCode(r *http.Response) *SnykApiError {
	if r.StatusCode >= 200 && r.StatusCode <= 399 {
		return nil
	}

	return NewSnykApiError("Unexpected response code: "+r.Status, r.StatusCode)
}<|MERGE_RESOLUTION|>--- conflicted
+++ resolved
@@ -50,12 +50,7 @@
 }
 
 type SnykApiClient interface {
-<<<<<<< HEAD
-	SastEnabled() (SastResponse, error)
-=======
-	SastSettings() (sastResponse SastResponse, err *SnykApiError)
-	GetActiveUser() (user ActiveUser, err *SnykApiError)
->>>>>>> 6aada4c2
+	SastSettings() (SastResponse, error)
 }
 
 type SnykApiError struct {
@@ -82,14 +77,9 @@
 	return &s
 }
 
-<<<<<<< HEAD
-func (s *SnykApiClientImpl) SastEnabled() (SastResponse, error) {
-	log.Debug().Str("method", "SastEnabled").Msg("API: Getting SastEnabled")
-=======
-func (s *SnykApiClientImpl) SastSettings() (response SastResponse, err *SnykApiError) {
+func (s *SnykApiClientImpl) SastSettings() (SastResponse, error) {
 	method := "SastSettings"
 	log.Debug().Str("method", method).Msg("API: Getting SastEnabled")
->>>>>>> 6aada4c2
 	path := "/cli-config/settings/sast"
 	organization := config.CurrentConfig().Organization()
 	if organization != "" {
