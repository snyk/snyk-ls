/*
 * 2022-2023 Snyk Limited
 *
 * Licensed under the Apache License, Version 2.0 (the "License");
 * you may not use this file except in compliance with the License.
 * You may obtain a copy of the License at
 *
 *     http://www.apache.org/licenses/LICENSE-2.0
 *
 * Unless required by applicable law or agreed to in writing, software
 * distributed under the License is distributed on an "AS IS" BASIS,
 * WITHOUT WARRANTIES OR CONDITIONS OF ANY KIND, either express or implied.
 * See the License for the specific language governing permissions and
 * limitations under the License.
 */

package oss

import (
	_ "embed"
	"fmt"
	"strings"
	"sync"

	"github.com/rs/zerolog"

	"github.com/snyk/snyk-ls/ast"
	"github.com/snyk/snyk-ls/infrastructure/utils"

	"github.com/gomarkdown/markdown"

	"github.com/snyk/snyk-ls/application/config"
	"github.com/snyk/snyk-ls/domain/snyk"
	"github.com/snyk/snyk-ls/infrastructure/learn"
	"github.com/snyk/snyk-ls/internal/observability/error_reporting"
	"github.com/snyk/snyk-ls/internal/product"
	"github.com/snyk/snyk-ls/internal/types"
)

func toIssue(workDir types.FilePath, affectedFilePath types.FilePath, issue ossIssue, scanResult *scanResult, issueDepNode *ast.Node, learnService learn.Service, ep error_reporting.ErrorReporter, format string) *snyk.Issue {
	// this needs to be first so that the lesson from Snyk Learn is added
	codeActions := issue.AddCodeActions(learnService, ep, affectedFilePath, issueDepNode)

	// If no code actions were added (e.g., no AST node), but we have a learn service,
	// try to get the lesson directly for the MCP use case
	if len(codeActions) == 0 && learnService != nil && issue.lesson == nil && !issue.isLicenseIssue() && !issue.IsIgnored {
		lesson, err := learnService.GetLesson(issue.PackageManager, issue.Id, issue.Identifiers.CWE, issue.Identifiers.CVE, types.DependencyVulnerability)
		if err == nil && lesson != nil && lesson.Url != "" {
			issue.lesson = lesson
		}
	}

	var codelensCommands []types.CommandData
	rangeFromNode := getRangeFromNode(issueDepNode)
	for _, codeAction := range codeActions {
		if strings.Contains(codeAction.GetTitle(), "Upgrade to") {
			codelensCommands = append(codelensCommands, types.CommandData{
				Title:     codeAction.GetTitle(),
				CommandId: types.CodeFixCommand,
				Arguments: []any{
					codeAction.GetUuid(),
					affectedFilePath,
					rangeFromNode,
				},
				GroupingKey:   codeAction.GetGroupingKey(),
				GroupingType:  codeAction.GetGroupingType(),
				GroupingValue: codeAction.GetGroupingValue(),
			})
		}
	}
	// find all issues with the same id
	matchingIssues := []snyk.OssIssueData{}
	for _, otherIssue := range scanResult.Vulnerabilities {
		if otherIssue.Id == issue.Id {
			matchingIssues = append(matchingIssues, otherIssue.toAdditionalData(
				scanResult,
				[]snyk.OssIssueData{},
				affectedFilePath,
				rangeFromNode,
			))
		}
	}

	additionalData := issue.toAdditionalData(scanResult, matchingIssues, affectedFilePath, rangeFromNode)

	title := issue.Title
	if format == config.FormatHtml {
		title = string(markdown.ToHTML([]byte(title), nil, nil))
	}

	message := fmt.Sprintf(
		"%s affecting package %s. %s",
		title,
		issue.PackageName,
		additionalData.Remediation,
	)

	const maxLength = 200
	if len(message) > maxLength {
		message = message[:maxLength] + "... (Snyk)"
	}

	d := &snyk.Issue{
		ID:                  issue.Id,
		Message:             message,
		FormattedMessage:    issue.GetExtendedMessage(issue),
		Range:               rangeFromNode,
		Severity:            issue.ToIssueSeverity(),
		ContentRoot:         workDir,
		AffectedFilePath:    affectedFilePath,
		Product:             product.ProductOpenSource,
		IssueDescriptionURL: issue.CreateIssueURL(),
		IssueType:           types.DependencyVulnerability,
		CodeActions:         codeActions,
		CodelensCommands:    codelensCommands,
		Ecosystem:           issue.PackageManager,
		CWEs:                issue.Identifiers.CWE,
		CVEs:                issue.Identifiers.CVE,
		AdditionalData:      additionalData,
	}
	d.AdditionalData = additionalData
	fingerprint := utils.CalculateFingerprintFromAdditionalData(d)
	d.SetFingerPrint(fingerprint)

	return d
}

func getRangeFromNode(issueDepNode *ast.Node) types.Range {
	if issueDepNode == nil {
		return types.Range{}
	}
	r := types.Range{
		Start: types.Position{Line: issueDepNode.Line, Character: issueDepNode.StartChar},
		End:   types.Position{Line: issueDepNode.Line, Character: issueDepNode.EndChar},
	}
	return r
}

<<<<<<< HEAD
func convertScanResultToIssues(logger *zerolog.Logger, res *scanResult, workDir types.FilePath, targetFilePath types.FilePath, fileContent []byte, learnService learn.Service, ep error_reporting.ErrorReporter, packageIssueCache map[string][]types.Issue, format string) []types.Issue {
=======
// as issue cache can be updated outside of context, and it's not
// supporting concurrent operations, let's only do additions to any
// cache using this mutex.
//
// currently convertScanResultToIssues is the only place where a
// packageIssueCache is changed at all, so the mutex is defined here
// to keep it close to the code that needs it.
var packageIssueCacheMutex sync.Mutex

func convertScanResultToIssues(logger *zerolog.Logger, res *scanResult, workDir types.FilePath, targetFilePath types.FilePath, fileContent []byte, ls learn.Service, ep error_reporting.ErrorReporter, packageIssueCache map[string][]types.Issue, format string) []types.Issue {
>>>>>>> 474c7178
	var issues []types.Issue

	duplicateCheckMap := map[string]bool{}

	for _, issue := range res.Vulnerabilities {
		if issue.IsIgnored {
			logger.Debug().Msgf("skipping ignored issue %s", issue.Id)
			continue
		}
		packageKey := issue.PackageName + "@" + issue.Version
		duplicateKey := string(targetFilePath) + "|" + issue.Id + "|" + issue.PackageName
		if duplicateCheckMap[duplicateKey] {
			continue
		}
<<<<<<< HEAD
		node := getDependencyNode(logger, targetFilePath, issue.PackageManager, issue.From, fileContent)
		snykIssue := toIssue(workDir, targetFilePath, issue, res, node, learnService, ep, format)
=======
		node := getDependencyNode(logger, targetFilePath, issue, fileContent)
		snykIssue := toIssue(workDir, targetFilePath, issue, res, node, ls, ep, format)
		packageIssueCacheMutex.Lock()
>>>>>>> 474c7178
		packageIssueCache[packageKey] = append(packageIssueCache[packageKey], snykIssue)
		packageIssueCacheMutex.Unlock()
		issues = append(issues, snykIssue)
		duplicateCheckMap[duplicateKey] = true
	}
	return issues
}<|MERGE_RESOLUTION|>--- conflicted
+++ resolved
@@ -136,9 +136,6 @@
 	return r
 }
 
-<<<<<<< HEAD
-func convertScanResultToIssues(logger *zerolog.Logger, res *scanResult, workDir types.FilePath, targetFilePath types.FilePath, fileContent []byte, learnService learn.Service, ep error_reporting.ErrorReporter, packageIssueCache map[string][]types.Issue, format string) []types.Issue {
-=======
 // as issue cache can be updated outside of context, and it's not
 // supporting concurrent operations, let's only do additions to any
 // cache using this mutex.
@@ -148,8 +145,7 @@
 // to keep it close to the code that needs it.
 var packageIssueCacheMutex sync.Mutex
 
-func convertScanResultToIssues(logger *zerolog.Logger, res *scanResult, workDir types.FilePath, targetFilePath types.FilePath, fileContent []byte, ls learn.Service, ep error_reporting.ErrorReporter, packageIssueCache map[string][]types.Issue, format string) []types.Issue {
->>>>>>> 474c7178
+func convertScanResultToIssues(logger *zerolog.Logger, res *scanResult, workDir types.FilePath, targetFilePath types.FilePath, fileContent []byte, learnService learn.Service, ep error_reporting.ErrorReporter, packageIssueCache map[string][]types.Issue, format string) []types.Issue {
 	var issues []types.Issue
 
 	duplicateCheckMap := map[string]bool{}
@@ -164,14 +160,9 @@
 		if duplicateCheckMap[duplicateKey] {
 			continue
 		}
-<<<<<<< HEAD
 		node := getDependencyNode(logger, targetFilePath, issue.PackageManager, issue.From, fileContent)
 		snykIssue := toIssue(workDir, targetFilePath, issue, res, node, learnService, ep, format)
-=======
-		node := getDependencyNode(logger, targetFilePath, issue, fileContent)
-		snykIssue := toIssue(workDir, targetFilePath, issue, res, node, ls, ep, format)
 		packageIssueCacheMutex.Lock()
->>>>>>> 474c7178
 		packageIssueCache[packageKey] = append(packageIssueCache[packageKey], snykIssue)
 		packageIssueCacheMutex.Unlock()
 		issues = append(issues, snykIssue)
