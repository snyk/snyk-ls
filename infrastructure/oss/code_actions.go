--- conflicted
+++ resolved
@@ -131,16 +131,9 @@
 			}
 		}
 
-<<<<<<< HEAD
-		singleTextEdit := snyk.TextEdit{
+		singleTextEdit := types.TextEdit{
 			Range:   issueRange,
 			NewText: quickfixEdit,
-=======
-		singleTextEdit := types.TextEdit{
-			FullText: string(fileContent),
-			Range:    issueRange,
-			NewText:  quickfixEdit,
->>>>>>> 183870ea
 		}
 		edit.Changes = make(map[string][]types.TextEdit)
 		edit.Changes[filePathString] = []types.TextEdit{singleTextEdit}
