/*
 * © 2022-2023 Snyk Limited
 *
 * Licensed under the Apache License, Version 2.0 (the "License");
 * you may not use this file except in compliance with the License.
 * You may obtain a copy of the License at
 *
 *     http://www.apache.org/licenses/LICENSE-2.0
 *
 * Unless required by applicable law or agreed to in writing, software
 * distributed under the License is distributed on an "AS IS" BASIS,
 * WITHOUT WARRANTIES OR CONDITIONS OF ANY KIND, either express or implied.
 * See the License for the specific language governing permissions and
 * limitations under the License.
 */

package oss

import (
<<<<<<< HEAD
	"github.com/rs/zerolog"
	"path/filepath"
=======
>>>>>>> 310ccee2
	"strings"

	"github.com/snyk/snyk-ls/ast"
	"github.com/snyk/snyk-ls/internal/types"
)

type RangeFinder interface {
	find(introducingPackageName string, introducingVersion string) (*ast.Node, *ast.Tree)
}

type DefaultFinder struct {
	path        types.FilePath
	fileContent []byte
	logger      *zerolog.Logger
}

// getDependencyNode will return the dependency node with range information
// in case of maven, the node will also contain tree links information for the whole dep tree
func getDependencyNode(logger *zerolog.Logger, path types.FilePath, issue ossIssue, fileContent []byte) *ast.Node {
	var finder RangeFinder

	if len(fileContent) == 0 {
		return nil
	}

	pathAsString := string(path)
	switch issue.PackageManager {
	case "npm":
<<<<<<< HEAD
		if packageScanSupportedExtensions[filepath.Ext(pathAsString)] {
			finder = &htmlRangeFinder{path: path, fileContent: fileContent, logger: logger}
		} else {
			finder = &NpmRangeFinder{uri: path, fileContent: fileContent}
		}
=======
		finder = &NpmRangeFinder{uri: path, fileContent: fileContent}
>>>>>>> 310ccee2
	case "maven":
		if strings.HasSuffix(pathAsString, "pom.xml") {
			finder = &mavenRangeFinder{path: path, fileContent: fileContent, logger: logger}
		} else {
			finder = &DefaultFinder{path: path, fileContent: fileContent, logger: logger}
		}
	default:
		finder = &DefaultFinder{path: path, fileContent: fileContent, logger: logger}
	}

	introducingPackageName, introducingVersion := introducingPackageAndVersion(issue)

	currentDep, parsedTree := finder.find(introducingPackageName, introducingVersion)

	// if an intermediate manifest file does not have a dependency section
	// we go recurse to the parent of it
	if currentDep == nil && parsedTree != nil && parsedTree.ParentTree != nil {
		tree := parsedTree.ParentTree
		currentDep = getDependencyNode(logger, types.FilePath(tree.Document), issue, []byte(tree.Root.Value))
	}

	// recurse until a dependency with version was found
	if currentDep != nil && currentDep.Value == "" && currentDep.Tree != nil && currentDep.Tree.ParentTree != nil {
		tree := currentDep.Tree.ParentTree
		currentDep.LinkedParentDependencyNode = getDependencyNode(logger, types.FilePath(tree.Document), issue, []byte(tree.Root.Value))
	}

	return currentDep
}

func (f *DefaultFinder) find(introducingPackageName string, introducingVersion string) (*ast.Node, *ast.Tree) {
	lines := strings.Split(strings.ReplaceAll(string(f.fileContent), "\r", ""), "\n")
	for i, line := range lines {
		if isComment(line) {
			continue
		}

		if strings.Contains(line, introducingPackageName) {
			// length of line is ignoring some trailing characters
			endChar := len(strings.TrimRight(line, " \"',)"))
			r := types.Range{
				Start: types.Position{Line: i, Character: strings.Index(line, introducingPackageName)},
				End:   types.Position{Line: i, Character: endChar},
			}
			f.logger.Debug().Str("package", introducingPackageName).
				Str("version", introducingVersion).
				Str("path", string(f.path)).
				Interface("range", r).Msg("found range")
			return &ast.Node{Line: r.Start.Line, StartChar: r.Start.Character, EndChar: r.End.Character}, nil
		}
	}
	return nil, nil
}

func isComment(line string) bool {
	return strings.HasPrefix(strings.Trim(line, " "), "//") ||
		strings.HasPrefix(strings.Trim(line, " "), "#")
}<|MERGE_RESOLUTION|>--- conflicted
+++ resolved
@@ -17,11 +17,7 @@
 package oss
 
 import (
-<<<<<<< HEAD
 	"github.com/rs/zerolog"
-	"path/filepath"
-=======
->>>>>>> 310ccee2
 	"strings"
 
 	"github.com/snyk/snyk-ls/ast"
@@ -50,15 +46,7 @@
 	pathAsString := string(path)
 	switch issue.PackageManager {
 	case "npm":
-<<<<<<< HEAD
-		if packageScanSupportedExtensions[filepath.Ext(pathAsString)] {
-			finder = &htmlRangeFinder{path: path, fileContent: fileContent, logger: logger}
-		} else {
-			finder = &NpmRangeFinder{uri: path, fileContent: fileContent}
-		}
-=======
 		finder = &NpmRangeFinder{uri: path, fileContent: fileContent}
->>>>>>> 310ccee2
 	case "maven":
 		if strings.HasSuffix(pathAsString, "pom.xml") {
 			finder = &mavenRangeFinder{path: path, fileContent: fileContent, logger: logger}
