--- conflicted
+++ resolved
@@ -158,20 +158,17 @@
 		return issues, errors.New("folder config or SAST settings not available")
 	}
 
-	if !sc.isSastEnabled(folderConfig.SastSettings) {
+	sastResponse := folderConfig.SastSettings
+
+	if !sc.isSastEnabled(sastResponse) {
 		return issues, errors.New("SAST is not enabled")
 	}
 
-<<<<<<< HEAD
 	if isLocalEngineEnabled(sastResponse) {
 		updateCodeApiLocalEngine(sc.C, sastResponse)
-=======
-	if sc.isLocalEngineEnabled(folderConfig.SastSettings) {
-		sc.updateCodeApiLocalEngine(folderConfig.SastSettings)
->>>>>>> dedd3439
-	}
-
-	sc.C.SetSnykAgentFixEnabled(folderConfig.SastSettings.AutofixEnabled)
+	}
+
+	sc.C.SetSnykAgentFixEnabled(sastResponse.AutofixEnabled)
 
 	sc.changedFilesMutex.Lock()
 	if sc.changedPaths[folderPath] == nil {
