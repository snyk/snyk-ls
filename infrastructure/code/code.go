--- conflicted
+++ resolved
@@ -18,16 +18,10 @@
 
 import (
 	"context"
-<<<<<<< HEAD
-	"github.com/rs/zerolog"
-	"github.com/snyk/snyk-ls/domain/snyk/delta"
-	"github.com/snyk/snyk-ls/infrastructure/vcs"
-=======
 	"fmt"
 	"github.com/rs/zerolog"
 	"github.com/snyk/snyk-ls/internal/delta"
 	"github.com/snyk/snyk-ls/internal/vcs"
->>>>>>> b61e6b8a
 	"os"
 	"path/filepath"
 	"sync"
@@ -204,10 +198,6 @@
 }
 
 func internalScan(ctx context.Context, sc *Scanner, folderPath string, logger zerolog.Logger, filesToBeScanned map[string]bool) (results []snyk.Issue, err error) {
-<<<<<<< HEAD
-	startTime := time.Now()
-=======
->>>>>>> b61e6b8a
 	span := sc.BundleUploader.instrumentor.StartSpan(ctx, "code.ScanWorkspace")
 	defer sc.BundleUploader.instrumentor.Finish(span)
 
@@ -217,11 +207,7 @@
 		sc.fileFilters.Store(folderPath, fileFilter)
 	}
 	files := fileFilter.FindNonIgnoredFiles()
-<<<<<<< HEAD
-	metrics := sc.newMetrics(startTime)
-=======
-
->>>>>>> b61e6b8a
+
 	if sc.useIgnoresFlow() {
 		results, err = sc.UploadAndAnalyzeWithIgnores(span.Context(), folderPath, files, filesToBeScanned)
 	} else {
@@ -232,12 +218,8 @@
 
 func scanBaseBranch(ctx context.Context, logger zerolog.Logger, sc *Scanner, folderPath string) ([]snyk.Issue, error) {
 	mainBranchName := getBaseBranchName()
-<<<<<<< HEAD
-	destinationPath, err := os.MkdirTemp("", "snyk_tmp_repo")
-=======
 	tmpFolderName := fmt.Sprintf("snyk_delta_%s_%s", mainBranchName, filepath.Base(folderPath))
 	destinationPath, err := os.MkdirTemp("", tmpFolderName)
->>>>>>> b61e6b8a
 	logger.Info().Msg("Creating tmp directory for base branch")
 
 	if err != nil {
@@ -283,15 +265,9 @@
 	logger := zlog.With().Str("method", "getDelta").Logger()
 
 	df := delta.NewFinder(
-<<<<<<< HEAD
-		delta.WithEnricher(&delta.FindingsEnricher{}),
-		delta.WithMatcher(&delta.CodeMatcher{}),
-		delta.WithDiffer(&delta.FindingsDiffer{}))
-=======
 		delta.WithEnricher(delta.NewFindingsEnricher()),
 		delta.WithMatcher(delta.NewCodeMatcher()),
 		delta.WithDiffer(delta.NewFindingsDiffer()))
->>>>>>> b61e6b8a
 
 	baseFindingIdentifiable := make([]delta.Identifiable, len(baseIssueList))
 	for i := range baseIssueList {
