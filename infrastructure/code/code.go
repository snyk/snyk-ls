--- conflicted
+++ resolved
@@ -89,15 +89,11 @@
 	c                   *config.Config
 }
 
-<<<<<<< HEAD
-func New(bundleUploader *BundleUploader, apiClient snyk_api.SnykApiClient, reporter codeClientObservability.ErrorReporter, learnService learn.Service, notifier notification.Notifier, codeScanner codeClient.CodeScanner) *Scanner {
-=======
 func (sc *Scanner) DeltaScanningEnabled() bool {
 	return sc.c.IsDeltaFindingsEnabled()
 }
 
 func New(bundleUploader *BundleUploader, apiClient snyk_api.SnykApiClient, reporter codeClientObservability.ErrorReporter, learnService learn.Service, notifier notification.Notifier, codeScanner codeClient.CodeScanner, scanPersister persistence.ScanSnapshotPersister) *Scanner {
->>>>>>> 4ae0c41f
 	sc := &Scanner{
 		BundleUploader: bundleUploader,
 		SnykApiClient:  apiClient,
@@ -219,74 +215,6 @@
 	return results, err
 }
 
-<<<<<<< HEAD
-=======
-func scanAndPersistBaseBranch(ctx context.Context, sc *Scanner, folderPath string) error {
-	logger := sc.c.Logger().With().Str("method", "scanAndPersistBaseBranch").Logger()
-
-	baseBranchName := vcs.GetBaseBranchName(folderPath)
-	headRef, err := vcs.HeadRefHashForBranch(&logger, folderPath, baseBranchName)
-
-	if err != nil {
-		logger.Error().Err(err).Msg("Failed to fetch commit hash for main branch")
-		return err
-	}
-
-	snapshotExists := sc.scanPersister.Exists(folderPath, headRef, sc.Product())
-	if snapshotExists {
-		return nil
-	}
-
-	tmpFolderName := fmt.Sprintf("snyk_delta_%s", vcs.NormalizeBranchName(baseBranchName))
-	destinationPath, err := os.MkdirTemp("", tmpFolderName)
-	logger.Debug().Msg("Creating tmp directory for base branch")
-
-	if err != nil {
-		logger.Error().Err(err).Msg("Failed to create tmp directory for base branch")
-		return err
-	}
-
-	repo, err := vcs.Clone(&logger, folderPath, destinationPath, baseBranchName)
-
-	if err != nil {
-		logger.Error().Err(err).Msg("Failed to clone base branch")
-		return err
-	}
-
-	defer func() {
-		if destinationPath == "" {
-			return
-		}
-		err = os.RemoveAll(destinationPath)
-		logger.Debug().Msg("removing base branch tmp dir " + destinationPath)
-
-		if err != nil {
-			logger.Error().Err(err).Msg("couldn't remove tmp dir " + destinationPath)
-		}
-	}()
-
-	filesToBeScanned := make(map[string]bool)
-	results, err := internalScan(ctx, sc, destinationPath, logger, filesToBeScanned)
-
-	if err != nil {
-		return err
-	}
-
-	commitHash, err := vcs.HeadRefHashForRepo(repo)
-	if err != nil {
-		logger.Error().Err(err).Msg("could not get commit hash for repo in folder " + folderPath)
-		return err
-	}
-
-	err = sc.scanPersister.Add(folderPath, commitHash, results, product.ProductCode)
-	if err != nil {
-		logger.Error().Err(err).Msg("could not persist issue list for folder: " + folderPath)
-	}
-
-	return nil
-}
-
->>>>>>> 4ae0c41f
 // Populate HTML template
 func (sc *Scanner) enhanceIssuesDetails(issues []snyk.Issue) {
 	logger := sc.c.Logger().With().Str("method", "issue_enhancer.enhanceIssuesDetails").Logger()
