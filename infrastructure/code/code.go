--- conflicted
+++ resolved
@@ -148,7 +148,6 @@
 
 func (sc *Scanner) Scan(ctx context.Context, path types.FilePath, folderPath types.FilePath, folderConfig *types.FolderConfig) (issues []types.Issue, err error) {
 	logger := sc.C.Logger().With().Str("method", "code.Scan").Logger()
-
 	if !sc.C.NonEmptyToken() {
 		logger.Info().Msg("not authenticated, not scanning")
 		return issues, err
@@ -369,7 +368,7 @@
 	defer sc.Instrumentor.Finish(span)
 
 	requestId := span.GetTraceId() // use span trace id as code-request-id
-	logger.Info().Str("requestId", requestId).Str("path", string(path)).Msg("Starting Code analysis.")
+	logger.Info().Str("requestId", requestId).Msg("Starting Code analysis.")
 
 	target, err := scan.NewRepositoryTarget(string(path))
 	if err != nil {
@@ -455,20 +454,13 @@
 		return nil, fmt.Errorf("folder config is required to create code config")
 	}
 
-<<<<<<< HEAD
-=======
 	// TODO - we are being inefficient and re-fetching the folder config in the function calls instead of passing it in
->>>>>>> 8611cc5a
 	workspaceFolderPath := folderConfig.FolderPath
 	organization := sc.C.FolderOrganization(workspaceFolderPath)
 	if organization == "" {
 		return nil, fmt.Errorf("no organization found for workspace folder %s", workspaceFolderPath)
 	}
 
-<<<<<<< HEAD
-	// Get Code API URL for the workspace folder (not the scan path)
-=======
->>>>>>> 8611cc5a
 	codeApiURL, err := GetCodeApiUrlForFolder(sc.C, workspaceFolderPath)
 	if err != nil {
 		msg := fmt.Sprintf("Failed to get code api url for workspace folder %s", workspaceFolderPath)
