/*
 * © 2022-2025 Snyk Limited
 *
 * Licensed under the Apache License, Version 2.0 (the "License");
 * you may not use this file except in compliance with the License.
 * You may obtain a copy of the License at
 *
 *     http://www.apache.org/licenses/LICENSE-2.0
 *
 * Unless required by applicable law or agreed to in writing, software
 * distributed under the License is distributed on an "AS IS" BASIS,
 * WITHOUT WARRANTIES OR CONDITIONS OF ANY KIND, either express or implied.
 * See the License for the specific language governing permissions and
 * limitations under the License.
 */

package code

import (
	"errors"
	"fmt"
	"net/url"
	"os"
	"regexp"
	"strconv"
	"strings"
	"time"

	"github.com/hexops/gotextdiff"
	"github.com/hexops/gotextdiff/myers"
	"github.com/hexops/gotextdiff/span"
	"golang.org/x/exp/slices"

	codeClientSarif "github.com/snyk/code-client-go/sarif"

	"github.com/snyk/snyk-ls/application/config"
	"github.com/snyk/snyk-ls/domain/snyk"
	"github.com/snyk/snyk-ls/infrastructure/filesystem"
	"github.com/snyk/snyk-ls/internal/product"
	"github.com/snyk/snyk-ls/internal/types"
	"github.com/snyk/snyk-ls/internal/util"
)

func createRuleLink() (u *url.URL) {
	u, err := url.Parse(codeDescriptionURL)
	if err != nil {
		return u
	}
	return u
}

func issueSeverityToMarkdown(severity types.Severity) string {
	switch severity {
	case types.Critical:
		return "🔥 Critical Severity"
	case types.High:
		return "🚨 High Severity"
	case types.Medium:
		return "⚠️ Medium Severity"
	case types.Low:
		return "⬇️ Low Severity"
	default:
		return "❔️ Unknown Severity"
	}
}

func (c *exampleCommit) toReference() (reference types.Reference) {
	conf := config.CurrentConfig()
	commitURLString := c.fix.CommitURL
	commitURL, err := url.Parse(commitURLString)
	if err != nil {
		conf.Logger().Err(err).
			Str("method", "code.toReference").
			Str("commitURL", commitURLString).
			Msgf("cannot parse commit url")
	}
	return types.Reference{Title: c.description, Url: commitURL}
}

type SarifConverter struct {
	sarif codeClientSarif.SarifResponse
	c     *config.Config
}

func (s *SarifConverter) getReferences(r codeClientSarif.Rule) (references []types.Reference) {
	for _, commit := range s.getExampleCommits(r) {
		references = append(references, commit.toReference())
	}
	return references
}

func (s *SarifConverter) getCodeIssueType(r codeClientSarif.Rule) types.IssueType {
	isSecurity := slices.ContainsFunc(r.Properties.Categories, func(category string) bool {
		return strings.ToLower(category) == "security"
	})

	if isSecurity {
		return types.CodeSecurityVulnerability
	}

	return types.CodeQualityIssue
}

func (s *SarifConverter) cwe(r codeClientSarif.Rule) string {
	count := len(r.Properties.Cwe)
	if count == 0 {
		return ""
	}
	builder := strings.Builder{}
	builder.Grow(100)
	ending := "y"
	if count > 1 {
		ending = "ies"
	}
	builder.WriteString(fmt.Sprintf("Vulnerabilit%s: ", ending))
	for i, cwe := range r.Properties.Cwe {
		if i > 0 {
			builder.WriteString(" | ")
		}
		builder.WriteString(fmt.Sprintf(
			"[%s](%s)",
			cwe,
			fmt.Sprintf("https://cwe.mitre.org/data/definitions/%s.html", strings.Split(cwe, "-")[1])))
	}
	builder.WriteString("\n\n\n")
	return builder.String()
}

func (s *SarifConverter) getCodeFlow(r codeClientSarif.Result, baseDir types.FilePath) (dataflow []snyk.DataFlowElement) {
	flows := r.CodeFlows
	dedupMap := map[string]bool{}
	for _, cFlow := range flows {
		threadFlows := cFlow.ThreadFlows
		for _, tFlow := range threadFlows {
			for _, tFlowLocation := range tFlow.Locations {
				method := "getCodeFlow"
				physicalLoc := tFlowLocation.Location.PhysicalLocation
				path, err := DecodePath(ToAbsolutePath(baseDir, types.FilePath(physicalLoc.ArtifactLocation.URI)))
				if err != nil {
					s.c.Logger().Error().
						Err(err).
						Msg("failed to convert URI to absolute path: base directory: " +
							string(baseDir) +
							", URI: " +
							physicalLoc.ArtifactLocation.URI)
					continue
				}
				region := physicalLoc.Region
				myRange :=
					types.Range{
						Start: types.Position{
							Line:      region.StartLine - 1,
							Character: region.StartColumn - 1,
						},
						End: types.Position{
							Line:      region.EndLine - 1,
							Character: region.EndColumn,
						}}

				key := fmt.Sprintf("%sL%4d", path, region.StartLine)
				if !dedupMap[key] {
					fileUtil := filesystem.New()
					content, err := fileUtil.GetLineOfCode(path, myRange.Start.Line+1)
					if err != nil {
						s.c.Logger().Warn().Str("method", "code.getCodeFlow").Err(err).Msg("cannot load line Content from file")
					}
					d := snyk.DataFlowElement{
						Position:  len(dataflow),
						FilePath:  types.FilePath(path),
						FlowRange: myRange,
						Content:   content,
					}
					s.c.Logger().Debug().Str("method", method).Str("DataFlowElement", d.String()).Send()
					dataflow = append(dataflow, d)
					dedupMap[key] = true
				}
			}
		}
	}
	return dataflow
}

func (s *SarifConverter) priorityScore(r codeClientSarif.Result) string {
	priorityScore := r.Properties.PriorityScore
	if priorityScore == 0 {
		return ""
	}
	var builder strings.Builder
	builder.Grow(20)
	builder.WriteString(fmt.Sprintf(" | Priority Score %d", priorityScore))
	return builder.String()
}

func (s *SarifConverter) titleWithLeadingPipeOrEmpty(r codeClientSarif.Rule) string {
	if r.ShortDescription.Text != "" {
		return fmt.Sprintf(" | %s", r.ShortDescription.Text)
	}
	return ""
}

func (s *SarifConverter) detailsOrEmpty(r codeClientSarif.Rule) string {
	details := r.Help.Markdown
	if details != "" {
		return regexp.MustCompile(`##\s`).ReplaceAllString(details, "### ")
	}
	return ""
}

func (s *SarifConverter) formattedMessageMarkdown(r codeClientSarif.Result, rule codeClientSarif.Rule, baseDir types.FilePath) string {
	hoverVerbosity := s.c.HoverVerbosity()
	var builder strings.Builder
	const separator = "\n\n\n\n"
	if hoverVerbosity >= 1 {
		builder.Grow(500)
		builder.WriteString(fmt.Sprintf("## %s", issueSeverityToMarkdown(issueSeverity(r.Level))))
		builder.WriteString(s.titleWithLeadingPipeOrEmpty(rule))
		builder.WriteString(s.priorityScore(r))
		cwe := s.cwe(rule)
		if cwe != "" {
			builder.WriteString(" | ")
		}
		builder.WriteString(cwe)
		builder.WriteString(separator)
		builder.WriteString(r.Message.Text)
		builder.WriteString(separator)
		builder.WriteString(s.detailsOrEmpty(rule))
	}

	if hoverVerbosity >= 2 {
		builder.WriteString(separator)
		builder.WriteString("### Data Flow\n\n")
		for _, elem := range s.getCodeFlow(r, baseDir) {
			builder.WriteString(elem.ToMarkDown())
		}
	}

	if hoverVerbosity == 3 {
		builder.WriteString(separator)
		builder.WriteString("### Example Commit Fixes\n\n")
		for _, fix := range s.getExampleCommits(rule) {
			builder.WriteString(fix.toMarkdown())
		}
		builder.WriteString(separator)

		references := s.getReferences(rule)
		if len(references) > 0 {
			builder.WriteString("\n\nReferences:\n\n")
			for _, reference := range references {
				builder.WriteString(fmt.Sprintf("[%s](%s)\n\n", reference.Title, reference.Url))
			}
		}
	}
	return builder.String()
}

func (s *SarifConverter) getMessage(r codeClientSarif.Result, rule codeClientSarif.Rule) string {
	text := r.Message.Text
	if rule.ShortDescription.Text != "" {
		text = fmt.Sprintf("%s: %s", rule.ShortDescription.Text, text)
	}
	const maxLength = 100
	if len(text) > maxLength {
		text = text[:maxLength] + "..."
	}
	return text
}

func (s *SarifConverter) getFixDescriptionForRule(r codeClientSarif.Rule, commitFixIndex int) string {
	fixDescriptions := r.Properties.ExampleCommitDescriptions
	if len(fixDescriptions) > commitFixIndex {
		return fixDescriptions[commitFixIndex]
	}
	return ""
}

func (s *SarifConverter) getExampleCommits(r codeClientSarif.Rule) (exampleCommits []exampleCommit) {
	if len(r.Properties.ExampleCommitFixes) == 0 {
		return exampleCommits
	}
	for i, fix := range r.Properties.ExampleCommitFixes {
		fixDescription := s.getFixDescriptionForRule(r, i)
		if fixDescription == "" {
			before, _, _ := strings.Cut(fix.CommitURL, "/commit")
			fixDescription = before
		}
		exampleCommits = append(exampleCommits, exampleCommit{
			index:       i,
			description: fixDescription,
			fix: codeClientSarif.ExampleCommitFix{
				CommitURL: fix.CommitURL,
				Lines:     fix.Lines,
			},
		})
	}
	return exampleCommits
}

func (s *SarifConverter) getRule(r codeClientSarif.Run, id string) codeClientSarif.Rule {
	for _, r := range r.Tool.Driver.Rules {
		if r.ID == id {
			return r
		}
	}
	return codeClientSarif.Rule{}
}

func (s *SarifConverter) toIssues(baseDir types.FilePath) (issues []types.Issue, err error) {
	runs := s.sarif.Sarif.Runs
	if len(runs) == 0 {
		return issues, nil
	}
	ruleLink := createRuleLink()

	r := runs[0]
	var errs error
	for _, result := range r.Results {
		for _, loc := range result.Locations {
			// Response contains encoded relative paths that should be decoded and converted to absolute.
			absPath, err := DecodePath(ToAbsolutePath(baseDir, types.FilePath(loc.PhysicalLocation.ArtifactLocation.URI)))
			if err != nil {
				s.c.Logger().Error().
					Err(err).
					Msg("failed to convert URI to absolute path: base directory: " +
						string(baseDir) +
						", URI: " +
						loc.PhysicalLocation.ArtifactLocation.URI)
				errs = errors.Join(errs, err)
				continue
			}

			position := loc.PhysicalLocation.Region
			// NOTE: sarif uses 1-based location numbering, see
			// https://docs.oasis-open.org/sarif/sarif/v2.1.0/sarif-v2.1.0.html#_Ref493492556
			startLine := position.StartLine - 1
			endLine := util.Max(position.EndLine-1, startLine)
			startCol := position.StartColumn - 1
			endCol := util.Max(position.EndColumn-1, 0)
			myRange := types.Range{
				Start: types.Position{
					Line:      startLine,
					Character: startCol,
				},
				End: types.Position{
					Line:      endLine,
					Character: endCol,
				},
			}

			testRule := s.getRule(r, result.RuleID)
			message := s.getMessage(result, testRule)
			formattedMessage := s.formattedMessageMarkdown(result, testRule, baseDir)

			exampleCommits := s.getExampleCommits(testRule)
			exampleFixes := make([]snyk.ExampleCommitFix, 0, len(exampleCommits))
			for _, commit := range exampleCommits {
				commitURL := commit.fix.CommitURL
				commitFixLines := make([]snyk.CommitChangeLine, 0, len(commit.fix.Lines))
				for _, line := range commit.fix.Lines {
					commitFixLines = append(commitFixLines, snyk.CommitChangeLine{
						Line:       line.Line,
						LineNumber: line.LineNumber,
						LineChange: line.LineChange})
				}

				exampleFixes = append(exampleFixes, snyk.ExampleCommitFix{
					CommitURL: commitURL,
					Lines:     commitFixLines,
				})
			}

			issueType := s.getCodeIssueType(testRule)
			isSecurityType := true
			if issueType == types.CodeQualityIssue {
				isSecurityType = false
			}

			markers, err := s.getMarkers(result, baseDir)
			errs = errors.Join(errs, err)

			key := util.GetIssueKey(result.RuleID, absPath, startLine, endLine, startCol, endCol)
			title := testRule.ShortDescription.Text
			if title == "" {
				title = testRule.ID
			}

			additionalData := snyk.CodeIssueData{
				Key:                key,
				Title:              title,
				Message:            result.Message.Text,
				Rule:               testRule.Name,
				RuleId:             testRule.ID,
				RepoDatasetSize:    testRule.Properties.RepoDatasetSize,
				ExampleCommitFixes: exampleFixes,
				CWE:                testRule.Properties.Cwe,
				Text:               testRule.Help.Markdown,
				Markers:            markers,
				Cols:               [2]int{startCol, endCol},
				Rows:               [2]int{startLine, endLine},
				IsSecurityType:     isSecurityType,
				IsAutofixable:      result.Properties.IsAutofixable,
				PriorityScore:      result.Properties.PriorityScore,
				DataFlow:           s.getCodeFlow(result, baseDir),
			}

			d := &snyk.Issue{
				ID:                  result.RuleID,
				Range:               myRange,
				Severity:            issueSeverity(result.Level),
				Message:             message,
				FormattedMessage:    formattedMessage,
				IssueType:           issueType,
				AffectedFilePath:    types.FilePath(absPath),
				Product:             product.ProductCode,
				IssueDescriptionURL: ruleLink,
				References:          s.getReferences(testRule),
				AdditionalData:      additionalData,
				CWEs:                testRule.Properties.Cwe,
			}
			d.SetFingerPrint(result.Fingerprints.Num1)
			d.SetGlobalIdentity(result.Fingerprints.Identity)
			d.IsIgnored, d.IgnoreDetails = s.getIgnoreDetails(result)
			d.AdditionalData = additionalData

			issues = append(issues, d)
		}
	}
	return issues, errs
}

func (s *SarifConverter) getIgnoreDetails(result codeClientSarif.Result) (bool, *types.IgnoreDetails) {
	isIgnored := false
	var ignoreDetails *types.IgnoreDetails

	// this can be an array of multiple suppressions in SARIF
	// but we only store one ignore for now
	if len(result.Suppressions) > 0 {
		if len(result.Suppressions) > 1 {
			s.c.Logger().Warn().Int("number of SARIF suppressions", len(result.Suppressions)).Msg(
				"there are more suppressions than expected")
		}
		isIgnored = true
		suppression := result.Suppressions[0]

		reason := suppression.Justification
		if reason == "" {
			reason = "None given"
		}
		ignoreDetails = &types.IgnoreDetails{
			Category:   string(suppression.Properties.Category),
			Reason:     reason,
			Expiration: parseExpirationDateFromString(suppression.Properties.Expiration),
			IgnoredOn:  parseDateFromString(suppression.Properties.IgnoredOn),
			IgnoredBy:  suppression.Properties.IgnoredBy.Name,
		}
	}
	return isIgnored, ignoreDetails
}

func parseExpirationDateFromString(date *string) string {
	if date == nil {
		return ""
	}

	parsedDate := parseDateFromString(*date)
	return parsedDate.Format(time.RFC3339)
}

func parseDateFromString(date string) time.Time {
	logger := config.CurrentConfig().Logger().With().Str("method", "convert.parseDateFromString").Logger()
	layouts := []string{
		"Mon Jan 02 2006", // TODO: when this gets fixed, we can remove this option [IGNR-365]
		time.RFC3339,      // Standard format
	}

	for _, layout := range layouts {
		if t, err := time.Parse(layout, date); err == nil {
			return t
		}
	}

	// Fallback to today's date if parsing fails
	logger.Warn().Str("date", date).Msg("failed to parse date. Using current date.")
	return time.Now().UTC()
}

func (s *SarifConverter) getMarkers(r codeClientSarif.Result, baseDir types.FilePath) ([]snyk.Marker, error) {
	markers := make([]snyk.Marker, 0)

	// Example markdown string:
	// "Printing the stack trace of {0}. Production code should not use {1}. {3}"
	markdownStr := r.Message.Markdown

	// Example message arguments array:
	// "arguments": [
	// 	"[java.lang.InterruptedException](0)",
	// 	"[printStackTrace](1)(2)",
	// 	"[This is a test argument](3)"
	// ]
	for i, arg := range r.Message.Arguments {
		indecesRegex := regexp.MustCompile(`\((\d)\)`)
		// extract the location indices from the brackets (e.g. indices "1", "2" in the second array element from the above example)
		indices := indecesRegex.FindAllStringSubmatch(arg, -1)

		positions := make([]snyk.MarkerPosition, 0)
		for _, match := range indices {
			index, _ := strconv.Atoi(match[1])

			if len(r.CodeFlows) == 0 || len(r.CodeFlows[0].ThreadFlows) == 0 || len(r.CodeFlows[0].ThreadFlows[0].Locations) <= index {
				continue
			}

			// Every CodeFlow location maps to the index within the message argument
			loc := r.CodeFlows[0].ThreadFlows[0].Locations[index]

			startLine := loc.Location.PhysicalLocation.Region.StartLine - 1
			endLine := loc.Location.PhysicalLocation.Region.EndLine - 1
			startCol := loc.Location.PhysicalLocation.Region.StartColumn - 1
			endCol := loc.Location.PhysicalLocation.Region.EndColumn

			filePath, err := DecodePath(ToAbsolutePath(baseDir, types.FilePath(loc.Location.PhysicalLocation.ArtifactLocation.URI)))
			if err != nil {
				s.c.Logger().Error().
					Err(err).
					Msg("failed to convert URI to absolute path: base directory: " +
						string(baseDir) +
						", URI: " +
						loc.Location.PhysicalLocation.ArtifactLocation.URI)
				return []snyk.Marker{}, err
			}
			positions = append(positions, snyk.MarkerPosition{
				Rows: [2]int{startLine, endLine},
				Cols: [2]int{startCol, endCol},
				File: filePath,
			})
		}

		// extract the text between the brackets
		strRegex := regexp.MustCompile(`\[(.*?)\]`)
		// extract the text between the brackets (e.g. "printStackTrace" in the second array element from the above example)
		if strFindResult := strRegex.FindStringSubmatch(arg); len(strFindResult) > 1 {
			substituteStr := strFindResult[1]

			// compute index to insert markers
			indexTemplate := fmt.Sprintf("{%d}", i)
			msgStartIndex := strings.LastIndex(markdownStr, indexTemplate)
			msgEndIndex := msgStartIndex + len(substituteStr) - 1

			markdownStr = strings.Replace(markdownStr, indexTemplate, substituteStr, 1)

			// write the marker
			markers = append(markers, snyk.Marker{
				Msg: [2]int{msgStartIndex, msgEndIndex},
				Pos: positions,
			})
		}
	}

	return markers, nil
}

<<<<<<< HEAD
// CreateWorkspaceEditFromDiff turns the returned fix (in diff format) into a series of TextEdits in a WorkspaceEdit.
func CreateWorkspaceEditFromDiff(absoluteFilePath string, diff string) (edit snyk.WorkspaceEdit) {
	fileContentBytes, err := os.ReadFile(absoluteFilePath)
	if err != nil || len(fileContentBytes) == 0 {
		return edit
	}
	fileContentLineStrings := strings.Split(string(fileContentBytes), "\n")

	var textEdits []snyk.TextEdit

	var hunkLine = 0   // Location in the current hunk
	var hunkOffset = 0 // Whether we need to offset the current hunk based on previous edits.

	// Loop over the diff. Diffs will always use \n instead of \r\n, so no need to sanitize (see getUnifiedDiff).
	for _, line := range strings.Split(diff, "\n") {
		// If we are being asked to make changes outside the original file, abort and return an empty edit.
		if hunkLine-hunkOffset > len(fileContentLineStrings) {
			return edit
		}

		if strings.HasPrefix(line, "---") || strings.HasPrefix(line, "+++") {
			continue // We ignore header lines
		} else if strings.HasPrefix(line, "@@") {
			r := regexp.MustCompile(`@@ -(\d+),?(\d*) \+(\d+),?(\d*) @@`)
			matches := r.FindStringSubmatch(line)
			if matches == nil {
				return edit // We have a badly formatted diff, so abort.
			}

			hunkLine, _ = strconv.Atoi(matches[1]) // Apply the edit from the first line of the original file in the diff
			hunkLine -= 1                          // TextEdit range is 0-indexed, whereas LSP diff is 1-indexed
			hunkLine += hunkOffset                 // Account for any previous additions or deletions.
		} else if strings.HasPrefix(line, "-") {
			textEdit := buildOneLineTextEdit(hunkLine, hunkLine+1, "")
			textEdits = append(textEdits, textEdit)
			hunkOffset -= 1 // We've removed a line, so future hunks will be offset with respect to the diff.
		} else if strings.HasPrefix(line, "+") {
			textEdit := buildOneLineTextEdit(hunkLine, hunkLine, strings.TrimPrefix(line, "+")+"\n")
			textEdits = append(textEdits, textEdit)
			hunkOffset += 1 // We've added a line, so future hunks will be offset with respect to the diff.
			hunkLine += 1   // We've added a line, so increment the pointer in our current hunk.
		} else if strings.HasPrefix(line, " ") {
			hunkLine += 1 // We skip over unchanged lines, so increment the pointer in our current hunk.
		}
	}

	edit.Changes = make(map[string][]snyk.TextEdit)
	edit.Changes[absoluteFilePath] = textEdits

	return edit
}

func buildOneLineTextEdit(startLine int, endLine int, text string) snyk.TextEdit {
	if startLine > endLine {
		return snyk.TextEdit{} // We should never reach this. Return an empty edit if the input it invalid.
=======
// createAutofixWorkspaceEdit turns the returned fix into an edit.
func createAutofixWorkspaceEdit(absoluteFilePath string, fixedSourceCode string) (edit types.WorkspaceEdit) {
	fileContent, err := os.ReadFile(absoluteFilePath)
	if err != nil {
		return edit
	}
	singleTextEdit := types.TextEdit{
		Range: types.Range{
			// TODO(alex.gronskiy): should be changed to an actual hunk-like edit instead of
			// this "replace-the-whole-file" strategy
			Start: types.Position{
				Line:      0,
				Character: 0},
			End: types.Position{
				Line:      math.MaxInt32,
				Character: 0},
		},
		NewText:  fixedSourceCode,
		FullText: string(fileContent),
	}
	edit.Changes = make(map[string][]types.TextEdit)
	edit.Changes[absoluteFilePath] = []types.TextEdit{singleTextEdit}
	return edit
}

// toAutofixSuggestionsIssues converts the HTTP json-first payload to the domain type
func (s *AutofixResponse) toAutofixSuggestions(baseDir types.FilePath, filePath types.FilePath) (fixSuggestions []AutofixSuggestion) {
	logger := config.CurrentConfig().Logger().With().Str("method", "toAutofixSuggestions").Logger()
	for _, suggestion := range s.AutofixSuggestions {
		decodedPath, err := DecodePath(ToAbsolutePath(baseDir, filePath))
		if err != nil {
			logger.Err(err).Msgf("cannot decode filePath %s", filePath)
			continue
		}
		d := AutofixSuggestion{
			FixId:       suggestion.Id,
			AutofixEdit: createAutofixWorkspaceEdit(decodedPath, suggestion.Value),
		}
		fixSuggestions = append(fixSuggestions, d)
>>>>>>> 183870ea
	}

	return snyk.TextEdit{
		Range: snyk.Range{
			Start: snyk.Position{
				Line:      startLine,
				Character: 0,
			},
			End: snyk.Position{
				Line:      endLine,
				Character: 0,
			},
		},
		NewText: text,
	}
}

<<<<<<< HEAD
func (s *AutofixResponse) toUnifiedDiffSuggestions(baseDir string, filePath string) []AutofixUnifiedDiffSuggestion {
	var fixSuggestions []AutofixUnifiedDiffSuggestion
	for _, suggestion := range s.AutofixSuggestions {
=======
func (s *AutofixResponse) toUnifiedDiffSuggestions(baseDir types.FilePath, filePath types.FilePath) []AutofixUnifiedDiffSuggestion {
	logger := config.CurrentConfig().Logger().With().Str("method", "toUnifiedDiffSuggestions").Logger()
	var fixSuggestions []AutofixUnifiedDiffSuggestion
	for _, suggestion := range s.AutofixSuggestions {
		path, err := DecodePath(ToAbsolutePath(baseDir, filePath))
		if err != nil {
			logger.Err(err).Msgf("cannot decode filePath %s", filePath)
		}
		logger.Debug().Msgf("File path %s", path)
		fileContent, err := os.ReadFile(path)
		if err != nil {
			logger.Err(err).Msgf("cannot read fileContent %s", path)
			return fixSuggestions
		}
		contentBefore := string(fileContent)
		// Workaround: AI Suggestion API only returns \n new lines. It doesn't consider carriage returns.
		contentBefore = strings.Replace(contentBefore, "\r\n", "\n", -1)
		edits := myers.ComputeEdits(span.URIFromPath(string(baseDir)), contentBefore, suggestion.Value)
		unifiedDiff := fmt.Sprint(gotextdiff.ToUnified(string(baseDir), string(baseDir+"-fixed"), contentBefore, edits))
>>>>>>> 183870ea

		decodedPath, unifiedDiff := getPathAndUnifiedDiff(baseDir, filePath, suggestion.Value)
		if decodedPath == "" || unifiedDiff == "" {
			continue
		}

		d := AutofixUnifiedDiffSuggestion{
			FixId:               suggestion.Id,
			UnifiedDiffsPerFile: map[string]string{},
		}

		d.UnifiedDiffsPerFile[decodedPath] = unifiedDiff
		fixSuggestions = append(fixSuggestions, d)
	}
	return fixSuggestions
}

func getPathAndUnifiedDiff(baseDir string, filePath string, newText string) (decodedPath string, unifiedDiff string) {
	logger := config.CurrentConfig().Logger().With().Str("method", "getUnifiedDiff").Logger()
	decodedPath, err := DecodePath(ToAbsolutePath(baseDir, filePath))
	if err != nil {
		logger.Err(err).Msgf("cannot decode filePath %s", filePath)
		return
	}
	logger.Debug().Msgf("File decodedPath %s", decodedPath)

	fileContent, err := os.ReadFile(decodedPath)
	if err != nil {
		logger.Err(err).Msgf("cannot read fileContent %s", decodedPath)
		return
	}

	// Workaround: AI Suggestion API only returns \n new lines. It doesn't consider carriage returns.
	contentBefore := strings.Replace(string(fileContent), "\r\n", "\n", -1)
	edits := myers.ComputeEdits(span.URIFromPath(decodedPath), contentBefore, newText)
	unifiedDiff = fmt.Sprint(gotextdiff.ToUnified(decodedPath, decodedPath+"fixed", contentBefore, edits))

	return decodedPath, unifiedDiff
}<|MERGE_RESOLUTION|>--- conflicted
+++ resolved
@@ -558,16 +558,15 @@
 	return markers, nil
 }
 
-<<<<<<< HEAD
 // CreateWorkspaceEditFromDiff turns the returned fix (in diff format) into a series of TextEdits in a WorkspaceEdit.
-func CreateWorkspaceEditFromDiff(absoluteFilePath string, diff string) (edit snyk.WorkspaceEdit) {
+func CreateWorkspaceEditFromDiff(absoluteFilePath string, diff string) (edit types.WorkspaceEdit) {
 	fileContentBytes, err := os.ReadFile(absoluteFilePath)
 	if err != nil || len(fileContentBytes) == 0 {
 		return edit
 	}
 	fileContentLineStrings := strings.Split(string(fileContentBytes), "\n")
 
-	var textEdits []snyk.TextEdit
+	var textEdits []types.TextEdit
 
 	var hunkLine = 0   // Location in the current hunk
 	var hunkOffset = 0 // Whether we need to offset the current hunk based on previous edits.
@@ -605,65 +604,24 @@
 		}
 	}
 
-	edit.Changes = make(map[string][]snyk.TextEdit)
+	edit.Changes = make(map[string][]types.TextEdit)
 	edit.Changes[absoluteFilePath] = textEdits
 
 	return edit
 }
 
-func buildOneLineTextEdit(startLine int, endLine int, text string) snyk.TextEdit {
+func buildOneLineTextEdit(startLine int, endLine int, text string) types.TextEdit {
 	if startLine > endLine {
-		return snyk.TextEdit{} // We should never reach this. Return an empty edit if the input it invalid.
-=======
-// createAutofixWorkspaceEdit turns the returned fix into an edit.
-func createAutofixWorkspaceEdit(absoluteFilePath string, fixedSourceCode string) (edit types.WorkspaceEdit) {
-	fileContent, err := os.ReadFile(absoluteFilePath)
-	if err != nil {
-		return edit
-	}
-	singleTextEdit := types.TextEdit{
+		return types.TextEdit{} // We should never reach this. Return an empty edit if the input it invalid.
+	}
+
+	return types.TextEdit{
 		Range: types.Range{
-			// TODO(alex.gronskiy): should be changed to an actual hunk-like edit instead of
-			// this "replace-the-whole-file" strategy
 			Start: types.Position{
-				Line:      0,
-				Character: 0},
-			End: types.Position{
-				Line:      math.MaxInt32,
-				Character: 0},
-		},
-		NewText:  fixedSourceCode,
-		FullText: string(fileContent),
-	}
-	edit.Changes = make(map[string][]types.TextEdit)
-	edit.Changes[absoluteFilePath] = []types.TextEdit{singleTextEdit}
-	return edit
-}
-
-// toAutofixSuggestionsIssues converts the HTTP json-first payload to the domain type
-func (s *AutofixResponse) toAutofixSuggestions(baseDir types.FilePath, filePath types.FilePath) (fixSuggestions []AutofixSuggestion) {
-	logger := config.CurrentConfig().Logger().With().Str("method", "toAutofixSuggestions").Logger()
-	for _, suggestion := range s.AutofixSuggestions {
-		decodedPath, err := DecodePath(ToAbsolutePath(baseDir, filePath))
-		if err != nil {
-			logger.Err(err).Msgf("cannot decode filePath %s", filePath)
-			continue
-		}
-		d := AutofixSuggestion{
-			FixId:       suggestion.Id,
-			AutofixEdit: createAutofixWorkspaceEdit(decodedPath, suggestion.Value),
-		}
-		fixSuggestions = append(fixSuggestions, d)
->>>>>>> 183870ea
-	}
-
-	return snyk.TextEdit{
-		Range: snyk.Range{
-			Start: snyk.Position{
 				Line:      startLine,
 				Character: 0,
 			},
-			End: snyk.Position{
+			End: types.Position{
 				Line:      endLine,
 				Character: 0,
 			},
@@ -672,31 +630,9 @@
 	}
 }
 
-<<<<<<< HEAD
-func (s *AutofixResponse) toUnifiedDiffSuggestions(baseDir string, filePath string) []AutofixUnifiedDiffSuggestion {
+func (s *AutofixResponse) toUnifiedDiffSuggestions(baseDir types.FilePath, filePath types.FilePath) []AutofixUnifiedDiffSuggestion {
 	var fixSuggestions []AutofixUnifiedDiffSuggestion
 	for _, suggestion := range s.AutofixSuggestions {
-=======
-func (s *AutofixResponse) toUnifiedDiffSuggestions(baseDir types.FilePath, filePath types.FilePath) []AutofixUnifiedDiffSuggestion {
-	logger := config.CurrentConfig().Logger().With().Str("method", "toUnifiedDiffSuggestions").Logger()
-	var fixSuggestions []AutofixUnifiedDiffSuggestion
-	for _, suggestion := range s.AutofixSuggestions {
-		path, err := DecodePath(ToAbsolutePath(baseDir, filePath))
-		if err != nil {
-			logger.Err(err).Msgf("cannot decode filePath %s", filePath)
-		}
-		logger.Debug().Msgf("File path %s", path)
-		fileContent, err := os.ReadFile(path)
-		if err != nil {
-			logger.Err(err).Msgf("cannot read fileContent %s", path)
-			return fixSuggestions
-		}
-		contentBefore := string(fileContent)
-		// Workaround: AI Suggestion API only returns \n new lines. It doesn't consider carriage returns.
-		contentBefore = strings.Replace(contentBefore, "\r\n", "\n", -1)
-		edits := myers.ComputeEdits(span.URIFromPath(string(baseDir)), contentBefore, suggestion.Value)
-		unifiedDiff := fmt.Sprint(gotextdiff.ToUnified(string(baseDir), string(baseDir+"-fixed"), contentBefore, edits))
->>>>>>> 183870ea
 
 		decodedPath, unifiedDiff := getPathAndUnifiedDiff(baseDir, filePath, suggestion.Value)
 		if decodedPath == "" || unifiedDiff == "" {
@@ -708,22 +644,24 @@
 			UnifiedDiffsPerFile: map[string]string{},
 		}
 
-		d.UnifiedDiffsPerFile[decodedPath] = unifiedDiff
+		d.UnifiedDiffsPerFile[string(decodedPath)] = string(unifiedDiff)
 		fixSuggestions = append(fixSuggestions, d)
 	}
 	return fixSuggestions
 }
 
-func getPathAndUnifiedDiff(baseDir string, filePath string, newText string) (decodedPath string, unifiedDiff string) {
+func getPathAndUnifiedDiff(baseDir types.FilePath, filePath types.FilePath, newText string) (decodedPath types.FilePath, unifiedDiff types.FilePath) {
 	logger := config.CurrentConfig().Logger().With().Str("method", "getUnifiedDiff").Logger()
-	decodedPath, err := DecodePath(ToAbsolutePath(baseDir, filePath))
+
+	decodedPathString, err := DecodePath(ToAbsolutePath(baseDir, filePath))
+	decodedPath = types.FilePath(decodedPathString)
 	if err != nil {
 		logger.Err(err).Msgf("cannot decode filePath %s", filePath)
 		return
 	}
 	logger.Debug().Msgf("File decodedPath %s", decodedPath)
 
-	fileContent, err := os.ReadFile(decodedPath)
+	fileContent, err := os.ReadFile(decodedPathString)
 	if err != nil {
 		logger.Err(err).Msgf("cannot read fileContent %s", decodedPath)
 		return
@@ -731,8 +669,8 @@
 
 	// Workaround: AI Suggestion API only returns \n new lines. It doesn't consider carriage returns.
 	contentBefore := strings.Replace(string(fileContent), "\r\n", "\n", -1)
-	edits := myers.ComputeEdits(span.URIFromPath(decodedPath), contentBefore, newText)
-	unifiedDiff = fmt.Sprint(gotextdiff.ToUnified(decodedPath, decodedPath+"fixed", contentBefore, edits))
+	edits := myers.ComputeEdits(span.URIFromPath(decodedPathString), contentBefore, newText)
+	unifiedDiff = types.FilePath(fmt.Sprint(gotextdiff.ToUnified(decodedPathString, decodedPathString+"fixed", contentBefore, edits)))
 
 	return decodedPath, unifiedDiff
 }