--- conflicted
+++ resolved
@@ -413,19 +413,7 @@
 		if suppression.Properties.Expiration != nil {
 			expiration = *suppression.Properties.Expiration
 		}
-<<<<<<< HEAD
-		ignoredOn, err := time.Parse(time.RFC3339, suppression.Properties.IgnoredOn)
-		if err != nil {
-			// We don't want to fail just because of this parsing logic
-			s.c.Logger().Error().
-				Err(err).
-				Msg("failed to parse ignoredOn timestamp " +
-					suppression.Properties.IgnoredOn)
-			ignoredOn = time.Now()
-		}
-=======
-
->>>>>>> 4850808b
+
 		ignoreDetails = &snyk.IgnoreDetails{
 			Category:   string(suppression.Properties.Category),
 			Reason:     suppression.Justification,
