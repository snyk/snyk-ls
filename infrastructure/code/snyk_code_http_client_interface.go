/*
 * © 2022-2024 Snyk Limited
 *
 * Licensed under the Apache License, Version 2.0 (the "License");
 * you may not use this file except in compliance with the License.
 * You may obtain a copy of the License at
 *
 *     http://www.apache.org/licenses/LICENSE-2.0
 *
 * Unless required by applicable law or agreed to in writing, software
 * distributed under the License is distributed on an "AS IS" BASIS,
 * WITHOUT WARRANTIES OR CONDITIONS OF ANY KIND, either express or implied.
 * See the License for the specific language governing permissions and
 * limitations under the License.
 */

package code

import (
	"context"

	"github.com/snyk/snyk-ls/internal/types"
)

type AnalysisOptions struct {
	bundleHash   string
	shardKey     string
	limitToFiles []types.FilePath
	severity     int
}

type AutofixOptions struct {
	bundleHash string
	shardKey   string
	filePath   types.FilePath
	issue      types.Issue
}

type SnykCodeClient interface {
	GetFilters(ctx context.Context) (
		filters FiltersResponse,
		err error)

	CreateBundle(
		ctx context.Context,
		files map[types.FilePath]string,
	) (newBundleHash string, missingFiles []types.FilePath, err error)

	ExtendBundle(ctx context.Context, bundleHash string, files map[types.FilePath]BundleFile, removedFiles []types.FilePath) (newBundleHash string, missingFiles []types.FilePath, err error)

	RunAnalysis(
		ctx context.Context,
		options AnalysisOptions,
		baseDir types.FilePath,
	) (
		[]types.Issue,
		AnalysisStatus,
		error,
	)

<<<<<<< HEAD
=======
	GetAutofixSuggestions(
		ctx context.Context,
		options AutofixOptions,
		baseDir types.FilePath,
	) ([]AutofixSuggestion,
		AutofixStatus,
		error,
	)

>>>>>>> 183870ea
	SubmitAutofixFeedback(ctx context.Context, fixId string, result string) error

	getAutofixResponse(ctx context.Context, options AutofixOptions) (autofixResponse AutofixResponse, status AutofixStatus, err error)

	GetAutofixDiffs(ctx context.Context, baseDir types.FilePath, options AutofixOptions) (unifiedDiffSuggestions []AutofixUnifiedDiffSuggestion, status AutofixStatus, err error)
}<|MERGE_RESOLUTION|>--- conflicted
+++ resolved
@@ -58,18 +58,6 @@
 		error,
 	)
 
-<<<<<<< HEAD
-=======
-	GetAutofixSuggestions(
-		ctx context.Context,
-		options AutofixOptions,
-		baseDir types.FilePath,
-	) ([]AutofixSuggestion,
-		AutofixStatus,
-		error,
-	)
-
->>>>>>> 183870ea
 	SubmitAutofixFeedback(ctx context.Context, fixId string, result string) error
 
 	getAutofixResponse(ctx context.Context, options AutofixOptions) (autofixResponse AutofixResponse, status AutofixStatus, err error)
