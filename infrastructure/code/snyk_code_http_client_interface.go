--- conflicted
+++ resolved
@@ -73,13 +73,9 @@
 
 	SubmitAutofixFeedback(ctx context.Context, fixId string, result string) error
 
-<<<<<<< HEAD
-	GetAutoFixDiffs(ctx context.Context, baseDir string, options AutofixOptions) (
+	GetAutofixDiffs(ctx context.Context, baseDir string, options AutofixOptions) (
 		unifiedDiffSuggestions []AutofixUnifiedDiffSuggestion,
 		status AutofixStatus,
 		err error,
 	)
-=======
-	GetAutofixDiffs(ctx context.Context, baseDir string, options AutofixOptions) (unifiedDiffSuggestions []AutofixUnifiedDiffSuggestion, err error)
->>>>>>> c7db348c
 }