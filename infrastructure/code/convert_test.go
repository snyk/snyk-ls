--- conflicted
+++ resolved
@@ -878,70 +878,6 @@
 	})
 }
 
-<<<<<<< HEAD
-=======
-func Test_AutofixResponse_toAutofixSuggestion(t *testing.T) {
-	response := AutofixResponse{
-		Status: "COMPLETE",
-	}
-	fixes := []autofixResponseSingleFix{{
-		Id:    "123e4567-e89b-12d3-a456-426614174000/1",
-		Value: "test1",
-	}, {
-		Id:    "123e4567-e89b-12d3-a456-426614174000/2",
-		Value: "test2",
-	}}
-	response.AutofixSuggestions = append(response.AutofixSuggestions, fixes...)
-	filePath := types.FilePath("file.js")
-	baseDir := types.FilePath(t.TempDir())
-	err := os.WriteFile(filepath.Join(string(baseDir), string(filePath)), []byte("test test test"), 0666)
-	require.NoError(t, err)
-	edits := response.toAutofixSuggestions(baseDir, filePath)
-	editValues := make([]string, 0)
-	for _, edit := range edits {
-		change := edit.AutofixEdit.Changes[ToAbsolutePath(baseDir, filePath)][0]
-		editValues = append(editValues, change.NewText)
-	}
-
-	assert.Contains(t, editValues, "test1", "test2")
-}
-
-func Test_AutofixResponse_toAutofixSuggestion_HtmlEncodedFilePath(t *testing.T) {
-	response := AutofixResponse{
-		Status: "COMPLETE",
-	}
-	fixes := []autofixResponseSingleFix{{
-		Id:    "123e4567-e89b-12d3-a456-426614174000/1",
-		Value: "test1",
-	}, {
-		Id:    "123e4567-e89b-12d3-a456-426614174000/2",
-		Value: "test2",
-	}}
-	response.AutofixSuggestions = append(response.AutofixSuggestions, fixes...)
-	filePath := "file_with space.js"
-	baseDir := types.FilePath(t.TempDir())
-	err := os.WriteFile(filepath.Join(string(baseDir), filePath), []byte("test test test"), 0666)
-	require.NoError(t, err)
-	// Here, we provide the HTML encoded path and expect toAutofixSuggestions to decode it.
-	edits := response.toAutofixSuggestions(baseDir, "file_with%20space.js")
-	editValues := make([]string, 0)
-	editFilePaths := make([]string, 0)
-	for _, edit := range edits {
-		change := edit.AutofixEdit.Changes[ToAbsolutePath(baseDir, types.FilePath(filePath))][0]
-		editValues = append(editValues, change.NewText)
-
-		for key := range edit.AutofixEdit.Changes {
-			editFilePaths = append(editFilePaths, key)
-		}
-	}
-
-	assert.Contains(t, editValues, "test1", "test2")
-	for _, filePath := range editFilePaths {
-		assert.Contains(t, filePath, "file_with space.js")
-	}
-}
-
->>>>>>> 183870ea
 func Test_AutofixResponse_toUnifiedDiffSuggestions(t *testing.T) {
 	response := AutofixResponse{
 		Status: "COMPLETE",
@@ -1180,33 +1116,33 @@
 		diff         string
 		filePath     string
 		fileContents string
-		expectedEdit snyk.WorkspaceEdit
+		expectedEdit types.WorkspaceEdit
 	}{
 		{"Multi line diff results in multiple TextEdits",
 			goodDiff,
 			tempFilePath,
 			originalFileContent,
-			snyk.WorkspaceEdit{Changes: map[string][]snyk.TextEdit{
-				tempFilePath: []snyk.TextEdit{
+			types.WorkspaceEdit{Changes: map[string][]types.TextEdit{
+				tempFilePath: []types.TextEdit{
 					// WorkspaceEdit for the correctly formatted diff will contain 5 TextEdits: 2 deletions and 3 insertions.
-					snyk.TextEdit{
-						Range:   snyk.Range{Start: snyk.Position{Line: 2, Character: 0}, End: snyk.Position{Line: 3, Character: 0}},
+					types.TextEdit{
+						Range:   types.Range{Start: types.Position{Line: 2, Character: 0}, End: types.Position{Line: 3, Character: 0}},
 						NewText: "",
 					},
-					snyk.TextEdit{
-						Range:   snyk.Range{Start: snyk.Position{Line: 2, Character: 0}, End: snyk.Position{Line: 3, Character: 0}},
+					types.TextEdit{
+						Range:   types.Range{Start: types.Position{Line: 2, Character: 0}, End: types.Position{Line: 3, Character: 0}},
 						NewText: "",
 					},
-					snyk.TextEdit{
-						Range:   snyk.Range{Start: snyk.Position{Line: 2, Character: 0}, End: snyk.Position{Line: 2, Character: 0}},
+					types.TextEdit{
+						Range:   types.Range{Start: types.Position{Line: 2, Character: 0}, End: types.Position{Line: 2, Character: 0}},
 						NewText: "three\n",
 					},
-					snyk.TextEdit{
-						Range:   snyk.Range{Start: snyk.Position{Line: 4, Character: 0}, End: snyk.Position{Line: 4, Character: 0}},
+					types.TextEdit{
+						Range:   types.Range{Start: types.Position{Line: 4, Character: 0}, End: types.Position{Line: 4, Character: 0}},
 						NewText: "six\n",
 					},
-					snyk.TextEdit{
-						Range:   snyk.Range{Start: snyk.Position{Line: 5, Character: 0}, End: snyk.Position{Line: 5, Character: 0}},
+					types.TextEdit{
+						Range:   types.Range{Start: types.Position{Line: 5, Character: 0}, End: types.Position{Line: 5, Character: 0}},
 						NewText: "seven\n",
 					},
 				},
@@ -1216,19 +1152,19 @@
 			malformedDiff,
 			tempFilePath,
 			originalFileContent,
-			snyk.WorkspaceEdit{Changes: map[string][]snyk.TextEdit(nil)},
+			types.WorkspaceEdit{Changes: map[string][]types.TextEdit(nil)},
 		},
 		{"Short file produces empty WorkspaceEdit",
 			goodDiff,
 			tempFilePath,
 			"one",
-			snyk.WorkspaceEdit{Changes: map[string][]snyk.TextEdit(nil)},
+			types.WorkspaceEdit{Changes: map[string][]types.TextEdit(nil)},
 		},
 		{"Missing file produces empty WorkspaceEdit",
 			goodDiff,
 			"/this/file/does/not/exist",
 			originalFileContent,
-			snyk.WorkspaceEdit{Changes: map[string][]snyk.TextEdit(nil)},
+			types.WorkspaceEdit{Changes: map[string][]types.TextEdit(nil)},
 		},
 	}
 	for _, tt := range tests {
