--- conflicted
+++ resolved
@@ -86,18 +86,12 @@
 			codeActionShowDocument := b.createShowDocumentCodeAction(issues[i])
 			issues[i].SetCodeActions(append(issues[i].GetCodeActions(), codeActionShowDocument))
 
-<<<<<<< HEAD
-			uri := SnykMagnetUri(issues[i], ShowInDetailPanelIdeCommand)
-
-			issues[i].CodelensCommands = append(issues[i].CodelensCommands, types.CommandData{
-=======
-			uri, err := ideSnykURI(issues[i], "showInDetailsPanel")
+			uri, err := ideSnykURI(issues[i], ShowInDetailPanelIdeCommand)
 			if err != nil {
 				b.c.Logger().Error().Str("method", method).Msg("Failed to create URI for showInDetailPanel action")
 				return
 			}
 			issues[i].SetCodelensCommands(append(issues[i].GetCodelensCommands(), types.CommandData{
->>>>>>> 881c27cc
 				Title:     "⚡ Fix this issue: " + issueTitle(issues[i]),
 				CommandId: types.NavigateToRangeCommand,
 				Arguments: []any{uri, issues[i].GetRange()},
@@ -115,19 +109,14 @@
 }
 
 // returns the deferred code action CodeAction which calls autofix.
-<<<<<<< HEAD
-func (b *IssueEnhancer) createShowDocumentCodeAction(issue snyk.Issue) (codeAction *snyk.CodeAction) {
-	uri := SnykMagnetUri(issue, ShowInDetailPanelIdeCommand)
-=======
 func (b *IssueEnhancer) createShowDocumentCodeAction(issue types.Issue) (codeAction types.CodeAction) {
 	method := "code.createShowDocumentCodeAction"
-	uri, err := ideSnykURI(issue, "showInDetailPanel")
+	uri, err := ideSnykURI(issue, ShowInDetailPanelIdeCommand)
 	if err != nil {
 		b.c.Logger().Error().Str("method", method).Msg("Failed to create URI for showInDetailPanel action")
 		return nil
 	}
 
->>>>>>> 881c27cc
 	title := fmt.Sprintf("⚡ Fix this issue: %s (Snyk)", issueTitle(issue))
 
 	codeAction = &snyk.CodeAction{
@@ -147,42 +136,23 @@
 		s := b.instrumentor.StartSpan(ctx, method)
 		defer b.instrumentor.Finish(s)
 
-<<<<<<< HEAD
 		return getSnykShowDocumentCommand(issue, ShowInDetailPanelIdeCommand)
-=======
-		uri, err := ideSnykURI(issue, "showInDetailPanel")
-		if err != nil {
-			b.c.Logger().Error().Str("method", method).Msg("Failed to create URI for showInDetailPanel action")
-			return nil
-		}
-
-		commandData := &types.CommandData{
-			Title:     types.NavigateToRangeCommand,
-			CommandId: types.NavigateToRangeCommand,
-			Arguments: []any{uri, issue.GetRange()},
-		}
-		return commandData
->>>>>>> 881c27cc
 	}
 	return f
 }
 
-<<<<<<< HEAD
 func getSnykShowDocumentCommand(issue snyk.Issue, action string) *types.CommandData {
 	uri := SnykMagnetUri(issue, action)
 
 	commandData := &types.CommandData{
 		Title:     types.NavigateToRangeCommand,
 		CommandId: types.NavigateToRangeCommand,
-		Arguments: []any{uri, issue.Range},
+		Arguments: []any{uri, issue.GetRange()},
 	}
 	return commandData
 }
 
-func (b *IssueEnhancer) createOpenSnykLearnCodeAction(issue snyk.Issue) (ca *snyk.CodeAction) {
-=======
 func (b *IssueEnhancer) createOpenSnykLearnCodeAction(issue types.Issue) (ca types.CodeAction) {
->>>>>>> 881c27cc
 	title := fmt.Sprintf("Learn more about %s (Snyk)", issueTitle(issue))
 	lesson, err := b.learnService.GetLesson(issue.GetEcosystem(), issue.GetID(), issue.GetCWEs(), issue.GetCVEs(), issue.GetIssueType())
 	if err != nil {
@@ -241,16 +211,12 @@
 	return issue.GetID()
 }
 
-<<<<<<< HEAD
-func SnykMagnetUri(issue snyk.Issue, ideAction string) string {
-=======
-func ideSnykURI(issue types.Issue, ideAction string) (string, error) {
->>>>>>> 881c27cc
+func SnykMagnetUri(issue types.Issue, ideAction string) (string, error) {
 	u := &url.URL{
 		Scheme:   "snyk",
 		Path:     string(issue.GetAffectedFilePath()),
 		RawQuery: fmt.Sprintf("product=%s&issueId=%s&action=%s", url.QueryEscape(string(issue.GetProduct())), url.QueryEscape(issueId(issue)), ideAction),
 	}
 
-	return u.String()
+	return u.String(), nil
 }