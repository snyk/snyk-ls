--- conflicted
+++ resolved
@@ -122,15 +122,10 @@
 	return ""
 }
 
-<<<<<<< HEAD
-func (renderer *HtmlRenderer) GetDetailsHtml(issue snyk.Issue) string {
+func (renderer *HtmlRenderer) GetDetailsHtml(issue types.Issue) string {
 	autoTriggerAiFix := renderer.AiFixHandler.autoTriggerAiFix
 	renderer.AiFixHandler.resetAiFixCacheIfDifferent(issue)
-	additionalData, ok := issue.AdditionalData.(snyk.CodeIssueData)
-=======
-func (renderer *HtmlRenderer) GetDetailsHtml(issue types.Issue) string {
 	additionalData, ok := issue.GetAdditionalData().(snyk.CodeIssueData)
->>>>>>> 881c27cc
 	if !ok {
 		renderer.c.Logger().Error().Msg("Failed to cast additional data to CodeIssueData")
 		return ""
@@ -144,7 +139,6 @@
 	exampleCommits := prepareExampleCommits(additionalData.ExampleCommitFixes)
 	commitFixes := parseExampleCommitsToTemplateJS(exampleCommits, renderer.c.Logger())
 	dataFlowKeys, dataFlowTable := prepareDataFlowTable(additionalData)
-<<<<<<< HEAD
 	var aiFixErr string
 	if renderer.AiFixHandler.aiFixDiffState.err != nil {
 		aiFixErr = renderer.AiFixHandler.aiFixDiffState.err.Error()
@@ -155,10 +149,7 @@
 	if err == nil && string(aiFixSerialized) != "null" {
 		aiFixResult = string(aiFixSerialized)
 	}
-	data := map[string]interface{}{
-=======
 	data := map[string]any{
->>>>>>> 881c27cc
 		"IssueTitle":         additionalData.Title,
 		"IssueMessage":       additionalData.Message,
 		"IssueType":          getIssueType(additionalData),
