/*
 * © 2023-2024 Snyk Limited
 *
 * Licensed under the Apache License, Version 2.0 (the "License");
 * you may not use this file except in compliance with the License.
 * You may obtain a copy of the License at
 *
 *     http://www.apache.org/licenses/LICENSE-2.0
 *
 * Unless required by applicable law or agreed to in writing, software
 * distributed under the License is distributed on an "AS IS" BASIS,
 * WITHOUT WARRANTIES OR CONDITIONS OF ANY KIND, either express or implied.
 * See the License for the specific language governing permissions and
 * limitations under the License.
 */

package code

import (
	"bytes"
	_ "embed"
	"encoding/json"
	"fmt"
	"html/template"
	"net/url"
	"path/filepath"
	"regexp"
	"strings"
	"time"

	"github.com/rs/zerolog"
	"github.com/snyk/go-application-framework/pkg/configuration"
	"github.com/snyk/go-application-framework/pkg/local_workflows/ignore_workflow"

	codeClientSarif "github.com/snyk/code-client-go/sarif"

	"github.com/snyk/snyk-ls/application/config"
	"github.com/snyk/snyk-ls/domain/snyk"
	"github.com/snyk/snyk-ls/infrastructure/featureflag"
	"github.com/snyk/snyk-ls/internal/html"
	"github.com/snyk/snyk-ls/internal/product"
	"github.com/snyk/snyk-ls/internal/types"
	"github.com/snyk/snyk-ls/internal/uri"
)

type IgnoreDetail struct {
	Label string
	Value string
}

type DataFlowItem struct {
	Number         int
	FilePath       string
	StartLine      int
	EndLine        int
	StartCharacter int
	EndCharacter   int
	FileName       string
	Content        string
	StartLineValue int
}

type ExampleCommit struct {
	CommitURL    string
	RepoName     string
	RepoLink     string
	ExampleLines []ExampleLines
}

//go:embed template/details.html
var detailsHtmlTemplate string

//go:embed template/styles.css
var panelStylesTemplate string

//go:embed template/scripts.js
var customScripts string

type HtmlRenderer struct {
	c                    *config.Config
	globalTemplate       *template.Template
	AiFixHandler         *AiFixHandler
	inlineIgnoresEnabled bool
	iawEnabled           bool
	featureFlagService   featureflag.Service
}

var codeRenderer *HtmlRenderer

<<<<<<< HEAD
func GetHTMLRenderer(c *config.Config, snykApiClient snyk_api.SnykApiClient) (*HtmlRenderer, error) {
=======
func GetHTMLRenderer(c *config.Config, featureFlagService featureflag.Service) (*HtmlRenderer, error) {
	if featureFlagService == nil {
		return nil, fmt.Errorf("passed featureFlagService is nil")
	}

>>>>>>> 59fbe543
	if codeRenderer != nil && codeRenderer.c == c {
		return codeRenderer, nil
	}

	if snykApiClient == nil {
		return nil, fmt.Errorf("passed Snyk API client is nil")
	}

	funcMap := template.FuncMap{
		"repoName":      getRepoName,
		"trimCWEPrefix": html.TrimCWEPrefix,
		"idxMinusOne":   html.IdxMinusOne,
	}

	globalTemplate, err := template.New(string(product.ProductCode)).Funcs(funcMap).Parse(detailsHtmlTemplate)
	if err != nil {
		c.Logger().Error().Msgf("Failed to parse details template: %s", err)
		return nil, err
	}

	codeRenderer = &HtmlRenderer{
		c:                    c,
		globalTemplate:       globalTemplate,
		featureFlagService:   featureFlagService,
		inlineIgnoresEnabled: false,
	}

	codeRenderer.AiFixHandler = &AiFixHandler{
		aiFixDiffState: aiResultState{status: AiFixNotStarted},
	}
	return codeRenderer, nil
}

// ResetHTMLRenderer resets the singleton HtmlRenderer to nil.
// This is intended for use in tests to ensure test isolation.
func ResetHTMLRenderer() {
	codeRenderer = nil
}

func (renderer *HtmlRenderer) determineFolderPath(filePath types.FilePath) types.FilePath {
	ws := renderer.c.Workspace()
	if ws == nil {
		return ""
	}
	for _, folder := range ws.Folders() {
		folderPath := folder.Path()
		if uri.FolderContains(folderPath, filePath) {
			return folderPath
		}
	}
	return ""
}

func (renderer *HtmlRenderer) GetDetailsHtml(issue types.Issue) string {
	autoTriggerAiFix := renderer.AiFixHandler.autoTriggerAiFix
	renderer.AiFixHandler.resetAiFixCacheIfDifferent(issue)
	additionalData, ok := issue.GetAdditionalData().(snyk.CodeIssueData)
	if !ok {
		renderer.c.Logger().Error().Msg("Failed to cast additional data to CodeIssueData")
		return ""
	}

	nonce, err := html.GenerateSecurityNonce()
	if err != nil {
		renderer.c.Logger().Warn().Msgf("Failed to generate security nonce: %s", err)
		return ""
	}
	folderPath := renderer.determineFolderPath(issue.GetAffectedFilePath())

	gafConfig := renderer.c.Engine().GetConfiguration().Clone()
	gafConfig.Set(configuration.ORGANIZATION, renderer.c.FolderOrganization(folderPath))

	codeRenderer.updateFeatureFlags(gafConfig, folderPath)

	exampleCommits := prepareExampleCommits(additionalData.ExampleCommitFixes)
	commitFixes := parseExampleCommitsToTemplateJS(exampleCommits, renderer.c.Logger())
	dataFlowKeys, dataFlowTable := prepareDataFlowTable(additionalData)
	var aiFixErr string
	if renderer.AiFixHandler.aiFixDiffState.err != nil {
		aiFixErr = renderer.AiFixHandler.aiFixDiffState.err.Error()
	}

	aiFixResult := "{}"
	aiFixSerialized, err := json.Marshal(renderer.AiFixHandler.aiFixDiffState.result)
	if err == nil && string(aiFixSerialized) != "null" {
		aiFixResult = string(aiFixSerialized)
	}

	isPending := false
	ignoreDetailsRow := []IgnoreDetail{}
	ignoreReason := ""
	if ignoreDetails := issue.GetIgnoreDetails(); ignoreDetails != nil {
		isPending = ignoreDetails.Status == codeClientSarif.UnderReview
		ignoreDetailsRow = prepareIgnoreDetailsRow(ignoreDetails)
		ignoreReason = ignoreDetails.Reason
	}

	appLink := renderer.c.SnykUI()
	if isPending {
		pendingIgnoreURL, err := url.JoinPath(renderer.c.SnykUI(), "org", gafConfig.GetString(configuration.ORGANIZATION_SLUG), "ignore-requests")
		if err != nil {
			renderer.c.Logger().Error().Err(err).Msg("Failed to construct pending ignore link")
		} else {
			appLink = pendingIgnoreURL
		}
	}

	data := map[string]any{
		"IssueTitle":           additionalData.Title,
		"IssueMessage":         additionalData.Message,
		"IssueType":            getIssueType(),
		"SeverityIcon":         html.SeverityIcon(issue),
		"CWEs":                 issue.GetCWEs(),
		"IssueOverview":        html.MarkdownToHTML(additionalData.Text),
		"IsIgnored":            issue.GetIsIgnored(),
		"IsPending":            isPending,
		"IgnoreDetails":        ignoreDetailsRow,
		"IgnoreReason":         ignoreReason,
		"IAWEnabled":           renderer.iawEnabled,
		"InlineIgnoresEnabled": renderer.inlineIgnoresEnabled,
		"DataFlow":             additionalData.DataFlow,
		"DataFlowKeys":         dataFlowKeys,
		"DataFlowTable":        dataFlowTable,
		"RepoCount":            additionalData.RepoDatasetSize,
		"ExampleCount":         len(additionalData.ExampleCommitFixes),
		"ExampleCommitFixes":   exampleCommits,
		"CommitFixes":          commitFixes,
		"PriorityScore":        additionalData.PriorityScore,
		"SnykWebUrl":           appLink,
		"LessonUrl":            issue.GetLessonUrl(),
		"LessonIcon":           html.LessonIcon(),
		"IgnoreLineAction":     getLineToIgnoreAction(issue),
		"HasAIFix":             additionalData.HasAIFix,
		"ExternalIcon":         html.ExternalIcon(),
		"ScanAnimation":        html.ScanAnimation(),
		"GitHubIcon":           html.GitHubIcon(),
		"ArrowLeftDark":        html.ArrowLeftDark(),
		"ArrowLeftLight":       html.ArrowLeftLight(),
		"ArrowRightDark":       html.ArrowRightDark(),
		"ArrowRightLight":      html.ArrowRightLight(),
		"FileIcon":             html.FileIcon(),
		"FolderPath":           string(folderPath),
		"FilePath":             string(issue.GetAffectedFilePath()),
		"IssueId":              issue.GetAdditionalData().GetKey(),
		"Styles":               template.CSS(panelStylesTemplate),
		"Scripts":              template.JS(customScripts),
		"Nonce":                nonce,
		"AiFixResult":          aiFixResult,
		"AiFixDiffStatus":      renderer.AiFixHandler.aiFixDiffState.status,
		"AiFixError":           aiFixErr,
		"AutoTriggerAiFix":     autoTriggerAiFix,
	}
	renderer.AiFixHandler.SetAutoTriggerAiFix(false)

	var buffer bytes.Buffer
	if err := renderer.globalTemplate.Execute(&buffer, data); err != nil {
		renderer.c.Logger().Error().Msgf("Failed to execute main details template: %v", err)
		return ""
	}

	result := buffer.String()
	return result
}

func (renderer *HtmlRenderer) updateFeatureFlags(conf configuration.Configuration, folder types.FilePath) {
	renderer.iawEnabled = conf.GetBool(ignore_workflow.ConfigIgnoreApprovalEnabled)
	renderer.inlineIgnoresEnabled = false

	if renderer.c.IntegrationName() == "VS_CODE" {
		renderer.inlineIgnoresEnabled = renderer.featureFlagService.GetFromFolderConfig(folder, featureflag.SnykCodeInlineIgnore)
	}
}

func getLineToIgnoreAction(issue types.Issue) int {
	return issue.GetRange().Start.Line + 1
}

func prepareIgnoreDetailsRow(ignoreDetails *types.IgnoreDetails) []IgnoreDetail {
	return []IgnoreDetail{
		{"Category", parseCategory(ignoreDetails.Category)},
		{"Expiration", formatExpirationDate(ignoreDetails.Expiration)},
		{"Ignored On", formatDate(ignoreDetails.IgnoredOn)},
		{"Ignored By", ignoreDetails.IgnoredBy},
		{"Reason", ignoreDetails.Reason},
		{"Status", parseStatus(ignoreDetails.Status)},
	}
}

func parseCategory(category string) string {
	categoryMap := map[string]string{
		"not-vulnerable":   "Not vulnerable",
		"temporary-ignore": "Ignored temporarily",
		"wont-fix":         "Ignored permanently",
	}

	if result, ok := categoryMap[category]; ok {
		return result
	}
	return category
}

func parseStatus(status codeClientSarif.SuppresionStatus) string {
	statusMap := map[codeClientSarif.SuppresionStatus]string{
		codeClientSarif.UnderReview: "Pending",
		codeClientSarif.Accepted:    "Approved",
		codeClientSarif.Rejected:    "Rejected",
	}

	if result, ok := statusMap[status]; ok {
		return result
	}
	return string(status)
}

func prepareDataFlowTable(issue snyk.CodeIssueData) ([]string, map[string][]DataFlowItem) {
	items := make(map[string][]DataFlowItem)
	var dataFlowKeys []string
	for i, flow := range issue.DataFlow {
		fileName := filepath.Base(string(flow.FilePath))
		if items[fileName] == nil {
			dataFlowKeys = append(dataFlowKeys, fileName)
			items[fileName] = []DataFlowItem{}
		}
		items[fileName] = append(items[fileName], DataFlowItem{
			Number:         i + 1,
			FilePath:       string(flow.FilePath),
			StartLine:      flow.FlowRange.Start.Line,
			EndLine:        flow.FlowRange.End.Line,
			StartCharacter: flow.FlowRange.Start.Character,
			EndCharacter:   flow.FlowRange.End.Character,
			FileName:       fileName,
			Content:        flow.Content,
			StartLineValue: flow.FlowRange.Start.Line + 1,
		})
	}
	return dataFlowKeys, items
}

type ExampleLines struct {
	LineNumber int
	Line       string
	LineChange string
}

func prepareExampleLines(lines []snyk.CommitChangeLine) []ExampleLines {
	var exampleLines []ExampleLines
	for _, line := range lines {
		exampleLines = append(exampleLines, ExampleLines{
			LineNumber: line.LineNumber,
			Line:       line.Line,
			LineChange: line.LineChange,
		})
	}
	return exampleLines
}

func prepareExampleCommits(fixes []snyk.ExampleCommitFix) []ExampleCommit {
	var fixData []ExampleCommit
	for _, fix := range fixes {
		fixData = append(fixData, ExampleCommit{
			CommitURL:    fix.CommitURL,
			RepoName:     getRepoName(fix.CommitURL),
			RepoLink:     fix.CommitURL,
			ExampleLines: prepareExampleLines(fix.Lines),
		})
	}
	return fixData
}

func parseExampleCommitsToTemplateJS(fixes []ExampleCommit, logger *zerolog.Logger) template.JS {
	jsonFixes, err := json.Marshal(fixes)
	if err != nil {
		logger.Error().Msgf("Failed to marshal example commit fixes: %v", err)
		return ""
	}
	return template.JS(jsonFixes)
}

func getIssueType() string {
	return "Issue"
}

func getRepoName(commitURL string) string {
	trimmedURL := strings.TrimPrefix(commitURL, "https://")

	re := regexp.MustCompile(`/commit/.*`)
	shortURL := re.ReplaceAllString(trimmedURL, "")

	tabTitle := shortURL
	if strings.HasPrefix(shortURL, "github.com/") {
		tabTitle = strings.TrimPrefix(shortURL, "github.com/")
	}

	if len(tabTitle) > 50 {
		tabTitle = tabTitle[:50] + "..."
	}

	return tabTitle
}

func formatExpirationDate(expiration string) string {
	if expiration == "" {
		return "No expiration"
	}
	parsedDate, err := time.Parse(time.RFC3339, expiration)
	if err != nil {
		return expiration // Original string if parsing fails
	}

	// Calculate the difference in days
	daysRemaining := int(time.Until(parsedDate).Hours() / 24)

	if daysRemaining < 0 {
		return "Expired"
	} else if daysRemaining == 1 {
		return "1 day"
	}
	return fmt.Sprintf("%d days", daysRemaining)
}

func formatDate(date time.Time) string {
	month := date.Format("January")
	return fmt.Sprintf("%s %d, %d", month, date.Day(), date.Year())
}<|MERGE_RESOLUTION|>--- conflicted
+++ resolved
@@ -87,21 +87,13 @@
 
 var codeRenderer *HtmlRenderer
 
-<<<<<<< HEAD
-func GetHTMLRenderer(c *config.Config, snykApiClient snyk_api.SnykApiClient) (*HtmlRenderer, error) {
-=======
 func GetHTMLRenderer(c *config.Config, featureFlagService featureflag.Service) (*HtmlRenderer, error) {
+	if codeRenderer != nil && codeRenderer.c == c {
+		return codeRenderer, nil
+	}
+
 	if featureFlagService == nil {
 		return nil, fmt.Errorf("passed featureFlagService is nil")
-	}
-
->>>>>>> 59fbe543
-	if codeRenderer != nil && codeRenderer.c == c {
-		return codeRenderer, nil
-	}
-
-	if snykApiClient == nil {
-		return nil, fmt.Errorf("passed Snyk API client is nil")
 	}
 
 	funcMap := template.FuncMap{
