--- conflicted
+++ resolved
@@ -20,10 +20,7 @@
 	_ "embed"
 	"fmt"
 	"path/filepath"
-<<<<<<< HEAD
 	"regexp"
-=======
->>>>>>> b2276e04
 	"strings"
 
 	"github.com/rs/zerolog/log"
@@ -49,9 +46,6 @@
 		  <span class="data-flow-filepath" file-path="%s" start-line="%d" end-line="%d" start-character="%d" end-character="%d">%s:%d</span>
 		  <span class="data-flow-delimiter">|</span>
 		  <span class="data-flow-text">%s</span>
-<<<<<<< HEAD
-		</div>`, i+1, getFileName(flow.FilePath), flow.FlowRange.Start.Line+1, flow.Content)
-=======
 		</div>`,
 			i+1,
 			flow.FilePath,
@@ -62,7 +56,6 @@
 			fileName,
 			flow.FlowRange.Start.Line+1,
 			flow.Content)
->>>>>>> b2276e04
 	}
 	return dataFlowHtml
 }
