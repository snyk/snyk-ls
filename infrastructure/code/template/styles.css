--- conflicted
+++ resolved
@@ -330,13 +330,10 @@
   border-left: 1px dashed var(--vscode-breadcrumb-foreground);
   z-index: 0;
 }
-<<<<<<< HEAD
 table > tbody > tr:first-child .data-flow-line {
   top: 50%;
   bottom: 0;
 }
-=======
->>>>>>> dcfca499
 
 table > tbody > tr:last-child .data-flow-line {
   top: 0;
@@ -629,14 +626,11 @@
 .sn-ai-fix-error {
   padding-top: 20px;
 }
-<<<<<<< HEAD
 
 .tab-item:hover {
   color: var(--vscode-badge-foreground);
   cursor: pointer;
 }
-=======
->>>>>>> dcfca499
 .tab-item.is-selected {
   border-bottom: 3px solid var(--vscode-badge-background);
 }
