<!--
  ~ © 2024 Snyk Limited
  ~
  ~ Licensed under the Apache License, Version 2.0 (the "License");
  ~ you may not use this file except in compliance with the License.
  ~ You may obtain a copy of the License at
  ~
  ~     http://www.apache.org/licenses/LICENSE-2.0
  ~
  ~ Unless required by applicable law or agreed to in writing, software
  ~ distributed under the License is distributed on an "AS IS" BASIS,
  ~ WITHOUT WARRANTIES OR CONDITIONS OF ANY KIND, either express or implied.
  ~ See the License for the specific language governing permissions and
  ~ limitations under the License.
  -->


<!DOCTYPE html>
<html lang="en">

<head>
  <meta charset="UTF-8">
  <meta name="viewport" content="width=device-width, initial-scale=1.0">
  <style>
    html {
      font-size: 18px;
    }

    *,
    *:before,
    *:after {
      box-sizing: border-box;
    }

    body {
      height: 100%;
      width: 100%;
      margin: 0;
      padding: 0;
      overflow: hidden;
      color: #d4d4d4;
      font-family: "Segoe UI", Tahoma, Geneva, Verdana, sans-serif;
    }

    h2 {
      font-size: 1.1rem;
      margin-block-start: 0;
      margin-block-end: 0.25rem;
      font-weight: 700;
      text-transform: uppercase;
      color: #bbbbbb;
    }

    .overview-text {
      padding: 8px 8px 0 0;
    }

    .cwe,
    .severity-type,
    .overview-text,
    .example-fixes,
    .example-fixes-header,
    .example-fixes-text,
    .ignore-details-header,
    .data-flow-header,
    .data-flow-body,
    .example-line {
      font-size: 0.75rem;
      font-weight: 400;
      line-height: 1.125rem;
    }

    .tabs-nav {
      display: flex;
      margin-top: 16px;
      list-style-type: none;
      overflow: hidden;
      margin: 0;
      padding: 0;
      border-bottom: 1px solid #333;
    }

    .tab-container {
      position: absolute;
      width: 100%;
      height: 100%;
      background-color: #46494a;
    }

    .tab-content {
      display: none;
    }

    .tab-content.is-selected {
      display: block;
    }

    .ignore-header,
    .panel-header {
      display: flex;
      flex-direction: column;
      padding: 16px 0 0;
      border-bottom: 1px solid #3c3f41;
    }

    .severity-container {
      display: flex;
      flex-direction: row;
      align-items: center;
      margin-bottom: 8px;
    }

    .severity-title {
      font-size: 1rem;
      font-weight: 600;
      color: #ccc;
      padding-left: 8px;
    }

    .cwe {
      color: #4daafc;
      text-decoration: none;
    }

<<<<<<< HEAD
    .issue-overview,
    .ignore-details-section,
    .data-flow-section {
      padding: 16px 0;
    }

    .ignore-details-section {
      display: flex;
    }

    .ignore-details-section-hidden {
      display: none;
    }

    .ignore-details-column {
      flex: 50%;
    }
    .ignore-details-row {
      display: flex;
    }
    .ignore-details-row-column {
      flex: 50%;
    }
    
    .example-fixes {
      font-size: 12px;
      font-style: normal;
      font-weight: 400;
      line-height: 18px;
=======
    .severity-type-container {
      display: flex;
      flex-direction: row;
      align-items: center;
      color: #ccc;
      margin-bottom: 8px;
    }

    .delimiter {
      width: 0;
      height: 1.3rem;
      margin: 0 8px;
      border-left: 1px solid #505254;
      display: inline-block;
>>>>>>> 3f496575
    }

    .issue-overview,
    .data-flow-section {
      padding: 16px 0;
    }

    .example-fixes-text {
      margin-block-end: 1rem;
    }

    .data-flow-body {
      font-family: 'Courier New', Courier, monospace;
      border-collapse: collapse;
    }

    .data-flow-body tbody {
      background-color: #46494A;
    }

    .data-flow-number {
      margin-right: 8px;
      width: 0.9375rem;
      text-align: right;
    }

    .data-flow-clickable-row {
      color: #599DF6;
      display: block;
      margin: 0px 16px;
    }

    .data-flow-clickable-row:hover {
      cursor: pointer;
      text-decoration: underline;
    }

    .data-flow-text {
      margin-right: 8px;
      padding-left: 10px;
    }

    .data-flow-delimiter {
      font-weight: bold;
      color: #BBBBBB;
    }

    .tab-item {
      font-size: 0.80rem;
      font-weight: 500;
      float: left;
      display: block;
      color: white;
      text-align: center;
      padding: 4px 16px 5px 16px;
      text-decoration: none;
      margin-right: 4px;
      cursor: pointer;
      transition: background-color 0.3s, border-color 0.3s;
    }

    .tab-item:hover {
      background-color: #2F3133;
    }

    .tab-item.is-selected {
      color: #BBBBBB;
      border-bottom: 3px solid #4A87C7;
      background-color: #3D4B5B;
    }

    .example-line {
      font-family: "Courier New", Courier, monospace;
      padding: 2px 0 18px 0;
    }

    .example-line>code {
      display: block;
      padding-left: 1.875rem;
      white-space: pre-wrap;
      font-weight: 400;
      background-color: transparent;
    }

    .example-line.added {
      background-color: #334937;
      color: #d4d4d4;
    }

    .example-line.added::before {
      content: "+";
      position: absolute;
      padding: 0 4px;
    }

    .example-line.removed {
      background-color: #563f3f;
      color: #d4d4d4;
    }

    .example-line.removed::before {
      content: "-";
      position: absolute;
      padding: 0 4px;
    }
  </style>
</head>

<body>
  <!-- Ignore header -->
  <div class="ignore-header ${ignoreDetailsSectionVisibilityClass}">Ignored. This issue is currently ignored.</div>

  <!-- Panel header -->
  <header class="panel-header">
    <div class="severity-container">
      ${severityIcon}
      <div class="severity-title">${issueTitle}</div>
    </div>
<<<<<<< HEAD
    <div class="severity-type">${issueType}</div>
    ${cwes}
    <div class="ignore-label ${ignoreDetailsSectionVisibilityClass}">Ignored</div>
=======
    <div class="severity-type-container">
      <div class="severity-type">${issueType}</div>
      ${cwes}
    </div>
>>>>>>> 3f496575
  </header>

  <main>
    <!-- issue overview -->
    <article class="issue-overview">
      <div class="overview-text">
        ${issueOverview}
      </div>
    </article>

    <!-- Ignore Details -->
    <article class="ignore-details-section ${ignoreDetailsSectionVisibilityClass}">
      <h2 class="ignore-details-header">Ignore Details</h2>
      <div class="ignore-details-body">
        ${ignoreDetails}
      </div>
    </article>

    <!-- Data Flow -->
    <article class="data-flow-section">
      <h2 class="data-flow-header">${dataFlowHeading}</h2>
      <div class="data-flow-body">
        ${dataFlow}
      </div>
    </article>

    <!-- External example fixes -->
    <article class="example-fixes">
      <h2 class="example-fixes-header">External example fixes</h2>
      <div class="example-fixes-text">
        This issue was fixed by ${repoCount} projects. Here are ${exampleCount} example fixes:
      </div>
      ${tabsNav}
    </article>
  </main>
</body>

</html>
<script>
  const tabLinks = document.querySelectorAll('.tab-item');
  const tabContents = document.querySelectorAll('.tab-content');
  document.querySelector('.tabs-nav').addEventListener('click', (event) => {
    const clickedTab = event.target.closest('.tab-item');
    if (!clickedTab) return;

    tabLinks.forEach(tab => {
      tab.classList.toggle('is-selected', tab === clickedTab);
    });

    const targetContentId = clickedTab.id.replace('tab-link', 'tab-content');
    tabContents.forEach(content => {
      content.classList.toggle('is-selected', content.id === targetContentId);
    });
  });

</script><|MERGE_RESOLUTION|>--- conflicted
+++ resolved
@@ -122,37 +122,6 @@
       text-decoration: none;
     }
 
-<<<<<<< HEAD
-    .issue-overview,
-    .ignore-details-section,
-    .data-flow-section {
-      padding: 16px 0;
-    }
-
-    .ignore-details-section {
-      display: flex;
-    }
-
-    .ignore-details-section-hidden {
-      display: none;
-    }
-
-    .ignore-details-column {
-      flex: 50%;
-    }
-    .ignore-details-row {
-      display: flex;
-    }
-    .ignore-details-row-column {
-      flex: 50%;
-    }
-    
-    .example-fixes {
-      font-size: 12px;
-      font-style: normal;
-      font-weight: 400;
-      line-height: 18px;
-=======
     .severity-type-container {
       display: flex;
       flex-direction: row;
@@ -167,12 +136,32 @@
       margin: 0 8px;
       border-left: 1px solid #505254;
       display: inline-block;
->>>>>>> 3f496575
     }
 
     .issue-overview,
+    .ignore-details-section,
     .data-flow-section {
       padding: 16px 0;
+    }
+
+    .ignore-details-section {
+      display: flex;
+    }
+
+    .ignore-details-section-hidden {
+      display: none;
+    }
+
+    .ignore-details-column {
+      flex: 50%;
+    }
+
+    .ignore-details-row {
+      display: flex;
+    }
+
+    .ignore-details-row-column {
+      flex: 50%;
     }
 
     .example-fixes-text {
@@ -286,16 +275,11 @@
       ${severityIcon}
       <div class="severity-title">${issueTitle}</div>
     </div>
-<<<<<<< HEAD
-    <div class="severity-type">${issueType}</div>
-    ${cwes}
-    <div class="ignore-label ${ignoreDetailsSectionVisibilityClass}">Ignored</div>
-=======
     <div class="severity-type-container">
       <div class="severity-type">${issueType}</div>
       ${cwes}
+      <div class="ignore-label ${ignoreDetailsSectionVisibilityClass}">Ignored</div>
     </div>
->>>>>>> 3f496575
   </header>
 
   <main>
