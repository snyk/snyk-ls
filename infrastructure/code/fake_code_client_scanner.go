--- conflicted
+++ resolved
@@ -397,10 +397,6 @@
 	return &analysisResponse, "", err
 }
 
-<<<<<<< HEAD
-func (f *FakeCodeScannerClient) Upload(context.Context, string, scan.Target, <-chan string, map[string]bool) (bundle.Bundle, error) {
-	panic("implement me")
-=======
 func (f *FakeCodeScannerClient) Upload(
 	ctx context.Context,
 	requestId string,
@@ -409,5 +405,4 @@
 	changedFiles map[string]bool,
 ) (bundle.Bundle, error) {
 	panic("Not implemented")
->>>>>>> 60030724
 }