--- conflicted
+++ resolved
@@ -288,67 +288,6 @@
 	return issues, successfulResult, nil
 }
 
-<<<<<<< HEAD
-=======
-func (f *FakeSnykCodeClient) GetAutofixSuggestions(
-	_ context.Context,
-	options AutofixOptions,
-	_ types.FilePath,
-) ([]AutofixSuggestion, AutofixStatus, error) {
-	<-time.After(f.AnalysisDuration)
-	FakeSnykCodeApiServiceMutex.Lock()
-	pathAsString := string(options.filePath)
-	params := []any{options.bundleHash, pathAsString, options.issue.GetID(), options.issue.GetRange().Start.Line}
-	f.addCall(params, RunAutofixOperation)
-	FakeSnykCodeApiServiceMutex.Unlock()
-
-	if f.NoFixSuggestions {
-		f.C.Logger().Trace().Str("method", "GetAutofixSuggestions").Interface("fakeAutofix",
-			"someAutofixSuggestion").Msg("fake backend call received & answered with no suggestions")
-		return nil, AutofixStatus{message: "COMPLETE"}, nil
-	}
-
-	suggestions := []AutofixSuggestion{
-		// First suggestion
-		{
-			FixId: "123e4567-e89b-12d3-a456-426614174000/1",
-			AutofixEdit: types.WorkspaceEdit{
-				Changes: map[string][]types.TextEdit{
-					pathAsString: {types.TextEdit{
-						FullText: FakeAutofixSuggestionNewText,
-						Range: types.Range{
-							Start: types.Position{Line: 0, Character: 0},
-							End:   types.Position{Line: 10000, Character: 0},
-						},
-						NewText: FakeAutofixSuggestionNewText,
-					}},
-				},
-			},
-		},
-		// Second suggestion -- currently dropped
-		{
-			FixId: "123e4567-e89b-12d3-a456-426614174000/2",
-			AutofixEdit: types.WorkspaceEdit{
-				Changes: map[string][]types.TextEdit{
-					pathAsString: {types.TextEdit{
-						FullText: "FAKE_AUTOFIX_UNUSED",
-						Range: types.Range{
-							Start: types.Position{Line: 0, Character: 0},
-							End:   types.Position{Line: 10000, Character: 0},
-						},
-						NewText: "FAKE_AUTOFIX_UNUSED",
-					}},
-				},
-			},
-		},
-	}
-
-	f.C.Logger().Trace().Str("method", "GetAutofixSuggestions").Interface("fakeAutofix",
-		"someAutofixSuggestion").Msg("fake backend call received & answered")
-	return suggestions, AutofixStatus{message: "COMPLETE"}, nil
-}
-
->>>>>>> 183870ea
 func (f *FakeSnykCodeClient) SubmitAutofixFeedback(_ context.Context, _ string, feedback string) error {
 	FakeSnykCodeApiServiceMutex.Lock()
 	f.FeedbackSent = feedback
