/*
 * © 2022-2024 Snyk Limited
 *
 * Licensed under the Apache License, Version 2.0 (the "License");
 * you may not use this file except in compliance with the License.
 * You may obtain a copy of the License at
 *
 *     http://www.apache.org/licenses/LICENSE-2.0
 *
 * Unless required by applicable law or agreed to in writing, software
 * distributed under the License is distributed on an "AS IS" BASIS,
 * WITHOUT WARRANTIES OR CONDITIONS OF ANY KIND, either express or implied.
 * See the License for the specific language governing permissions and
 * limitations under the License.
 */

package code

import (
	"os"
	"path/filepath"
	"strconv"
	"sync"
	"testing"

	"github.com/erni27/imcache"
	"github.com/golang/mock/gomock"
	"github.com/snyk/go-application-framework/pkg/configuration"
	"github.com/snyk/snyk-ls/internal/observability/performance"
	"github.com/sourcegraph/go-lsp"
	"github.com/stretchr/testify/assert"
	"github.com/stretchr/testify/require"

	"github.com/snyk/go-application-framework/pkg/mocks"

	"github.com/snyk/snyk-ls/application/config"
	"github.com/snyk/snyk-ls/domain/snyk"
	"github.com/snyk/snyk-ls/infrastructure/learn"
	"github.com/snyk/snyk-ls/infrastructure/learn/mock_learn"
	"github.com/snyk/snyk-ls/infrastructure/snyk_api"
	"github.com/snyk/snyk-ls/internal/notification"
	"github.com/snyk/snyk-ls/internal/product"
	"github.com/snyk/snyk-ls/internal/progress"
	"github.com/snyk/snyk-ls/internal/testutil"
	"github.com/snyk/snyk-ls/internal/types"
	"github.com/snyk/snyk-ls/internal/uri"
	"github.com/snyk/snyk-ls/internal/vcs"

	"github.com/snyk/go-application-framework/pkg/local_workflows/code_workflow"
	"github.com/snyk/go-application-framework/pkg/local_workflows/code_workflow/sast_contract"
)

// can we replace them with more succinct higher level integration tests?[keeping them for sanity for the time being]
func setupDocs(t *testing.T) (types.FilePath, lsp.TextDocumentItem, lsp.TextDocumentItem, []byte, []byte) {
	t.Helper()
	path := t.TempDir()

	content1 := []byte("test1")
	_ = os.WriteFile(path+string(os.PathSeparator)+"test1.java", content1, 0660)

	content2 := []byte("test2")
	_ = os.WriteFile(path+string(os.PathSeparator)+"test2.java", content2, 0660)

	firstDoc := lsp.TextDocumentItem{
		URI: uri.PathToUri(types.FilePath(filepath.Join(path, "test1.java"))),
	}

	secondDoc := lsp.TextDocumentItem{
		URI: uri.PathToUri(types.FilePath(filepath.Join(path, "test2.java"))),
	}
	return types.FilePath(path), firstDoc, secondDoc, content1, content2
}

func setupTestData() (issue *snyk.Issue, expectedURI string, expectedTitle string) {
	issue = &snyk.Issue{
		AffectedFilePath: "/Users/user/workspace/blah/app.js",
		Product:          product.ProductCode,
		AdditionalData:   snyk.CodeIssueData{Key: "123", Title: "Test Issue"},
		Range:            fakeRange,
	}

	expectedURI = "snyk:///Users/user/workspace/blah/app.js?product=Snyk+Code&issueId=123&action=showInDetailPanel"
	expectedTitle = "⚡ Fix this issue: Test Issue (Snyk)"

	return
}

<<<<<<< HEAD
=======
func TestCreateBundle(t *testing.T) {
	c := testutil.UnitTest(t)
	t.Run("when < maxFileSize creates bundle", func(t *testing.T) {
		fileSize := maxFileSize - 10
		snykCodeMock, bundle := retrieveBundle(t, fileSize)
		bundleFiles := bundle.Files
		assert.Len(t, bundleFiles, 1, "bundle should have 1 bundle files")
		assert.Len(t, snykCodeMock.GetAllCalls(CreateBundleOperation), 1, "bundle should called createBundle once")
	},
	)

	t.Run("when too big ignores file", func(t *testing.T) {
		fileSize := maxFileSize + 1
		snykCodeMock, bundle := retrieveBundle(t, fileSize)
		bundleFiles := bundle.Files
		assert.Len(t, bundleFiles, 0, "bundle should not have bundle files")
		assert.Len(t, snykCodeMock.GetAllCalls(CreateBundleOperation), 0, "bundle shouldn't have called createBundle")
	},
	)

	t.Run("when empty file ignores file", func(t *testing.T) {
		channel := make(chan types.ProgressParams, 10000)
		cancelChannel := make(chan bool, 1)
		testTracker := progress.NewTestTracker(channel, cancelChannel)

		snykCodeMock, dir, c, file := setupCreateBundleTest(t, "java")
		fd, err := os.Create(file)
		t.Cleanup(
			func() {
				_ = fd.Close()
			},
		)
		if err != nil {
			t.Fatal(err)
		}
		bundle, err := c.createBundle(t.Context(), "testRequestId", types.FilePath(dir), sliceToChannel([]string{file}), map[types.FilePath]bool{}, testTracker)
		if err != nil {
			t.Fatal(err)
		}

		bundleFiles := bundle.Files
		assert.Len(t, bundleFiles, 0, "bundle should not have bundle files")
		assert.Len(t, snykCodeMock.GetAllCalls(CreateBundleOperation), 0, "bundle shouldn't have called createBundle")
	},
	)

	t.Run("when unsupported ignores file", func(t *testing.T) {
		channel := make(chan types.ProgressParams, 10000)
		cancelChannel := make(chan bool, 1)
		testTracker := progress.NewTestTracker(channel, cancelChannel)
		snykCodeMock, dir, c, file := setupCreateBundleTest(t, "unsupported")
		fd, err := os.Create(file)
		t.Cleanup(
			func() {
				_ = fd.Close()
			},
		)
		if err != nil {
			t.Fatal(err)
		}
		bundle, err := c.createBundle(t.Context(), "testRequestId", types.FilePath(dir), sliceToChannel([]string{file}), map[types.FilePath]bool{}, testTracker)
		bundleFiles := bundle.Files
		if err != nil {
			t.Fatal(err)
		}
		assert.Len(t, bundleFiles, 0, "bundle should not have bundle files")
		assert.Len(t, snykCodeMock.GetAllCalls(CreateBundleOperation), 0, "bundle shouldn't have called createBundle")
	},
	)

	t.Run("includes config files", func(t *testing.T) {
		channel := make(chan types.ProgressParams, 10000)
		cancelChannel := make(chan bool, 1)
		testTracker := progress.NewTestTracker(channel, cancelChannel)

		configFile := ".test"
		snykCodeMock := &FakeSnykCodeClient{
			ConfigFiles: []string{configFile},
		}
		scanner := New(
			NewBundler(c, snykCodeMock, NewCodeInstrumentor()),
			&snyk_api.FakeApiClient{CodeEnabled: true},
			newTestCodeErrorReporter(),
			nil,
			notification.NewNotifier(),
			&FakeCodeScannerClient{},
		)
		tempDir := types.FilePath(t.TempDir())
		file := filepath.Join(string(tempDir), configFile)
		err := os.WriteFile(file, []byte("some content so the file won't be skipped"), 0600)
		assert.Nil(t, err)

		bundle, err := scanner.createBundle(t.Context(), "testRequestId", tempDir, sliceToChannel([]string{file}), map[types.FilePath]bool{}, testTracker)
		assert.Nil(t, err)
		relativePath, _ := ToRelativeUnixPath(tempDir, types.FilePath(file))
		assert.Contains(t, bundle.Files, relativePath)
	})

	t.Run("url-encodes files", func(t *testing.T) {
		channel := make(chan types.ProgressParams, 10000)
		cancelChannel := make(chan bool, 1)
		testTracker := progress.NewTestTracker(channel, cancelChannel)

		// Arrange
		filesRelPaths := []types.FilePath{
			"path/to/file1.java",
			"path/with spaces/file2.java",
		}
		expectedPaths := []types.FilePath{
			"path/to/file1.java",
			"path/with%20spaces/file2.java",
		}

		_, scanner := setupTestScanner(t)
		tempDir := types.FilePath(t.TempDir())
		var filesFullPaths []string
		for _, fileRelPath := range filesRelPaths {
			file := filepath.Join(string(tempDir), string(fileRelPath))
			filesFullPaths = append(filesFullPaths, file)
			_ = os.MkdirAll(filepath.Dir(file), 0700)
			err := os.WriteFile(file, []byte("some content so the file won't be skipped"), 0600)
			assert.Nil(t, err)
		}

		bundle, err := scanner.createBundle(t.Context(), "testRequestId", tempDir, sliceToChannel(filesFullPaths), map[types.FilePath]bool{}, testTracker)

		// Assert
		assert.Nil(t, err)
		for _, expectedPath := range expectedPaths {
			assert.Contains(t, bundle.Files, expectedPath)
		}
	})
}

func retrieveBundle(t *testing.T, fileSize int) (*FakeSnykCodeClient, Bundle) {
	t.Helper()
	channel := make(chan types.ProgressParams, 10000)
	cancelChannel := make(chan bool, 1)
	testTracker := progress.NewTestTracker(channel, cancelChannel)

	snykCodeMock, dir, c, file := setupCreateBundleTest(t, "java")
	data := strings.Repeat("a", fileSize)
	err := os.WriteFile(file, []byte(data), 0600)
	assert.NoError(t, err)
	bundle, err := c.createBundle(t.Context(), "testRequestId", types.FilePath(dir), sliceToChannel([]string{file}), map[types.FilePath]bool{}, testTracker)
	assert.NoError(t, err)
	return snykCodeMock, bundle
}

>>>>>>> cf5a0458
func sliceToChannel(slice []string) <-chan string {
	ch := make(chan string)
	go func() {
		defer close(ch)
		for _, s := range slice {
			ch <- s
		}
	}()

	return ch
}

func setupTestScanner(t *testing.T) *Scanner {
	t.Helper()
	c := testutil.UnitTest(t)
	c.SetSnykCodeEnabled(true)
	mockEngine, engineConfig := testutil.SetUpEngineMock(t, c)

	engineConfig.Set(code_workflow.ConfigurationSastSettings, &sast_contract.SastResponse{SastEnabled: true})

	mockEngine.EXPECT().GetConfiguration().Return(engineConfig).AnyTimes()

	learnMock := mock_learn.NewMockService(gomock.NewController(t))
	learnMock.
		EXPECT().
		GetLesson(gomock.Any(), gomock.Any(), gomock.Any(), gomock.Any(), gomock.Any()).
		Return(&learn.Lesson{}, nil).AnyTimes()
	scanner := New(c, performance.NewInstrumentor(), &snyk_api.FakeApiClient{CodeEnabled: true}, newTestCodeErrorReporter(), learnMock, notification.NewNotifier(), &FakeCodeScannerClient{})

	return scanner
}

func TestUploadAndAnalyze(t *testing.T) {
	c := testutil.UnitTest(t)
	channel := make(chan types.ProgressParams, 10000)
	cancelChannel := make(chan bool, 1)
	testTracker := progress.NewTestTracker(channel, cancelChannel)
	learnMock := mock_learn.NewMockService(gomock.NewController(t))
	learnMock.
		EXPECT().
		GetLesson(gomock.Any(), gomock.Any(), gomock.Any(), gomock.Any(), gomock.Any()).
		Return(&learn.Lesson{}, nil).AnyTimes()
<<<<<<< HEAD
=======
	t.Run(
		"should create bundle when hash empty", func(t *testing.T) {
			snykCodeMock := &FakeSnykCodeClient{C: c}
			s := New(NewBundler(c, snykCodeMock, NewCodeInstrumentor()), &snyk_api.FakeApiClient{CodeEnabled: true}, newTestCodeErrorReporter(), learnMock, notification.NewNotifier(), &FakeCodeScannerClient{})
			baseDir, firstDoc, _, content1, _ := setupDocs(t)
			fullPath := uri.PathFromUri(firstDoc.URI)
			docs := sliceToChannel([]string{string(fullPath)})

			_, _ = s.UploadAndAnalyze(t.Context(), docs, baseDir, map[types.FilePath]bool{}, testTracker)

			// verify that create bundle has been called on backend service
			params := snykCodeMock.GetCallParams(0, CreateBundleOperation)
			assert.NotNil(t, params)
			assert.Equal(t, 1, len(params))
			files := params[0].(map[types.FilePath]string)
			relPath, err := ToRelativeUnixPath(baseDir, fullPath)
			assert.Nil(t, err)
			assert.Equal(t, files[relPath], util.Hash(content1))
		},
	)
>>>>>>> cf5a0458

	t.Run(
		"should retrieve from backend", func(t *testing.T) {

			scanner := New(c, performance.NewInstrumentor(), &snyk_api.FakeApiClient{CodeEnabled: true}, newTestCodeErrorReporter(), learnMock, notification.NewNotifier(), &FakeCodeScannerClient{})
			filePath, path := TempWorkdirWithIssues(t)
			defer func(path string) { _ = os.RemoveAll(path) }(string(path))
			files := []string{string(filePath)}

<<<<<<< HEAD
			issues, _ := scanner.UploadAndAnalyze(context.Background(), path, sliceToChannel(files), map[types.FilePath]bool{}, false, testTracker)
=======
			issues, _ := scanner.UploadAndAnalyze(t.Context(), sliceToChannel(files), path, map[types.FilePath]bool{}, testTracker)
>>>>>>> cf5a0458

			assert.NotNil(t, issues)
			assert.Equal(t, 2, len(issues))

			assert.Equal(t, "java/DontUsePrintStackTrace", issues[0].GetID())
			assert.Equal(t, "java/catchingInterruptedExceptionWithoutInterrupt", issues[1].GetID())

			// verify that bundle hash has been saved
			scanner.bundleHashesMutex.RLock()
			defer scanner.bundleHashesMutex.RUnlock()
			assert.Equal(t, 1, len(scanner.bundleHashes))
		},
	)
}

func TestUploadAndAnalyzeWithIgnores(t *testing.T) {
	c := testutil.UnitTest(t)
	learnMock := mock_learn.NewMockService(gomock.NewController(t))
	learnMock.
		EXPECT().
		GetLesson(gomock.Any(), gomock.Any(), gomock.Any(), gomock.Any(), gomock.Any()).
		Return(&learn.Lesson{}, nil).AnyTimes()
	testutil.UnitTest(t)
	filePath, workDir := TempWorkdirWithIssues(t)
	defer func(path string) { _ = os.RemoveAll(path) }(string(workDir))
	files := []string{string(filePath)}
	fakeCodeScanner := &FakeCodeScannerClient{rootPath: workDir}
	channel := make(chan types.ProgressParams, 10000)
	cancelChannel := make(chan bool, 1)
	testTracker := progress.NewTestTracker(channel, cancelChannel)

<<<<<<< HEAD
	scanner := New(c, performance.NewInstrumentor(), &snyk_api.FakeApiClient{CodeEnabled: true}, newTestCodeErrorReporter(), learnMock, notification.NewNotifier(), fakeCodeScanner)
	issues, _ := scanner.UploadAndAnalyze(context.Background(), workDir, sliceToChannel(files), map[types.FilePath]bool{}, true, testTracker)
=======
	scanner := New(NewBundler(c, snykCodeMock, NewCodeInstrumentor()), &snyk_api.FakeApiClient{CodeEnabled: true}, newTestCodeErrorReporter(), learnMock, notification.NewNotifier(), fakeCodeScanner)
	issues, _ := scanner.UploadAndAnalyzeWithIgnores(t.Context(), workDir, sliceToChannel(files), map[types.FilePath]bool{}, testTracker)
>>>>>>> cf5a0458

	assert.True(t, fakeCodeScanner.UploadAndAnalyzeWasCalled)
	assert.False(t, issues[0].GetIsIgnored())
	assert.Nil(t, issues[0].GetIgnoreDetails())
	assert.Equal(t, true, issues[1].GetIsIgnored())
	assert.Equal(t, "wont-fix", issues[1].GetIgnoreDetails().Category)
	assert.Equal(t, "False positive", issues[1].GetIgnoreDetails().Reason)
	assert.Equal(t, "2024-07-11T10:06:44Z", issues[1].GetIgnoreDetails().Expiration)
	assert.Equal(t, 2024, issues[1].GetIgnoreDetails().IgnoredOn.Year())
	assert.Equal(t, "Neil M", issues[1].GetIgnoreDetails().IgnoredBy)

	// verify that bundle hash has been saved
	scanner.bundleHashesMutex.RLock()
	defer scanner.bundleHashesMutex.RUnlock()
	assert.Equal(t, 1, len(scanner.bundleHashes))
}

func Test_Scan(t *testing.T) {
<<<<<<< HEAD
=======
	t.Run("Should update changed files", func(t *testing.T) {
		testutil.UnitTest(t)
		// Arrange
		snykCodeMock, scanner := setupTestScanner(t)
		wg := sync.WaitGroup{}
		changedFilesRelPaths := []types.FilePath{ // File paths relative to the repo base
			"file0.go",
			"file1.go",
			"file2.go",
			"someDir/nested.go",
		}
		fileCount := len(changedFilesRelPaths)
		tempDir := t.TempDir()
		var changedFilesAbsPaths []types.FilePath
		for _, file := range changedFilesRelPaths {
			fullPath := filepath.Join(tempDir, string(file))
			err := os.MkdirAll(filepath.Dir(fullPath), 0755)
			assert.Nil(t, err)
			err = os.WriteFile(fullPath, []byte("func main() {}"), 0644)
			assert.Nil(t, err)
			changedFilesAbsPaths = append(changedFilesAbsPaths, types.FilePath(fullPath))
		}

		// Act
		for _, fileName := range changedFilesAbsPaths {
			wg.Add(1)
			go func(fileName types.FilePath) {
				t.Log("Running scan for file " + fileName)
				_, _ = scanner.Scan(t.Context(), fileName, types.FilePath(tempDir), nil)
				t.Log("Finished scan for file " + fileName)
				wg.Done()
			}(fileName)
		}
		wg.Wait()

		// Assert
		allCalls := snykCodeMock.GetAllCalls(RunAnalysisOperation)
		communicatedChangedFiles := make([]types.FilePath, 0)
		for _, call := range allCalls {
			params := call[1].([]types.FilePath)
			communicatedChangedFiles = append(communicatedChangedFiles, params...)
		}

		assert.Equal(t, fileCount, len(communicatedChangedFiles))
		for _, file := range changedFilesRelPaths {
			assert.Contains(t, communicatedChangedFiles, file)
		}
	})

>>>>>>> cf5a0458
	t.Run("Should reset changed files after successful scan", func(t *testing.T) {
		testutil.UnitTest(t)
		// Arrange
		scanner := setupTestScanner(t)
		wg := sync.WaitGroup{}
		tempDir := types.FilePath(t.TempDir())

		// Act
		for i := 0; i < 5; i++ {
			wg.Add(1)
			go func(i int) {
				_, _ = scanner.Scan(t.Context(), types.FilePath("file"+strconv.Itoa(i)+".go"), tempDir, nil)
				wg.Done()
			}(i)
		}
		wg.Wait()

		// Assert
		assert.Equal(t, 0, len(scanner.changedPaths[tempDir]))
	})

<<<<<<< HEAD
=======
	t.Run("Should not mark folders as changed files", func(t *testing.T) {
		testutil.UnitTest(t)
		// Arrange
		snykCodeMock, scanner := setupTestScanner(t)

		tempDir, _, _ := setupIgnoreWorkspace(t)

		// Act
		_, _ = scanner.Scan(t.Context(), tempDir, tempDir, nil)

		// Assert
		params := snykCodeMock.GetCallParams(0, RunAnalysisOperation)
		assert.NotNil(t, params)
		assert.Equal(t, 0, len(params[1].([]types.FilePath)))
	})

	t.Run("Scans run sequentially for the same folder", func(t *testing.T) {
		// Arrange
		testutil.UnitTest(t)
		tempDir, _, _ := setupIgnoreWorkspace(t)
		fakeClient, scanner := setupTestScanner(t)
		fakeClient.AnalysisDuration = time.Second
		wg := sync.WaitGroup{}

		// Act
		for i := 0; i < 5; i++ {
			wg.Add(1)
			go func() {
				_, _ = scanner.Scan(t.Context(), "", tempDir, nil)
				wg.Done()
			}()
		}
		wg.Wait()

		// Assert
		assert.Equal(t, 1, fakeClient.maxConcurrentScans)
	})

	t.Run("Scans run in parallel for different folders", func(t *testing.T) {
		// Arrange
		testutil.UnitTest(t)
		tempDir, _, _ := setupIgnoreWorkspace(t)
		tempDir2, _, _ := setupIgnoreWorkspace(t)
		fakeClient, scanner := setupTestScanner(t)
		fakeClient.AnalysisDuration = time.Second
		wg := sync.WaitGroup{}

		// Act
		for i := 0; i < 5; i++ {
			wg.Add(1)
			go func() {
				_, _ = scanner.Scan(t.Context(), "", tempDir, nil)
				wg.Done()
			}()
		}
		for i := 0; i < 5; i++ {
			wg.Add(1)
			go func() {
				_, _ = scanner.Scan(t.Context(), "", tempDir2, nil)
				wg.Done()
			}()
		}
		wg.Wait()

		// Assert
		assert.Equal(t, 2, fakeClient.maxConcurrentScans)
	})

>>>>>>> cf5a0458
	t.Run("Shouldn't run if Sast is disabled", func(t *testing.T) {
		c := testutil.UnitTest(t)

		scanner := New(c, performance.NewInstrumentor(), &snyk_api.FakeApiClient{CodeEnabled: false}, newTestCodeErrorReporter(), nil, notification.NewNotifier(), &FakeCodeScannerClient{})
		tempDir, _, _ := setupIgnoreWorkspace(t)

		c.Engine().GetConfiguration().Set(code_workflow.ConfigurationSastSettings, &sast_contract.SastResponse{SastEnabled: false})
<<<<<<< HEAD
		_, _ = scanner.Scan(context.Background(), "", tempDir, nil)
=======
		_, _ = scanner.Scan(t.Context(), "", tempDir, nil)

		params := snykCodeMock.GetCallParams(0, CreateBundleOperation)
		assert.Nil(t, params)
>>>>>>> cf5a0458
	})

	testCases := []struct {
		name               string
		cciEnabled         bool
		createBundleCalled bool
	}{
		{
			name:               "Should run existing flow if feature flag is disabled",
			cciEnabled:         false,
			createBundleCalled: true,
		},
		{
			name:               "Should run new flow if feature flag is enabled",
			cciEnabled:         true,
			createBundleCalled: false,
		},
	}
	for _, tc := range testCases {
		t.Run(tc.name, func(t *testing.T) {
			c := testutil.UnitTest(t)
			snykApiMock := &snyk_api.FakeApiClient{CodeEnabled: true}
			ctrl := gomock.NewController(t)
			mockConfiguration := mocks.NewMockConfiguration(ctrl)
			c.Engine().SetConfiguration(mockConfiguration)
			mockConfiguration.EXPECT().GetWithError(code_workflow.ConfigurationSastSettings).Return(&sast_contract.SastResponse{SastEnabled: true}, nil)
			mockConfiguration.EXPECT().GetBool(configuration.FF_CODE_CONSISTENT_IGNORES).Return(tc.cciEnabled)
			learnMock := mock_learn.NewMockService(gomock.NewController(t))
			learnMock.
				EXPECT().
				GetLesson(gomock.Any(), gomock.Any(), gomock.Any(), gomock.Any(), gomock.Any()).
				Return(&learn.Lesson{}, nil).AnyTimes()

			scanner := New(c, performance.NewInstrumentor(), snykApiMock, newTestCodeErrorReporter(), learnMock, notification.NewNotifier(), &FakeCodeScannerClient{})
			tempDir, _, _ := setupIgnoreWorkspace(t)

<<<<<<< HEAD
			issues, err := scanner.Scan(context.Background(), "", tempDir, nil)
			assert.Nil(t, err)
			assert.NotNil(t, issues)
=======
			_, _ = scanner.Scan(t.Context(), "", tempDir, nil)

			assert.Equal(t, tc.createBundleCalled, snykCodeMock.WasCalled(CreateBundleOperation))
>>>>>>> cf5a0458
		})
	}
}

func Test_enhanceIssuesDetails(t *testing.T) {
	c := testutil.UnitTest(t)
	ctrl := gomock.NewController(t)
	defer ctrl.Finish()

	// Arrange
	learnMock := mock_learn.NewMockService(ctrl)
	errorReporterMock := newTestCodeErrorReporter()

	expectedLessonUrl := "https://learn.snyk.io/lesson/no-rate-limiting/?loc=ide"

	learnMock.
		EXPECT().
		GetLesson(gomock.Any(), gomock.Any(), gomock.Any(), gomock.Any(), gomock.Any()).
		Return(&learn.Lesson{Url: expectedLessonUrl}, nil).AnyTimes()

	scanner := &Scanner{
		learnService:  learnMock,
		errorReporter: errorReporterMock,
		changedPaths:  make(map[types.FilePath]map[types.FilePath]bool),
		C:             c,
	}

	issues := []types.Issue{
		&snyk.Issue{
			CWEs:      []string{"CWE-123", "CWE-456"},
			ID:        "java/DontUsePrintStackTrace",
			Severity:  2,
			LessonUrl: expectedLessonUrl,
			AdditionalData: snyk.CodeIssueData{
				Title:          "Allocation of Resources Without Limits or Throttling",
				IsSecurityType: true,
				Message:        "Either rethrow this java.lang.InterruptedException or set the interrupted flag on the current thread with 'Thread.currentThread().interrupt()'. Otherwise the information that the current thread was interrupted will be lost.",
				PriorityScore:  890,
			},
		},
	}

	// Act
	scanner.enhanceIssuesDetails(issues)
	// Create a fake API client with the feature flag disabled
	apiClient := &snyk_api.FakeApiClient{
		CodeEnabled: true,
	}
	// Set the response for the FeatureFlagStatus method
	apiClient.SetResponse("FeatureFlagStatus", snyk_api.FFResponse{Ok: false})

	// invoke method under test
	htmlRenderer, err := GetHTMLRenderer(c, apiClient)
	assert.Nil(t, err)
	html := htmlRenderer.GetDetailsHtml(issues[0])
	// Assert
	assert.Equal(t, expectedLessonUrl, issues[0].GetLessonUrl())
	assert.Contains(t, html, `href="https://learn.snyk.io/lesson/no-rate-limiting/?loc=ide"`)
}

func setupIgnoreWorkspace(t *testing.T) (tempDir types.FilePath, ignoredFilePath types.FilePath, notIgnoredFilePath types.FilePath) {
	t.Helper()
	expectedPatterns := "*.xml\n**/*.txt\nbin"
	tempDir = writeTestGitIgnore(t, expectedPatterns)

	ignoredFilePath = types.FilePath(filepath.Join(string(tempDir), "ignored.xml"))
	err := os.WriteFile(string(ignoredFilePath), []byte("test"), 0600)
	if err != nil {
		t.Fatal(t, err, "Couldn't write ignored file ignored.xml")
	}
	notIgnoredFilePath = types.FilePath(filepath.Join(string(tempDir), "not-ignored.java"))
	err = os.WriteFile(string(notIgnoredFilePath), []byte("test"), 0600)
	if err != nil {
		t.Fatal(t, err, "Couldn't write ignored file not-ignored.java")
	}
	ignoredDir := filepath.Join(string(tempDir), "bin")
	err = os.Mkdir(ignoredDir, 0755)
	if err != nil {
		t.Fatal(t, err, "Couldn't write ignoreDirectory %s", ignoredDir)
	}

	return tempDir, ignoredFilePath, notIgnoredFilePath
}

func writeTestGitIgnore(t *testing.T, ignorePatterns string) (tempDir types.FilePath) {
	t.Helper()
	tempDir = types.FilePath(t.TempDir())
	writeGitIgnoreIntoDir(t, ignorePatterns, tempDir)
	return tempDir
}

func writeGitIgnoreIntoDir(t *testing.T, ignorePatterns string, tempDir types.FilePath) {
	t.Helper()
	filePath := filepath.Join(string(tempDir), ".gitignore")
	err := os.WriteFile(filePath, []byte(ignorePatterns), 0600)
	if err != nil {
		t.Fatal(t, err, "Couldn't write .gitignore")
	}
}

func Test_IsEnabled(t *testing.T) {
	c := testutil.UnitTest(t)
	scanner := &Scanner{errorReporter: newTestCodeErrorReporter(), C: c}
	t.Run(
		"should return true if Snyk Code is generally enabled", func(t *testing.T) {
			config.CurrentConfig().SetSnykCodeEnabled(true)
			enabled := scanner.IsEnabled()
			assert.True(t, enabled)
		},
	)
	t.Run(
		"should return true if Snyk Code Security is enabled", func(t *testing.T) {
			c.SetSnykCodeEnabled(false)
			c.EnableSnykCodeSecurity(true)
			enabled := scanner.IsEnabled()
			assert.True(t, enabled)
		},
	)
	t.Run(
		"should return false if Snyk Code is disabled and Security is not enabled",
		func(t *testing.T) {
			c.SetSnykCodeEnabled(false)
			c.EnableSnykCodeSecurity(false)
			enabled := scanner.IsEnabled()
			assert.False(t, enabled)
		},
	)
}

func autofixSetupAndCleanup(t *testing.T, c *config.Config) {
	t.Helper()
	resetCodeSettings()
	t.Cleanup(resetCodeSettings)
	c.SetSnykCodeEnabled(true)
	getCodeSettings().isAutofixEnabled.Set(false)
}

func TestUploadAnalyzeWithAutofix(t *testing.T) {
	learnMock := mock_learn.NewMockService(gomock.NewController(t))
	learnMock.
		EXPECT().
		GetLesson(gomock.Any(), gomock.Any(), gomock.Any(), gomock.Any(), gomock.Any()).
		Return(&learn.Lesson{}, nil).AnyTimes()

	t.Run("should not add autofix after analysis when not enabled", func(t *testing.T) {
		c := testutil.UnitTest(t)
		channel := make(chan types.ProgressParams, 10000)
		cancelChannel := make(chan bool, 1)
		testTracker := progress.NewTestTracker(channel, cancelChannel)

		autofixSetupAndCleanup(t, c)
		scanner := New(c, performance.NewInstrumentor(), &snyk_api.FakeApiClient{CodeEnabled: true}, newTestCodeErrorReporter(), learnMock, notification.NewNotifier(), &FakeCodeScannerClient{})
		filePath, path := TempWorkdirWithIssues(t)
		t.Cleanup(
			func() {
				_ = os.RemoveAll(string(path))
			},
		)
		files := []string{string(filePath)}

		// execute
<<<<<<< HEAD
		issues, _ := scanner.UploadAndAnalyze(context.Background(), "", sliceToChannel(files), map[types.FilePath]bool{}, false, testTracker)

		// Default is to have 0 actions from analysis + 0 from autofix
		assert.Len(t, issues[0].GetCodeActions(), 0)
=======
		issues, _ := scanner.UploadAndAnalyze(t.Context(), sliceToChannel(files), "", map[types.FilePath]bool{}, testTracker)

		// Default is to have 1 fake action from analysis + 0 from autofix
		assert.Len(t, issues[0].GetCodeActions(), 1)
	},
	)

	t.Run("should not provide autofix code action when autofix enabled but issue not fixable", func(t *testing.T) {
		c := testutil.UnitTest(t)
		channel := make(chan types.ProgressParams, 10000)
		cancelChannel := make(chan bool, 1)
		testTracker := progress.NewTestTracker(channel, cancelChannel)

		autofixSetupAndCleanup(t, c)
		getCodeSettings().isAutofixEnabled.Set(true)

		snykCodeMock := &FakeSnykCodeClient{C: c}
		snykCodeMock.NoFixSuggestions = true

		scanner := New(NewBundler(c, snykCodeMock, NewCodeInstrumentor()), &snyk_api.FakeApiClient{CodeEnabled: true}, newTestCodeErrorReporter(), learnMock, notification.NewNotifier(), &FakeCodeScannerClient{})
		filePath, path := TempWorkdirWithIssues(t)
		t.Cleanup(
			func() {
				_ = os.RemoveAll(string(path))
			},
		)
		files := []string{string(filePath)}

		// execute
		issues, _ := scanner.UploadAndAnalyze(t.Context(), sliceToChannel(files), "", map[types.FilePath]bool{}, testTracker)

		// Default is to have 1 fake action from analysis + 0 from autofix
		assert.Len(t, issues[0].GetCodeActions(), 1)
>>>>>>> cf5a0458
	},
	)

	t.Run("should run autofix after analysis when is enabled", func(t *testing.T) {
		c := testutil.UnitTest(t)
		issueEnhancer := IssueEnhancer{
			instrumentor: performance.NewInstrumentor(),
			c:            c,
		}
		channel := make(chan types.ProgressParams, 10000)
		cancelChannel := make(chan bool, 1)
		testTracker := progress.NewTestTracker(channel, cancelChannel)
		autofixSetupAndCleanup(t, c)
		getCodeSettings().isAutofixEnabled.Set(true)

		scanner := New(c, performance.NewInstrumentor(), &snyk_api.FakeApiClient{CodeEnabled: true}, newTestCodeErrorReporter(), learnMock, notification.NewNotifier(), &FakeCodeScannerClient{})
		filePath, path := TempWorkdirWithIssues(t)
		files := []string{string(filePath)}

		// execute
<<<<<<< HEAD
		issues, _ := scanner.UploadAndAnalyze(context.Background(), path, sliceToChannel(files), map[types.FilePath]bool{}, false, testTracker)
=======
		issues, _ := scanner.UploadAndAnalyze(t.Context(), sliceToChannel(files), path, map[types.FilePath]bool{}, testTracker)
>>>>>>> cf5a0458

		// Only one of the returned issues is Autofix eligible; see getSarifResponseJson2 in fake_code_client_scanner.go.
		assert.Len(t, issues[0].GetCodeActions(), 1)
		assert.Len(t, issues[1].GetCodeActions(), 0)

		expectedCodeAction := issueEnhancer.createShowDocumentCodeAction(issues[0])
		action := issues[0].GetCodeActions()[0]
		assert.Equal(t, action.GetTitle(), expectedCodeAction.GetTitle())
		assert.Equal(t, action.GetTitle(), expectedCodeAction.GetCommand().Title)
		assert.Equal(t, action.GetCommand().CommandId, expectedCodeAction.GetCommand().CommandId)
		assert.Equal(t, action.GetCommand().Arguments, expectedCodeAction.GetCommand().Arguments)
	},
	)
}

func TestIssueEnhancer_createShowDocumentCodeAction(t *testing.T) {
	c := testutil.UnitTest(t)
	issueEnhancer := IssueEnhancer{
		instrumentor: performance.NewInstrumentor(),
		c:            c,
	}

	t.Run("creates show document code action successfully", func(t *testing.T) {
		issue, expectedURI, expectedTitle := setupTestData()
		codeAction := issueEnhancer.createShowDocumentCodeAction(issue)

		assert.NotNil(t, codeAction)
		assert.Equal(t, expectedTitle, codeAction.GetTitle())
		assert.NotNil(t, codeAction.GetCommand())
		assert.Equal(t, expectedTitle, codeAction.GetCommand().Title)
		assert.Equal(t, types.NavigateToRangeCommand, codeAction.GetCommand().CommandId)
		assert.Equal(t, expectedURI, codeAction.GetCommand().Arguments[0])
		assert.Equal(t, issue.Range, codeAction.GetCommand().Arguments[1])
	})
}

func TestScanner_getFilesToBeScanned(t *testing.T) {
	config.CurrentConfig().SetSnykCodeEnabled(true)
	scanner := setupTestScanner(t)
	tempDir := types.FilePath(t.TempDir())
	scanner.changedPaths = make(map[types.FilePath]map[types.FilePath]bool)
	scanner.changedPaths[tempDir] = make(map[types.FilePath]bool)

	t.Run("should add all files from changedPaths map and delete them from changedPaths", func(t *testing.T) {
		changedFile1 := types.FilePath("file1.java")
		changedFile2 := types.FilePath("file2.java")
		scanner.changedPaths[tempDir][changedFile1] = true
		scanner.changedPaths[tempDir][changedFile2] = true

		files := scanner.getFilesToBeScanned(tempDir)

		require.Contains(t, files, changedFile1)
		require.Contains(t, files, changedFile2)
		require.Len(t, scanner.changedPaths[tempDir], 0)
	})

	t.Run("should add all files that have dataflow items of a changed file", func(t *testing.T) {
		changedFile := types.FilePath("main.ts")
		fromChangeAffectedFile := types.FilePath("juice-shop/routes/vulnCodeSnippet.ts")

		// add the changed file to the changed paths store
		scanner.changedPaths[tempDir][changedFile] = true

		// add the issue. The issue references `changedFile` in the dataflow
		issue := &snyk.Issue{AdditionalData: getInterfileTestCodeIssueData()}
		scanner.issueCache.Set(fromChangeAffectedFile, []types.Issue{issue}, imcache.WithDefaultExpiration())
		defer scanner.issueCache.RemoveAll()

		files := scanner.getFilesToBeScanned(tempDir)

		// The `changedFile` is automatically scanned, but it is mentioned by `fromChangeAffectedFile` in the dataflow
		// Thus, now we should have both files
		require.Contains(t, files, changedFile)
		require.Contains(t, files, fromChangeAffectedFile)
	})
}

func TestNormalizeBranchName(t *testing.T) {
	branchName := " feat/new -$#@$#@$#@$@#"
	expectedBranchName := "featnew_-"

	normaliedBranchName := vcs.NormalizeBranchName(branchName)

	assert.Equal(t, expectedBranchName, normaliedBranchName)
}

func getInterfileTestCodeIssueData() snyk.CodeIssueData {
	return snyk.CodeIssueData{
		DataFlow: []snyk.DataFlowElement{
			{
				Content:  "if (!vulnLines.every(e => selectedLines.includes(e))) return false",
				FilePath: "juice-shop/routes/vulnCodeSnippet.ts",
				FlowRange: types.Range{
					End: types.Position{
						Character: 42,
						Line:      67,
					},
					Start: types.Position{
						Character: 28,
						Line:      67,
					},
				},
				Position: 0,
			},
			{
				Content:  "import { LoggerFactory } from './log';",
				FilePath: "main.ts",
				FlowRange: types.Range{
					End: types.Position{
						Character: 10,
						Line:      9,
					},
					Start: types.Position{
						Character: 9,
						Line:      97,
					},
				},
				Position: 4,
			},
		},
	}
}<|MERGE_RESOLUTION|>--- conflicted
+++ resolved
@@ -85,158 +85,6 @@
 	return
 }
 
-<<<<<<< HEAD
-=======
-func TestCreateBundle(t *testing.T) {
-	c := testutil.UnitTest(t)
-	t.Run("when < maxFileSize creates bundle", func(t *testing.T) {
-		fileSize := maxFileSize - 10
-		snykCodeMock, bundle := retrieveBundle(t, fileSize)
-		bundleFiles := bundle.Files
-		assert.Len(t, bundleFiles, 1, "bundle should have 1 bundle files")
-		assert.Len(t, snykCodeMock.GetAllCalls(CreateBundleOperation), 1, "bundle should called createBundle once")
-	},
-	)
-
-	t.Run("when too big ignores file", func(t *testing.T) {
-		fileSize := maxFileSize + 1
-		snykCodeMock, bundle := retrieveBundle(t, fileSize)
-		bundleFiles := bundle.Files
-		assert.Len(t, bundleFiles, 0, "bundle should not have bundle files")
-		assert.Len(t, snykCodeMock.GetAllCalls(CreateBundleOperation), 0, "bundle shouldn't have called createBundle")
-	},
-	)
-
-	t.Run("when empty file ignores file", func(t *testing.T) {
-		channel := make(chan types.ProgressParams, 10000)
-		cancelChannel := make(chan bool, 1)
-		testTracker := progress.NewTestTracker(channel, cancelChannel)
-
-		snykCodeMock, dir, c, file := setupCreateBundleTest(t, "java")
-		fd, err := os.Create(file)
-		t.Cleanup(
-			func() {
-				_ = fd.Close()
-			},
-		)
-		if err != nil {
-			t.Fatal(err)
-		}
-		bundle, err := c.createBundle(t.Context(), "testRequestId", types.FilePath(dir), sliceToChannel([]string{file}), map[types.FilePath]bool{}, testTracker)
-		if err != nil {
-			t.Fatal(err)
-		}
-
-		bundleFiles := bundle.Files
-		assert.Len(t, bundleFiles, 0, "bundle should not have bundle files")
-		assert.Len(t, snykCodeMock.GetAllCalls(CreateBundleOperation), 0, "bundle shouldn't have called createBundle")
-	},
-	)
-
-	t.Run("when unsupported ignores file", func(t *testing.T) {
-		channel := make(chan types.ProgressParams, 10000)
-		cancelChannel := make(chan bool, 1)
-		testTracker := progress.NewTestTracker(channel, cancelChannel)
-		snykCodeMock, dir, c, file := setupCreateBundleTest(t, "unsupported")
-		fd, err := os.Create(file)
-		t.Cleanup(
-			func() {
-				_ = fd.Close()
-			},
-		)
-		if err != nil {
-			t.Fatal(err)
-		}
-		bundle, err := c.createBundle(t.Context(), "testRequestId", types.FilePath(dir), sliceToChannel([]string{file}), map[types.FilePath]bool{}, testTracker)
-		bundleFiles := bundle.Files
-		if err != nil {
-			t.Fatal(err)
-		}
-		assert.Len(t, bundleFiles, 0, "bundle should not have bundle files")
-		assert.Len(t, snykCodeMock.GetAllCalls(CreateBundleOperation), 0, "bundle shouldn't have called createBundle")
-	},
-	)
-
-	t.Run("includes config files", func(t *testing.T) {
-		channel := make(chan types.ProgressParams, 10000)
-		cancelChannel := make(chan bool, 1)
-		testTracker := progress.NewTestTracker(channel, cancelChannel)
-
-		configFile := ".test"
-		snykCodeMock := &FakeSnykCodeClient{
-			ConfigFiles: []string{configFile},
-		}
-		scanner := New(
-			NewBundler(c, snykCodeMock, NewCodeInstrumentor()),
-			&snyk_api.FakeApiClient{CodeEnabled: true},
-			newTestCodeErrorReporter(),
-			nil,
-			notification.NewNotifier(),
-			&FakeCodeScannerClient{},
-		)
-		tempDir := types.FilePath(t.TempDir())
-		file := filepath.Join(string(tempDir), configFile)
-		err := os.WriteFile(file, []byte("some content so the file won't be skipped"), 0600)
-		assert.Nil(t, err)
-
-		bundle, err := scanner.createBundle(t.Context(), "testRequestId", tempDir, sliceToChannel([]string{file}), map[types.FilePath]bool{}, testTracker)
-		assert.Nil(t, err)
-		relativePath, _ := ToRelativeUnixPath(tempDir, types.FilePath(file))
-		assert.Contains(t, bundle.Files, relativePath)
-	})
-
-	t.Run("url-encodes files", func(t *testing.T) {
-		channel := make(chan types.ProgressParams, 10000)
-		cancelChannel := make(chan bool, 1)
-		testTracker := progress.NewTestTracker(channel, cancelChannel)
-
-		// Arrange
-		filesRelPaths := []types.FilePath{
-			"path/to/file1.java",
-			"path/with spaces/file2.java",
-		}
-		expectedPaths := []types.FilePath{
-			"path/to/file1.java",
-			"path/with%20spaces/file2.java",
-		}
-
-		_, scanner := setupTestScanner(t)
-		tempDir := types.FilePath(t.TempDir())
-		var filesFullPaths []string
-		for _, fileRelPath := range filesRelPaths {
-			file := filepath.Join(string(tempDir), string(fileRelPath))
-			filesFullPaths = append(filesFullPaths, file)
-			_ = os.MkdirAll(filepath.Dir(file), 0700)
-			err := os.WriteFile(file, []byte("some content so the file won't be skipped"), 0600)
-			assert.Nil(t, err)
-		}
-
-		bundle, err := scanner.createBundle(t.Context(), "testRequestId", tempDir, sliceToChannel(filesFullPaths), map[types.FilePath]bool{}, testTracker)
-
-		// Assert
-		assert.Nil(t, err)
-		for _, expectedPath := range expectedPaths {
-			assert.Contains(t, bundle.Files, expectedPath)
-		}
-	})
-}
-
-func retrieveBundle(t *testing.T, fileSize int) (*FakeSnykCodeClient, Bundle) {
-	t.Helper()
-	channel := make(chan types.ProgressParams, 10000)
-	cancelChannel := make(chan bool, 1)
-	testTracker := progress.NewTestTracker(channel, cancelChannel)
-
-	snykCodeMock, dir, c, file := setupCreateBundleTest(t, "java")
-	data := strings.Repeat("a", fileSize)
-	err := os.WriteFile(file, []byte(data), 0600)
-	assert.NoError(t, err)
-	bundle, err := c.createBundle(t.Context(), "testRequestId", types.FilePath(dir), sliceToChannel([]string{file}), map[types.FilePath]bool{}, testTracker)
-	assert.NoError(t, err)
-	return snykCodeMock, bundle
-}
-
->>>>>>> cf5a0458
 func sliceToChannel(slice []string) <-chan string {
 	ch := make(chan string)
 	go func() {
@@ -279,29 +127,6 @@
 		EXPECT().
 		GetLesson(gomock.Any(), gomock.Any(), gomock.Any(), gomock.Any(), gomock.Any()).
 		Return(&learn.Lesson{}, nil).AnyTimes()
-<<<<<<< HEAD
-=======
-	t.Run(
-		"should create bundle when hash empty", func(t *testing.T) {
-			snykCodeMock := &FakeSnykCodeClient{C: c}
-			s := New(NewBundler(c, snykCodeMock, NewCodeInstrumentor()), &snyk_api.FakeApiClient{CodeEnabled: true}, newTestCodeErrorReporter(), learnMock, notification.NewNotifier(), &FakeCodeScannerClient{})
-			baseDir, firstDoc, _, content1, _ := setupDocs(t)
-			fullPath := uri.PathFromUri(firstDoc.URI)
-			docs := sliceToChannel([]string{string(fullPath)})
-
-			_, _ = s.UploadAndAnalyze(t.Context(), docs, baseDir, map[types.FilePath]bool{}, testTracker)
-
-			// verify that create bundle has been called on backend service
-			params := snykCodeMock.GetCallParams(0, CreateBundleOperation)
-			assert.NotNil(t, params)
-			assert.Equal(t, 1, len(params))
-			files := params[0].(map[types.FilePath]string)
-			relPath, err := ToRelativeUnixPath(baseDir, fullPath)
-			assert.Nil(t, err)
-			assert.Equal(t, files[relPath], util.Hash(content1))
-		},
-	)
->>>>>>> cf5a0458
 
 	t.Run(
 		"should retrieve from backend", func(t *testing.T) {
@@ -311,11 +136,7 @@
 			defer func(path string) { _ = os.RemoveAll(path) }(string(path))
 			files := []string{string(filePath)}
 
-<<<<<<< HEAD
-			issues, _ := scanner.UploadAndAnalyze(context.Background(), path, sliceToChannel(files), map[types.FilePath]bool{}, false, testTracker)
-=======
-			issues, _ := scanner.UploadAndAnalyze(t.Context(), sliceToChannel(files), path, map[types.FilePath]bool{}, testTracker)
->>>>>>> cf5a0458
+			issues, _ := scanner.UploadAndAnalyze(t.Context(), sliceToChannel(files), path, map[types.FilePath]bool{}, false, testTracker)
 
 			assert.NotNil(t, issues)
 			assert.Equal(t, 2, len(issues))
@@ -347,13 +168,8 @@
 	cancelChannel := make(chan bool, 1)
 	testTracker := progress.NewTestTracker(channel, cancelChannel)
 
-<<<<<<< HEAD
 	scanner := New(c, performance.NewInstrumentor(), &snyk_api.FakeApiClient{CodeEnabled: true}, newTestCodeErrorReporter(), learnMock, notification.NewNotifier(), fakeCodeScanner)
-	issues, _ := scanner.UploadAndAnalyze(context.Background(), workDir, sliceToChannel(files), map[types.FilePath]bool{}, true, testTracker)
-=======
-	scanner := New(NewBundler(c, snykCodeMock, NewCodeInstrumentor()), &snyk_api.FakeApiClient{CodeEnabled: true}, newTestCodeErrorReporter(), learnMock, notification.NewNotifier(), fakeCodeScanner)
-	issues, _ := scanner.UploadAndAnalyzeWithIgnores(t.Context(), workDir, sliceToChannel(files), map[types.FilePath]bool{}, testTracker)
->>>>>>> cf5a0458
+	issues, _ := scanner.UploadAndAnalyze(t.Context(), workDir, sliceToChannel(files), map[types.FilePath]bool{}, true, testTracker)
 
 	assert.True(t, fakeCodeScanner.UploadAndAnalyzeWasCalled)
 	assert.False(t, issues[0].GetIsIgnored())
@@ -372,58 +188,6 @@
 }
 
 func Test_Scan(t *testing.T) {
-<<<<<<< HEAD
-=======
-	t.Run("Should update changed files", func(t *testing.T) {
-		testutil.UnitTest(t)
-		// Arrange
-		snykCodeMock, scanner := setupTestScanner(t)
-		wg := sync.WaitGroup{}
-		changedFilesRelPaths := []types.FilePath{ // File paths relative to the repo base
-			"file0.go",
-			"file1.go",
-			"file2.go",
-			"someDir/nested.go",
-		}
-		fileCount := len(changedFilesRelPaths)
-		tempDir := t.TempDir()
-		var changedFilesAbsPaths []types.FilePath
-		for _, file := range changedFilesRelPaths {
-			fullPath := filepath.Join(tempDir, string(file))
-			err := os.MkdirAll(filepath.Dir(fullPath), 0755)
-			assert.Nil(t, err)
-			err = os.WriteFile(fullPath, []byte("func main() {}"), 0644)
-			assert.Nil(t, err)
-			changedFilesAbsPaths = append(changedFilesAbsPaths, types.FilePath(fullPath))
-		}
-
-		// Act
-		for _, fileName := range changedFilesAbsPaths {
-			wg.Add(1)
-			go func(fileName types.FilePath) {
-				t.Log("Running scan for file " + fileName)
-				_, _ = scanner.Scan(t.Context(), fileName, types.FilePath(tempDir), nil)
-				t.Log("Finished scan for file " + fileName)
-				wg.Done()
-			}(fileName)
-		}
-		wg.Wait()
-
-		// Assert
-		allCalls := snykCodeMock.GetAllCalls(RunAnalysisOperation)
-		communicatedChangedFiles := make([]types.FilePath, 0)
-		for _, call := range allCalls {
-			params := call[1].([]types.FilePath)
-			communicatedChangedFiles = append(communicatedChangedFiles, params...)
-		}
-
-		assert.Equal(t, fileCount, len(communicatedChangedFiles))
-		for _, file := range changedFilesRelPaths {
-			assert.Contains(t, communicatedChangedFiles, file)
-		}
-	})
-
->>>>>>> cf5a0458
 	t.Run("Should reset changed files after successful scan", func(t *testing.T) {
 		testutil.UnitTest(t)
 		// Arrange
@@ -445,77 +209,6 @@
 		assert.Equal(t, 0, len(scanner.changedPaths[tempDir]))
 	})
 
-<<<<<<< HEAD
-=======
-	t.Run("Should not mark folders as changed files", func(t *testing.T) {
-		testutil.UnitTest(t)
-		// Arrange
-		snykCodeMock, scanner := setupTestScanner(t)
-
-		tempDir, _, _ := setupIgnoreWorkspace(t)
-
-		// Act
-		_, _ = scanner.Scan(t.Context(), tempDir, tempDir, nil)
-
-		// Assert
-		params := snykCodeMock.GetCallParams(0, RunAnalysisOperation)
-		assert.NotNil(t, params)
-		assert.Equal(t, 0, len(params[1].([]types.FilePath)))
-	})
-
-	t.Run("Scans run sequentially for the same folder", func(t *testing.T) {
-		// Arrange
-		testutil.UnitTest(t)
-		tempDir, _, _ := setupIgnoreWorkspace(t)
-		fakeClient, scanner := setupTestScanner(t)
-		fakeClient.AnalysisDuration = time.Second
-		wg := sync.WaitGroup{}
-
-		// Act
-		for i := 0; i < 5; i++ {
-			wg.Add(1)
-			go func() {
-				_, _ = scanner.Scan(t.Context(), "", tempDir, nil)
-				wg.Done()
-			}()
-		}
-		wg.Wait()
-
-		// Assert
-		assert.Equal(t, 1, fakeClient.maxConcurrentScans)
-	})
-
-	t.Run("Scans run in parallel for different folders", func(t *testing.T) {
-		// Arrange
-		testutil.UnitTest(t)
-		tempDir, _, _ := setupIgnoreWorkspace(t)
-		tempDir2, _, _ := setupIgnoreWorkspace(t)
-		fakeClient, scanner := setupTestScanner(t)
-		fakeClient.AnalysisDuration = time.Second
-		wg := sync.WaitGroup{}
-
-		// Act
-		for i := 0; i < 5; i++ {
-			wg.Add(1)
-			go func() {
-				_, _ = scanner.Scan(t.Context(), "", tempDir, nil)
-				wg.Done()
-			}()
-		}
-		for i := 0; i < 5; i++ {
-			wg.Add(1)
-			go func() {
-				_, _ = scanner.Scan(t.Context(), "", tempDir2, nil)
-				wg.Done()
-			}()
-		}
-		wg.Wait()
-
-		// Assert
-		assert.Equal(t, 2, fakeClient.maxConcurrentScans)
-	})
-
->>>>>>> cf5a0458
 	t.Run("Shouldn't run if Sast is disabled", func(t *testing.T) {
 		c := testutil.UnitTest(t)
 
@@ -523,14 +216,7 @@
 		tempDir, _, _ := setupIgnoreWorkspace(t)
 
 		c.Engine().GetConfiguration().Set(code_workflow.ConfigurationSastSettings, &sast_contract.SastResponse{SastEnabled: false})
-<<<<<<< HEAD
-		_, _ = scanner.Scan(context.Background(), "", tempDir, nil)
-=======
 		_, _ = scanner.Scan(t.Context(), "", tempDir, nil)
-
-		params := snykCodeMock.GetCallParams(0, CreateBundleOperation)
-		assert.Nil(t, params)
->>>>>>> cf5a0458
 	})
 
 	testCases := []struct {
@@ -567,15 +253,9 @@
 			scanner := New(c, performance.NewInstrumentor(), snykApiMock, newTestCodeErrorReporter(), learnMock, notification.NewNotifier(), &FakeCodeScannerClient{})
 			tempDir, _, _ := setupIgnoreWorkspace(t)
 
-<<<<<<< HEAD
-			issues, err := scanner.Scan(context.Background(), "", tempDir, nil)
+			issues, err := scanner.Scan(t.Context(), "", tempDir, nil)
 			assert.Nil(t, err)
 			assert.NotNil(t, issues)
-=======
-			_, _ = scanner.Scan(t.Context(), "", tempDir, nil)
-
-			assert.Equal(t, tc.createBundleCalled, snykCodeMock.WasCalled(CreateBundleOperation))
->>>>>>> cf5a0458
 		})
 	}
 }
@@ -737,46 +417,10 @@
 		files := []string{string(filePath)}
 
 		// execute
-<<<<<<< HEAD
-		issues, _ := scanner.UploadAndAnalyze(context.Background(), "", sliceToChannel(files), map[types.FilePath]bool{}, false, testTracker)
+		issues, _ := scanner.UploadAndAnalyze(t.Context(), "", sliceToChannel(files), map[types.FilePath]bool{}, false, testTracker)
 
 		// Default is to have 0 actions from analysis + 0 from autofix
 		assert.Len(t, issues[0].GetCodeActions(), 0)
-=======
-		issues, _ := scanner.UploadAndAnalyze(t.Context(), sliceToChannel(files), "", map[types.FilePath]bool{}, testTracker)
-
-		// Default is to have 1 fake action from analysis + 0 from autofix
-		assert.Len(t, issues[0].GetCodeActions(), 1)
-	},
-	)
-
-	t.Run("should not provide autofix code action when autofix enabled but issue not fixable", func(t *testing.T) {
-		c := testutil.UnitTest(t)
-		channel := make(chan types.ProgressParams, 10000)
-		cancelChannel := make(chan bool, 1)
-		testTracker := progress.NewTestTracker(channel, cancelChannel)
-
-		autofixSetupAndCleanup(t, c)
-		getCodeSettings().isAutofixEnabled.Set(true)
-
-		snykCodeMock := &FakeSnykCodeClient{C: c}
-		snykCodeMock.NoFixSuggestions = true
-
-		scanner := New(NewBundler(c, snykCodeMock, NewCodeInstrumentor()), &snyk_api.FakeApiClient{CodeEnabled: true}, newTestCodeErrorReporter(), learnMock, notification.NewNotifier(), &FakeCodeScannerClient{})
-		filePath, path := TempWorkdirWithIssues(t)
-		t.Cleanup(
-			func() {
-				_ = os.RemoveAll(string(path))
-			},
-		)
-		files := []string{string(filePath)}
-
-		// execute
-		issues, _ := scanner.UploadAndAnalyze(t.Context(), sliceToChannel(files), "", map[types.FilePath]bool{}, testTracker)
-
-		// Default is to have 1 fake action from analysis + 0 from autofix
-		assert.Len(t, issues[0].GetCodeActions(), 1)
->>>>>>> cf5a0458
 	},
 	)
 
@@ -797,11 +441,7 @@
 		files := []string{string(filePath)}
 
 		// execute
-<<<<<<< HEAD
-		issues, _ := scanner.UploadAndAnalyze(context.Background(), path, sliceToChannel(files), map[types.FilePath]bool{}, false, testTracker)
-=======
-		issues, _ := scanner.UploadAndAnalyze(t.Context(), sliceToChannel(files), path, map[types.FilePath]bool{}, testTracker)
->>>>>>> cf5a0458
+		issues, _ := scanner.UploadAndAnalyze(t.Context(), path, sliceToChannel(files), map[types.FilePath]bool{}, false, testTracker)
 
 		// Only one of the returned issues is Autofix eligible; see getSarifResponseJson2 in fake_code_client_scanner.go.
 		assert.Len(t, issues[0].GetCodeActions(), 1)
