/*
 * © 2022-2024 Snyk Limited
 *
 * Licensed under the Apache License, Version 2.0 (the "License");
 * you may not use this file except in compliance with the License.
 * You may obtain a copy of the License at
 *
 *     http://www.apache.org/licenses/LICENSE-2.0
 *
 * Unless required by applicable law or agreed to in writing, software
 * distributed under the License is distributed on an "AS IS" BASIS,
 * WITHOUT WARRANTIES OR CONDITIONS OF ANY KIND, either express or implied.
 * See the License for the specific language governing permissions and
 * limitations under the License.
 */

package code

import (
	"os"
	"path/filepath"
	"strconv"
	"sync"
	"testing"

	"github.com/erni27/imcache"
	"github.com/golang/mock/gomock"
	"github.com/rs/zerolog"
	"github.com/stretchr/testify/assert"
	"github.com/stretchr/testify/require"

	codeClient "github.com/snyk/code-client-go"
	"github.com/snyk/go-application-framework/pkg/local_workflows/code_workflow"
	"github.com/snyk/go-application-framework/pkg/local_workflows/code_workflow/sast_contract"
	"github.com/snyk/go-application-framework/pkg/mocks"

	"github.com/snyk/snyk-ls/application/config"
	"github.com/snyk/snyk-ls/domain/snyk"
	"github.com/snyk/snyk-ls/infrastructure/featureflag"
	"github.com/snyk/snyk-ls/infrastructure/learn"
	"github.com/snyk/snyk-ls/infrastructure/learn/mock_learn"
	"github.com/snyk/snyk-ls/infrastructure/snyk_api"
	"github.com/snyk/snyk-ls/internal/notification"
	"github.com/snyk/snyk-ls/internal/observability/performance"
	"github.com/snyk/snyk-ls/internal/product"
	"github.com/snyk/snyk-ls/internal/progress"
	"github.com/snyk/snyk-ls/internal/storedconfig"
	"github.com/snyk/snyk-ls/internal/testutil"
	"github.com/snyk/snyk-ls/internal/types"
	"github.com/snyk/snyk-ls/internal/vcs"
)

func setupTestData() (issue *snyk.Issue, expectedURI string, expectedTitle string) {
	issue = &snyk.Issue{
		AffectedFilePath: "/Users/user/workspace/blah/app.js",
		Product:          product.ProductCode,
		AdditionalData:   snyk.CodeIssueData{Key: "123", Title: "Test Issue"},
		Range:            fakeRange,
	}

	expectedURI = "snyk:///Users/user/workspace/blah/app.js?product=Snyk+Code&issueId=123&action=showInDetailPanel"
	expectedTitle = "⚡ Fix this issue: Test Issue (Snyk)"

	return
}

func sliceToChannel(slice []string) <-chan string {
	ch := make(chan string)
	go func() {
		defer close(ch)
		for _, s := range slice {
			ch <- s
		}
	}()

	return ch
}

func setupTestScanner(t *testing.T) *Scanner {
	t.Helper()
	c := testutil.UnitTest(t)
	c.SetSnykCodeEnabled(true)

	// Some of these tests rely on cloning the configuration object, so we need to mock it.
	// We cannot use testutil.SetUpEngineMock() because it returns a real configuration object.
	ctrl := gomock.NewController(t)
	mockEngine := mocks.NewMockEngine(ctrl)
	mockConfig := mocks.NewMockConfiguration(ctrl)
	c.SetEngine(mockEngine)

	// Set up mocks on the configuration object to allow it to be cloned and modified.
	mockConfig.EXPECT().Set(gomock.Any(), gomock.Any()).AnyTimes()
	mockConfig.EXPECT().GetString(gomock.Any()).Return("").AnyTimes()
	mockConfig.EXPECT().GetBool(gomock.Any()).Return(false).AnyTimes()

	mockEngine.EXPECT().GetConfiguration().Return(mockConfig).AnyTimes()

	// Mock Clone() for compatibility with existing code
	mockConfig.EXPECT().Clone().Return(mockConfig).AnyTimes()

	// Set up feature flag service with SAST settings
	fakeFeatureFlagService := featureflag.NewFakeService()
	fakeFeatureFlagService.SastSettings = &sast_contract.SastResponse{SastEnabled: true}

	scanner := New(c,
		performance.NewInstrumentor(),
		&snyk_api.FakeApiClient{CodeEnabled: true},
		newTestCodeErrorReporter(),
		setupMockLearnServiceNoLessons(t),
		fakeFeatureFlagService,
		notification.NewNotifier(),
		NewCodeInstrumentor(),
		newTestCodeErrorReporter(),
		NewFakeCodeScannerClient)

	return scanner
}

func getTestFolderConfig(folderPath types.FilePath) *types.FolderConfig {
	return &types.FolderConfig{
		FolderPath: folderPath,
		SastSettings: &sast_contract.SastResponse{
			SastEnabled:    true,
			AutofixEnabled: true,
		},
	}
}

func TestUploadAndAnalyze(t *testing.T) {
	c := testutil.UnitTest(t)
	channel := make(chan types.ProgressParams, 10000)
	cancelChannel := make(chan bool, 1)
	testTracker := progress.NewTestTracker(channel, cancelChannel)

	t.Run(
		"should retrieve from backend", func(t *testing.T) {
			scanner := New(c,
				performance.NewInstrumentor(),
				&snyk_api.FakeApiClient{CodeEnabled: true},
				newTestCodeErrorReporter(),
				setupMockLearnServiceNoLessons(t),
				featureflag.NewFakeService(),
				notification.NewNotifier(),
				NewCodeInstrumentor(),
				newTestCodeErrorReporter(),
				NewFakeCodeScannerClient)
			filePath, path := TempWorkdirWithIssues(t)
			defer func(path string) { _ = os.RemoveAll(path) }(string(path))
			files := []string{string(filePath)}
			folderConfig := &types.FolderConfig{FolderPath: path, PreferredOrg: "test-org"}

<<<<<<< HEAD
			issues, _ := scanner.UploadAndAnalyze(t.Context(), path, folderConfig, sliceToChannel(files), map[types.FilePath]bool{}, false, testTracker)
=======
			issues, err := scanner.UploadAndAnalyze(t.Context(), path, folderConfig, sliceToChannel(files), map[types.FilePath]bool{}, false, testTracker)
			require.NoError(t, err)
>>>>>>> 8611cc5a

			assert.NotNil(t, issues)
			assert.Equal(t, 2, len(issues))

			assert.Equal(t, "java/DontUsePrintStackTrace", issues[0].GetID())
			assert.Equal(t, "java/catchingInterruptedExceptionWithoutInterrupt", issues[1].GetID())

			// verify that bundle hash has been saved
			scanner.bundleHashesMutex.RLock()
			defer scanner.bundleHashesMutex.RUnlock()
			assert.Equal(t, 1, len(scanner.bundleHashes))
		},
	)
}

func TestUploadAndAnalyzeWithIgnores(t *testing.T) {
	c := testutil.UnitTest(t)
	filePath, workDir := TempWorkdirWithIssues(t)
	defer func(path string) { _ = os.RemoveAll(path) }(string(workDir))
	files := []string{string(filePath)}
	channel := make(chan types.ProgressParams, 10000)
	cancelChannel := make(chan bool, 1)
	testTracker := progress.NewTestTracker(channel, cancelChannel)

<<<<<<< HEAD
	scanner := New(c, performance.NewInstrumentor(), &snyk_api.FakeApiClient{CodeEnabled: true}, newTestCodeErrorReporter(), learnMock, featureflag.NewFakeService(), notification.NewNotifier(), NewCodeInstrumentor(), newTestCodeErrorReporter(), NewFakeCodeScannerClient)
	folderConfig := &types.FolderConfig{FolderPath: workDir, PreferredOrg: "test-org"}
	issues, _ := scanner.UploadAndAnalyze(t.Context(), workDir, folderConfig, sliceToChannel(files), map[types.FilePath]bool{}, true, testTracker)
=======
	scanner := New(
		c,
		performance.NewInstrumentor(),
		&snyk_api.FakeApiClient{CodeEnabled: true},
		newTestCodeErrorReporter(),
		setupMockLearnServiceNoLessons(t),
		featureflag.NewFakeService(),
		notification.NewNotifier(),
		NewCodeInstrumentor(),
		newTestCodeErrorReporter(),
		NewFakeCodeScannerClient,
	)

	folderConfig := &types.FolderConfig{FolderPath: workDir, PreferredOrg: "test-org"}
	issues, err := scanner.UploadAndAnalyze(t.Context(), workDir, folderConfig, sliceToChannel(files), map[types.FilePath]bool{}, true, testTracker)
	require.NoError(t, err)
>>>>>>> 8611cc5a
	assert.False(t, issues[0].GetIsIgnored())
	assert.Nil(t, issues[0].GetIgnoreDetails())
	assert.Equal(t, true, issues[1].GetIsIgnored())
	assert.Equal(t, "wont-fix", issues[1].GetIgnoreDetails().Category)
	assert.Equal(t, "False positive", issues[1].GetIgnoreDetails().Reason)
	assert.Equal(t, "2024-07-11T10:06:44Z", issues[1].GetIgnoreDetails().Expiration)
	assert.Equal(t, 2024, issues[1].GetIgnoreDetails().IgnoredOn.Year())
	assert.Equal(t, "Neil M", issues[1].GetIgnoreDetails().IgnoredBy)

	// verify that bundle hash has been saved
	scanner.bundleHashesMutex.RLock()
	defer scanner.bundleHashesMutex.RUnlock()
	assert.Equal(t, 1, len(scanner.bundleHashes))
}

func Test_Scan(t *testing.T) {
	t.Run("Should reset changed files after successful scan", func(t *testing.T) {
		testutil.UnitTest(t)
		// Arrange
		scanner := setupTestScanner(t)
		wg := sync.WaitGroup{}
		tempDir := types.FilePath(t.TempDir())

		// Act
		for i := 0; i < 5; i++ {
			wg.Add(1)
			go func(i int) {
				_, _ = scanner.Scan(t.Context(), types.FilePath("file"+strconv.Itoa(i)+".go"), tempDir, getTestFolderConfig(tempDir))
				wg.Done()
			}(i)
		}
		wg.Wait()

		// Assert
		assert.Equal(t, 0, len(scanner.changedPaths[tempDir]))
	})

	t.Run("Shouldn't run if Sast is disabled", func(t *testing.T) {
		c := testutil.UnitTest(t)
		ctrl := gomock.NewController(t)
		mockEngine := mocks.NewMockEngine(ctrl)
		mockConfig := mocks.NewMockConfiguration(ctrl)
		c.SetEngine(mockEngine)

		scanner := New(c, performance.NewInstrumentor(), &snyk_api.FakeApiClient{CodeEnabled: false}, newTestCodeErrorReporter(), nil, featureflag.NewFakeService(), notification.NewNotifier(), NewCodeInstrumentor(), newTestCodeErrorReporter(), NewFakeCodeScannerClient)
		tempDir, _, _ := setupIgnoreWorkspace(t)

		mockEngine.EXPECT().GetConfiguration().Return(mockConfig).AnyTimes()
		mockConfig.EXPECT().GetString(gomock.Any()).Return("").AnyTimes()
		mockConfig.EXPECT().Set(gomock.Any(), gomock.Any()).AnyTimes()

		// Mock Clone() to return a cloned configuration
		clonedConfig := mocks.NewMockConfiguration(ctrl)
		clonedConfig.EXPECT().Set(gomock.Any(), gomock.Any()).AnyTimes()
		clonedConfig.EXPECT().GetWithError(code_workflow.ConfigurationSastSettings).Return(&sast_contract.SastResponse{SastEnabled: false}, nil).AnyTimes()
		mockConfig.EXPECT().Clone().Return(clonedConfig).AnyTimes()

		mockConfig.Set(code_workflow.ConfigurationSastSettings, &sast_contract.SastResponse{SastEnabled: false})

		folderConfig := getTestFolderConfig(tempDir)
		folderConfig.SastSettings.SastEnabled = false
		_, _ = scanner.Scan(t.Context(), "", tempDir, folderConfig)
	})

	testCases := []struct {
		name               string
		cciEnabled         bool
		createBundleCalled bool
	}{
		{
			name:               "Should run existing flow if feature flag is disabled",
			cciEnabled:         false,
			createBundleCalled: true,
		},
		{
			name:               "Should run new flow if feature flag is enabled",
			cciEnabled:         true,
			createBundleCalled: false,
		},
	}
	for _, tc := range testCases {
		t.Run(tc.name, func(t *testing.T) {
			c := testutil.UnitTest(t)
			snykApiMock := &snyk_api.FakeApiClient{CodeEnabled: true}
			ctrl := gomock.NewController(t)
			mockEngine := mocks.NewMockEngine(ctrl)
			mockConfiguration := mocks.NewMockConfiguration(ctrl)
			c.SetEngine(mockEngine)
			mockEngine.EXPECT().GetConfiguration().Return(mockConfiguration).AnyTimes()
			mockConfiguration.EXPECT().GetString(gomock.Any()).Return("").AnyTimes()
			mockConfiguration.EXPECT().Set(gomock.Any(), gomock.Any()).AnyTimes()

			// Mock Clone() to return a cloned configuration
			clonedConfig := mocks.NewMockConfiguration(ctrl)
			clonedConfig.EXPECT().Set(gomock.Any(), gomock.Any()).AnyTimes()
			clonedConfig.EXPECT().GetWithError(code_workflow.ConfigurationSastSettings).Return(&sast_contract.SastResponse{SastEnabled: true}, nil).AnyTimes()
			mockConfiguration.EXPECT().Clone().Return(clonedConfig).AnyTimes()

			fakeFeatureFlagService := featureflag.NewFakeService()
			fakeFeatureFlagService.Flags[featureflag.SnykCodeConsistentIgnores] = tc.cciEnabled
			fakeFeatureFlagService.SastSettings = &sast_contract.SastResponse{SastEnabled: true}

			scanner := New(
				c,
				performance.NewInstrumentor(),
				snykApiMock,
				newTestCodeErrorReporter(),
				setupMockLearnServiceNoLessons(t),
				fakeFeatureFlagService,
				notification.NewNotifier(),
				NewCodeInstrumentor(),
				newTestCodeErrorReporter(),
				NewFakeCodeScannerClient,
			)
			tempDir, _, _ := setupIgnoreWorkspace(t)

			issues, err := scanner.Scan(t.Context(), "", tempDir, getTestFolderConfig(tempDir))
			assert.Nil(t, err)
			assert.NotNil(t, issues)
		})
	}
}

func Test_enhanceIssuesDetails(t *testing.T) {
	c := testutil.UnitTest(t)
	ctrl := gomock.NewController(t)
	defer ctrl.Finish()

	// Arrange
	learnMock := mock_learn.NewMockService(ctrl)
	errorReporterMock := newTestCodeErrorReporter()

	expectedLessonUrl := "https://learn.snyk.io/lesson/no-rate-limiting/?loc=ide"

	learnMock.
		EXPECT().
		GetLesson(gomock.Any(), gomock.Any(), gomock.Any(), gomock.Any(), gomock.Any()).
		Return(&learn.Lesson{Url: expectedLessonUrl}, nil).AnyTimes()

	scanner := &Scanner{
		learnService:  learnMock,
		errorReporter: errorReporterMock,
		changedPaths:  make(map[types.FilePath]map[types.FilePath]bool),
		C:             c,
	}

	issues := []types.Issue{
		&snyk.Issue{
			CWEs:      []string{"CWE-123", "CWE-456"},
			ID:        "java/DontUsePrintStackTrace",
			Severity:  2,
			LessonUrl: expectedLessonUrl,
			AdditionalData: snyk.CodeIssueData{
				Title:          "Allocation of Resources Without Limits or Throttling",
				IsSecurityType: true,
				Message:        "Either rethrow this java.lang.InterruptedException or set the interrupted flag on the current thread with 'Thread.currentThread().interrupt()'. Otherwise the information that the current thread was interrupted will be lost.",
				PriorityScore:  890,
			},
		},
	}

	// Act
	scanner.enhanceIssuesDetails(issues)
	// Create a fake API client with the feature flag disabled
	apiClient := &snyk_api.FakeApiClient{
		CodeEnabled: true,
	}
	// Set the response for the FeatureFlagStatus method
	apiClient.SetResponse("FeatureFlagStatus", snyk_api.FFResponse{Ok: false})

	// invoke method under test
	htmlRenderer, err := GetHTMLRenderer(c, featureflag.New(c))
	assert.Nil(t, err)
	html := htmlRenderer.GetDetailsHtml(issues[0])
	// Assert
	assert.Equal(t, expectedLessonUrl, issues[0].GetLessonUrl())
	assert.Contains(t, html, `href="https://learn.snyk.io/lesson/no-rate-limiting/?loc=ide"`)
}

func setupIgnoreWorkspace(t *testing.T) (tempDir types.FilePath, ignoredFilePath types.FilePath, notIgnoredFilePath types.FilePath) {
	t.Helper()
	expectedPatterns := "*.xml\n**/*.txt\nbin"
	tempDir = writeTestGitIgnore(t, expectedPatterns)

	ignoredFilePath = types.FilePath(filepath.Join(string(tempDir), "ignored.xml"))
	err := os.WriteFile(string(ignoredFilePath), []byte("test"), 0o600)
	if err != nil {
		t.Fatal(t, err, "Couldn't write ignored file ignored.xml")
	}
	notIgnoredFilePath = types.FilePath(filepath.Join(string(tempDir), "not-ignored.java"))
	err = os.WriteFile(string(notIgnoredFilePath), []byte("test"), 0o600)
	if err != nil {
		t.Fatal(t, err, "Couldn't write ignored file not-ignored.java")
	}
	ignoredDir := filepath.Join(string(tempDir), "bin")
	err = os.Mkdir(ignoredDir, 0o755)
	if err != nil {
		t.Fatal(t, err, "Couldn't write ignoreDirectory %s", ignoredDir)
	}

	return tempDir, ignoredFilePath, notIgnoredFilePath
}

func writeTestGitIgnore(t *testing.T, ignorePatterns string) (tempDir types.FilePath) {
	t.Helper()
	tempDir = types.FilePath(t.TempDir())
	writeGitIgnoreIntoDir(t, ignorePatterns, tempDir)
	return tempDir
}

func writeGitIgnoreIntoDir(t *testing.T, ignorePatterns string, tempDir types.FilePath) {
	t.Helper()
	filePath := filepath.Join(string(tempDir), ".gitignore")
	err := os.WriteFile(filePath, []byte(ignorePatterns), 0o600)
	if err != nil {
		t.Fatal(t, err, "Couldn't write .gitignore")
	}
}

func Test_IsEnabled(t *testing.T) {
	c := testutil.UnitTest(t)
	scanner := &Scanner{errorReporter: newTestCodeErrorReporter(), C: c}
	t.Run(
		"should return true if Snyk Code is generally enabled", func(t *testing.T) {
			c.SetSnykCodeEnabled(true)
			enabled := scanner.IsEnabled()
			assert.True(t, enabled)
		},
	)
	t.Run(
		"should return true if Snyk Code Security is enabled", func(t *testing.T) {
			c.SetSnykCodeEnabled(false)
			c.EnableSnykCodeSecurity(true)
			enabled := scanner.IsEnabled()
			assert.True(t, enabled)
		},
	)
	t.Run(
		"should return false if Snyk Code is disabled and Security is not enabled",
		func(t *testing.T) {
			c.SetSnykCodeEnabled(false)
			c.EnableSnykCodeSecurity(false)
			enabled := scanner.IsEnabled()
			assert.False(t, enabled)
		},
	)
}

func autofixSetupAndCleanup(t *testing.T, c *config.Config) {
	t.Helper()
	resetCodeSettings()
	t.Cleanup(resetCodeSettings)
	c.SetSnykCodeEnabled(true)
	getCodeSettings().isAutofixEnabled.Set(false)
}

func TestUploadAnalyzeWithAutofix(t *testing.T) {
	t.Run("should not add autofix after analysis when not enabled", func(t *testing.T) {
		c := testutil.UnitTest(t)
		channel := make(chan types.ProgressParams, 10000)
		cancelChannel := make(chan bool, 1)
		testTracker := progress.NewTestTracker(channel, cancelChannel)

		autofixSetupAndCleanup(t, c)
		scanner := New(
			c,
			performance.NewInstrumentor(),
			&snyk_api.FakeApiClient{CodeEnabled: true},
			newTestCodeErrorReporter(),
			setupMockLearnServiceNoLessons(t),
			featureflag.NewFakeService(),
			notification.NewNotifier(),
			NewCodeInstrumentor(),
			newTestCodeErrorReporter(), NewFakeCodeScannerClient,
		)
		filePath, path := TempWorkdirWithIssues(t)
		t.Cleanup(
			func() {
				_ = os.RemoveAll(string(path))
			},
		)
		files := []string{string(filePath)}
		folderConfig := &types.FolderConfig{FolderPath: path, PreferredOrg: "test-org"}

		// execute
<<<<<<< HEAD
		issues, _ := scanner.UploadAndAnalyze(t.Context(), "", folderConfig, sliceToChannel(files), map[types.FilePath]bool{}, false, testTracker)
=======
		issues, err := scanner.UploadAndAnalyze(t.Context(), "", folderConfig, sliceToChannel(files), map[types.FilePath]bool{}, false, testTracker)
		require.NoError(t, err)
>>>>>>> 8611cc5a

		// Default is to have 0 actions from analysis + 0 from autofix
		assert.Len(t, issues[0].GetCodeActions(), 0)
	},
	)

	t.Run("should run autofix after analysis when is enabled", func(t *testing.T) {
		c := testutil.UnitTest(t)
		issueEnhancer := IssueEnhancer{
			instrumentor: performance.NewInstrumentor(),
			c:            c,
		}
		channel := make(chan types.ProgressParams, 10000)
		cancelChannel := make(chan bool, 1)
		testTracker := progress.NewTestTracker(channel, cancelChannel)
		autofixSetupAndCleanup(t, c)
		getCodeSettings().isAutofixEnabled.Set(true)

		scanner := New(
			c,
			performance.NewInstrumentor(),
			&snyk_api.FakeApiClient{CodeEnabled: true},
			newTestCodeErrorReporter(),
			setupMockLearnServiceNoLessons(t),
			featureflag.NewFakeService(),
			notification.NewNotifier(),
			NewCodeInstrumentor(),
			newTestCodeErrorReporter(),
			NewFakeCodeScannerClient,
		)
		filePath, path := TempWorkdirWithIssues(t)
		files := []string{string(filePath)}
		folderConfig := &types.FolderConfig{FolderPath: path, PreferredOrg: "test-org"}

		// execute
		issues, err := scanner.UploadAndAnalyze(t.Context(), path, folderConfig, sliceToChannel(files), map[types.FilePath]bool{}, false, testTracker)
		require.NoError(t, err)

		// Only one of the returned issues is Autofix eligible; see getSarifResponseJson2 in fake_code_client_scanner.go.
		assert.Len(t, issues[0].GetCodeActions(), 1)
		assert.Len(t, issues[1].GetCodeActions(), 0)

		expectedCodeAction := issueEnhancer.createShowDocumentCodeAction(issues[0])
		action := issues[0].GetCodeActions()[0]
		assert.Equal(t, action.GetTitle(), expectedCodeAction.GetTitle())
		assert.Equal(t, action.GetTitle(), expectedCodeAction.GetCommand().Title)
		assert.Equal(t, action.GetCommand().CommandId, expectedCodeAction.GetCommand().CommandId)
		assert.Equal(t, action.GetCommand().Arguments, expectedCodeAction.GetCommand().Arguments)
	},
	)
}

func TestDeltaScanUsesFolderOrg(t *testing.T) {
	c := testutil.UnitTest(t)

	channel := make(chan types.ProgressParams, 10000)
	cancelChannel := make(chan bool, 1)
	testTracker := progress.NewTestTracker(channel, cancelChannel)

	// Set up the workspace folder and folder config with an org
	workspaceFolderPath := types.FilePath(t.TempDir())
	folderConfig := &types.FolderConfig{
		FolderPath:   workspaceFolderPath,
		PreferredOrg: "workspace-org-123",
	}

	// Create a separate temp directory with a dummy file for a delta scan to run on
	tempScanDir := t.TempDir()
	dummyFile := filepath.Join(tempScanDir, "test.java")
	err := os.WriteFile(dummyFile, []byte("class Test {}"), 0644)
	require.NoError(t, err)

	// Track which folderConfig was passed to the code scanner
	var capturedFolderConfig *types.FolderConfig
	mockCodeScanner := func(sc *Scanner, fc *types.FolderConfig) (codeClient.CodeScanner, error) {
		capturedFolderConfig = fc
		return NewFakeCodeScannerClient(sc, fc)
	}

	scanner := New(
		c,
		performance.NewInstrumentor(),
		&snyk_api.FakeApiClient{CodeEnabled: true},
		newTestCodeErrorReporter(),
		setupMockLearnServiceNoLessons(t),
		featureflag.NewFakeService(),
		notification.NewNotifier(),
		NewCodeInstrumentor(),
		newTestCodeErrorReporter(),
		mockCodeScanner,
	)

	// Simulate delta scan: scan path is the temp directory, but folderConfig has workspace folder
	files := []string{dummyFile}
	_, err = scanner.UploadAndAnalyze(
		t.Context(),
		types.FilePath(tempScanDir), // Scan path is temp dir (simulating delta scan)
		folderConfig,                // But folder config has workspace folder
		sliceToChannel(files),
		map[types.FilePath]bool{},
		false,
		testTracker,
	)
	require.NoError(t, err)

	// Verify: The code scanner should have received the workspace folderConfig, not the temp dir
	require.NotNil(t, capturedFolderConfig, "codeScanner should have been called with a folderConfig")
	assert.Equal(t, workspaceFolderPath, capturedFolderConfig.FolderPath,
		"Code scanner should use workspace folder from folderConfig, not the temp scan directory")
	assert.Equal(t, "workspace-org-123", capturedFolderConfig.PreferredOrg,
		"Code scanner should use org from folderConfig")
}

func TestIssueEnhancer_createShowDocumentCodeAction(t *testing.T) {
	c := testutil.UnitTest(t)
	issueEnhancer := IssueEnhancer{
		instrumentor: performance.NewInstrumentor(),
		c:            c,
	}

	t.Run("creates show document code action successfully", func(t *testing.T) {
		issue, expectedURI, expectedTitle := setupTestData()
		codeAction := issueEnhancer.createShowDocumentCodeAction(issue)

		assert.NotNil(t, codeAction)
		assert.Equal(t, expectedTitle, codeAction.GetTitle())
		assert.NotNil(t, codeAction.GetCommand())
		assert.Equal(t, expectedTitle, codeAction.GetCommand().Title)
		assert.Equal(t, types.NavigateToRangeCommand, codeAction.GetCommand().CommandId)
		assert.Equal(t, expectedURI, codeAction.GetCommand().Arguments[0])
		assert.Equal(t, issue.Range, codeAction.GetCommand().Arguments[1])
	})
}

func TestScanner_getFilesToBeScanned(t *testing.T) {
	c := testutil.UnitTest(t)
	c.SetSnykCodeEnabled(true)
	scanner := setupTestScanner(t)
	tempDir := types.FilePath(t.TempDir())
	scanner.changedPaths = make(map[types.FilePath]map[types.FilePath]bool)
	scanner.changedPaths[tempDir] = make(map[types.FilePath]bool)

	t.Run("should add all files from changedPaths map and delete them from changedPaths", func(t *testing.T) {
		changedFile1 := types.FilePath("file1.java")
		changedFile2 := types.FilePath("file2.java")
		scanner.changedPaths[tempDir][changedFile1] = true
		scanner.changedPaths[tempDir][changedFile2] = true

		files := scanner.getFilesToBeScanned(tempDir)

		require.Contains(t, files, changedFile1)
		require.Contains(t, files, changedFile2)
		require.Len(t, scanner.changedPaths[tempDir], 0)
	})

	t.Run("should add all files that have dataflow items of a changed file", func(t *testing.T) {
		changedFile := types.FilePath("main.ts")
		fromChangeAffectedFile := types.FilePath("juice-shop/routes/vulnCodeSnippet.ts")

		// add the changed file to the changed paths store
		scanner.changedPaths[tempDir][changedFile] = true

		// add the issue. The issue references `changedFile` in the dataflow
		issue := &snyk.Issue{AdditionalData: getInterfileTestCodeIssueData()}
		scanner.issueCache.Set(fromChangeAffectedFile, []types.Issue{issue}, imcache.WithDefaultExpiration())
		defer scanner.issueCache.RemoveAll()

		files := scanner.getFilesToBeScanned(tempDir)

		// The `changedFile` is automatically scanned, but it is mentioned by `fromChangeAffectedFile` in the dataflow
		// Thus, now we should have both files
		require.Contains(t, files, changedFile)
		require.Contains(t, files, fromChangeAffectedFile)
	})
}

func TestNormalizeBranchName(t *testing.T) {
	testutil.UnitTest(t)
	branchName := " feat/new -$#@$#@$#@$@#"
	expectedBranchName := "featnew_-"

	normaliedBranchName := vcs.NormalizeBranchName(branchName)

	assert.Equal(t, expectedBranchName, normaliedBranchName)
}

func getInterfileTestCodeIssueData() snyk.CodeIssueData {
	return snyk.CodeIssueData{
		DataFlow: []snyk.DataFlowElement{
			{
				Content:  "if (!vulnLines.every(e => selectedLines.includes(e))) return false",
				FilePath: "juice-shop/routes/vulnCodeSnippet.ts",
				FlowRange: types.Range{
					End: types.Position{
						Character: 42,
						Line:      67,
					},
					Start: types.Position{
						Character: 28,
						Line:      67,
					},
				},
				Position: 0,
			},
			{
				Content:  "import { LoggerFactory } from './log';",
				FilePath: "main.ts",
				FlowRange: types.Range{
					End: types.Position{
						Character: 10,
						Line:      9,
					},
					Start: types.Position{
						Character: 9,
						Line:      97,
					},
				},
				Position: 4,
			},
		},
	}
}

// setupMockConfigWithStorage sets up a mock configuration with stateful storage for folder configs.
// Returns the storage map and a configured fakeFeatureFlagService.
func setupMockConfigWithStorage(mockEngine *mocks.MockEngine, mockConfig *mocks.MockConfiguration, enableConsistentIgnores bool, sastEnabled bool) (map[string]string, *featureflag.FakeFeatureFlagService) {
	storage := make(map[string]string)

	mockEngine.EXPECT().GetConfiguration().Return(mockConfig).AnyTimes()
	mockConfig.EXPECT().GetString(gomock.Any()).DoAndReturn(func(key string) string {
		return storage[key]
	}).AnyTimes()
	mockConfig.EXPECT().Set(gomock.Any(), gomock.Any()).DoAndReturn(func(key string, value interface{}) {
		// For these tests, we only need to persist strings.
		if strVal, ok := value.(string); ok {
			storage[key] = strVal
		}
	}).AnyTimes()

	fakeFeatureFlagService := featureflag.NewFakeService()
	fakeFeatureFlagService.Flags[featureflag.SnykCodeConsistentIgnores] = enableConsistentIgnores
	fakeFeatureFlagService.SastSettings = &sast_contract.SastResponse{SastEnabled: sastEnabled}

	return storage, fakeFeatureFlagService
}

// setupFolderConfig creates a folder config and stores it in the mock configuration.
func setupFolderConfig(t *testing.T, mockConfig *mocks.MockConfiguration, logger *zerolog.Logger, folderPath types.FilePath, org string) *types.FolderConfig {
	t.Helper()
	folderConfig := &types.FolderConfig{
		FolderPath:   folderPath,
		PreferredOrg: org,
		OrgSetByUser: true,
	}
	err := storedconfig.UpdateFolderConfig(mockConfig, folderConfig, logger)
	require.NoError(t, err)
	return folderConfig
}

func Test_Scan_WithFolderSpecificOrganization(t *testing.T) {
	t.Run("Should use folder-specific organization for SAST settings check", func(t *testing.T) {
		c := testutil.UnitTest(t)
		c.SetSnykCodeEnabled(true)
		ctrl := gomock.NewController(t)
		mockEngine := mocks.NewMockEngine(ctrl)
		mockConfig := mocks.NewMockConfiguration(ctrl)
		c.SetEngine(mockEngine)

		tempDir := types.FilePath(t.TempDir())
		folderOrg := "folder-specific-org"

		_, fakeFeatureFlagService := setupMockConfigWithStorage(mockEngine, mockConfig, false, true)
		folderConfig := setupFolderConfig(t, mockConfig, c.Logger(), tempDir, folderOrg)
		folderConfig.SastSettings = fakeFeatureFlagService.SastSettings

		scanner := New(
			c,
			performance.NewInstrumentor(),
			&snyk_api.FakeApiClient{CodeEnabled: true},
			newTestCodeErrorReporter(),
			setupMockLearnServiceNoLessons(t),
			fakeFeatureFlagService,
			notification.NewNotifier(),
			NewCodeInstrumentor(),
			newTestCodeErrorReporter(),
			NewFakeCodeScannerClient,
		)

		_, err := scanner.Scan(t.Context(), types.FilePath("test.go"), tempDir, folderConfig)
		assert.NoError(t, err)
	})

	t.Run("Should fail when SAST is disabled for folder-specific organization", func(t *testing.T) {
		c := testutil.UnitTest(t)
		c.SetSnykCodeEnabled(true)
		ctrl := gomock.NewController(t)
		mockEngine := mocks.NewMockEngine(ctrl)
		mockConfig := mocks.NewMockConfiguration(ctrl)
		c.SetEngine(mockEngine)

		tempDir := types.FilePath(t.TempDir())
		folderOrg := "org-with-sast-disabled"

		_, fakeFeatureFlagService := setupMockConfigWithStorage(mockEngine, mockConfig, false, false)
		folderConfig := setupFolderConfig(t, mockConfig, c.Logger(), tempDir, folderOrg)
		folderConfig.SastSettings = fakeFeatureFlagService.SastSettings

		scanner := New(c, performance.NewInstrumentor(), &snyk_api.FakeApiClient{CodeEnabled: true}, newTestCodeErrorReporter(), nil, fakeFeatureFlagService, notification.NewNotifier(), NewCodeInstrumentor(), newTestCodeErrorReporter(), NewFakeCodeScannerClient)

		issues, err := scanner.Scan(t.Context(), types.FilePath("test.go"), tempDir, folderConfig)
		assert.Error(t, err)
		assert.ErrorContains(t, err, "SAST is not enabled")
		assert.Empty(t, issues)
	})

	t.Run("Should use different SAST settings for different folder organizations", func(t *testing.T) {
		c := testutil.UnitTest(t)
		c.SetSnykCodeEnabled(true)
		ctrl := gomock.NewController(t)
		mockEngine := mocks.NewMockEngine(ctrl)
		mockConfig := mocks.NewMockConfiguration(ctrl)
		c.SetEngine(mockEngine)

		tempDir1 := types.FilePath(t.TempDir())
		tempDir2 := types.FilePath(t.TempDir())
		org1 := "org-with-sast-enabled"
		org2 := "org-with-sast-disabled"

		_, fakeFeatureFlagService1 := setupMockConfigWithStorage(mockEngine, mockConfig, false, true)
		folderConfig1 := setupFolderConfig(t, mockConfig, c.Logger(), tempDir1, org1)
		folderConfig1.SastSettings = fakeFeatureFlagService1.SastSettings

		_, fakeFeatureFlagService2 := setupMockConfigWithStorage(mockEngine, mockConfig, false, false)
		folderConfig2 := setupFolderConfig(t, mockConfig, c.Logger(), tempDir2, org2)
		folderConfig2.SastSettings = fakeFeatureFlagService2.SastSettings

		learnMock := setupMockLearnServiceNoLessons(t)
		scanner1 := New(c, performance.NewInstrumentor(), &snyk_api.FakeApiClient{CodeEnabled: true}, newTestCodeErrorReporter(), learnMock, fakeFeatureFlagService1, notification.NewNotifier(), NewCodeInstrumentor(), newTestCodeErrorReporter(), NewFakeCodeScannerClient)
		scanner2 := New(c, performance.NewInstrumentor(), &snyk_api.FakeApiClient{CodeEnabled: true}, newTestCodeErrorReporter(), learnMock, fakeFeatureFlagService2, notification.NewNotifier(), NewCodeInstrumentor(), newTestCodeErrorReporter(), NewFakeCodeScannerClient)

		// Scan with org1 (should succeed since SAST is enabled)
		issues1, err1 := scanner1.Scan(t.Context(), types.FilePath("test1.go"), tempDir1, folderConfig1)
		assert.NoError(t, err1)
		assert.NotNil(t, issues1)

		// Scan with org2 (should fail since SAST is disabled)
		issues2, err2 := scanner2.Scan(t.Context(), types.FilePath("test2.go"), tempDir2, folderConfig2)
		assert.Error(t, err2)
		assert.ErrorContains(t, err2, "SAST is not enabled")
		assert.Empty(t, issues2)
	})
}

// setupMockLearnServiceNoLessons creates a mock learn service that returns an empty lesson for any GetLesson call.
// This is the default setup used by most tests that don't care about the learn service behavior.
func setupMockLearnServiceNoLessons(t *testing.T) *mock_learn.MockService {
	t.Helper()
	learnMock := mock_learn.NewMockService(gomock.NewController(t))
	learnMock.EXPECT().
		GetLesson(gomock.Any(), gomock.Any(), gomock.Any(), gomock.Any(), gomock.Any()).
		Return(&learn.Lesson{}, nil).AnyTimes()
	return learnMock
}<|MERGE_RESOLUTION|>--- conflicted
+++ resolved
@@ -149,12 +149,8 @@
 			files := []string{string(filePath)}
 			folderConfig := &types.FolderConfig{FolderPath: path, PreferredOrg: "test-org"}
 
-<<<<<<< HEAD
-			issues, _ := scanner.UploadAndAnalyze(t.Context(), path, folderConfig, sliceToChannel(files), map[types.FilePath]bool{}, false, testTracker)
-=======
 			issues, err := scanner.UploadAndAnalyze(t.Context(), path, folderConfig, sliceToChannel(files), map[types.FilePath]bool{}, false, testTracker)
 			require.NoError(t, err)
->>>>>>> 8611cc5a
 
 			assert.NotNil(t, issues)
 			assert.Equal(t, 2, len(issues))
@@ -179,11 +175,6 @@
 	cancelChannel := make(chan bool, 1)
 	testTracker := progress.NewTestTracker(channel, cancelChannel)
 
-<<<<<<< HEAD
-	scanner := New(c, performance.NewInstrumentor(), &snyk_api.FakeApiClient{CodeEnabled: true}, newTestCodeErrorReporter(), learnMock, featureflag.NewFakeService(), notification.NewNotifier(), NewCodeInstrumentor(), newTestCodeErrorReporter(), NewFakeCodeScannerClient)
-	folderConfig := &types.FolderConfig{FolderPath: workDir, PreferredOrg: "test-org"}
-	issues, _ := scanner.UploadAndAnalyze(t.Context(), workDir, folderConfig, sliceToChannel(files), map[types.FilePath]bool{}, true, testTracker)
-=======
 	scanner := New(
 		c,
 		performance.NewInstrumentor(),
@@ -200,7 +191,6 @@
 	folderConfig := &types.FolderConfig{FolderPath: workDir, PreferredOrg: "test-org"}
 	issues, err := scanner.UploadAndAnalyze(t.Context(), workDir, folderConfig, sliceToChannel(files), map[types.FilePath]bool{}, true, testTracker)
 	require.NoError(t, err)
->>>>>>> 8611cc5a
 	assert.False(t, issues[0].GetIsIgnored())
 	assert.Nil(t, issues[0].GetIgnoreDetails())
 	assert.Equal(t, true, issues[1].GetIsIgnored())
@@ -486,12 +476,8 @@
 		folderConfig := &types.FolderConfig{FolderPath: path, PreferredOrg: "test-org"}
 
 		// execute
-<<<<<<< HEAD
-		issues, _ := scanner.UploadAndAnalyze(t.Context(), "", folderConfig, sliceToChannel(files), map[types.FilePath]bool{}, false, testTracker)
-=======
 		issues, err := scanner.UploadAndAnalyze(t.Context(), "", folderConfig, sliceToChannel(files), map[types.FilePath]bool{}, false, testTracker)
 		require.NoError(t, err)
->>>>>>> 8611cc5a
 
 		// Default is to have 0 actions from analysis + 0 from autofix
 		assert.Len(t, issues[0].GetCodeActions(), 0)
