--- conflicted
+++ resolved
@@ -52,11 +52,7 @@
 // GetCodeApiUrlForFolder returns the Snyk Code API URL for the given folder.
 // The folder parameter can be a subdirectory or file path; this function will find the workspace folder containing it.
 // The URL is determined in the following order:
-<<<<<<< HEAD
-//   - If local code engine (SCLE) is enabled in 	the folder's SAST settings, we use the local engine endpoint
-=======
 //   - If local code engine (SCLE) is enabled in the folder's SAST settings, we use the local engine endpoint
->>>>>>> 2a9c15b2
 //   - If a custom endpoint from the folder's SAST settings is configured, we use the custom endpoint
 //   - In non-FedRAMP environments, we return these as is
 //   - In FedRAMP environments, the folder's organization is included in the URL path
