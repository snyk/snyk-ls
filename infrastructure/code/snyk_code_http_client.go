--- conflicted
+++ resolved
@@ -458,35 +458,6 @@
 
 var failed = AutofixStatus{message: "FAILED"}
 
-<<<<<<< HEAD
-=======
-func (s *SnykCodeHTTPClient) GetAutofixSuggestions(
-	ctx context.Context,
-	options AutofixOptions,
-	baseDir types.FilePath,
-) (autofixSuggestions []AutofixSuggestion,
-	status AutofixStatus,
-	err error,
-) {
-	method := "code.GetAutofixSuggestions"
-	span := s.instrumentor.StartSpan(ctx, method)
-	defer s.instrumentor.Finish(span)
-	logger := s.c.Logger().With().
-		Str("method", method).
-		Str("requestId", span.GetTraceId()).Logger()
-
-	logger.Info().Msg("Started obtaining autofix suggestions")
-	defer logger.Info().Msg("Finished obtaining autofix suggestions")
-
-	autofixResponse, status, err := s.getAutofixResponse(ctx, options)
-	if err != nil {
-		return nil, status, err
-	}
-	suggestions := autofixResponse.toAutofixSuggestions(baseDir, options.filePath)
-	return suggestions, status, nil
-}
-
->>>>>>> 183870ea
 func (s *SnykCodeHTTPClient) RunAutofix(ctx context.Context, options AutofixOptions) (AutofixResponse, error) {
 	requestId, err := performance2.GetTraceId(ctx)
 	span := s.instrumentor.StartSpan(ctx, "code.RunAutofix")
