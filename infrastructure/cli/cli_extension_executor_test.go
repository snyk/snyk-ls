/*
 * © 2023 Snyk Limited All rights reserved.
 *
 * Licensed under the Apache License, Version 2.0 (the "License");
 * you may not use this file except in compliance with the License.
 * You may obtain a copy of the License at
 *
 *     http://www.apache.org/licenses/LICENSE-2.0
 *
 * Unless required by applicable law or agreed to in writing, software
 * distributed under the License is distributed on an "AS IS" BASIS,
 * WITHOUT WARRANTIES OR CONDITIONS OF ANY KIND, either express or implied.
 * See the License for the specific language governing permissions and
 * limitations under the License.
 */

package cli

import (
	"os"
	"path/filepath"
	"reflect"
	"sync"
	"testing"
	"time"
	"unsafe"

	"github.com/spf13/pflag"
	"github.com/stretchr/testify/assert"
	"github.com/stretchr/testify/require"

	"github.com/snyk/go-application-framework/pkg/app"
	"github.com/snyk/go-application-framework/pkg/configuration"
	"github.com/snyk/go-application-framework/pkg/workflow"

	"github.com/snyk/snyk-ls/internal/storedconfig"
	"github.com/snyk/snyk-ls/internal/testutil"
	"github.com/snyk/snyk-ls/internal/types"
)

func Test_ExecuteLegacyCLI_SUCCESS(t *testing.T) {
	c := testutil.UnitTest(t)

	// Prepare
	cmd := []string{"snyk", "test"}
	actualSnykCommand := []string{}

	expectedWorkingDir := types.FilePath("my work dir")
	actualWorkingDir := ""

	expectedPayload := []byte("hello")

	workflowId := workflow.NewWorkflowIdentifier("legacycli")
	engine := app.CreateAppEngine()
	_, err := engine.Register(workflowId, workflow.ConfigurationOptionsFromFlagset(&pflag.FlagSet{}), func(invocation workflow.InvocationContext, input []workflow.Data) ([]workflow.Data, error) {
		gafConf := invocation.GetConfiguration()
		actualSnykCommand = gafConf.GetStringSlice(configuration.RAW_CMD_ARGS)
		actualWorkingDir = gafConf.GetString(configuration.WORKING_DIRECTORY)
		data := workflow.NewData(workflow.NewTypeIdentifier(workflowId, "testdata"), "txt", expectedPayload)
		return []workflow.Data{data}, nil
	})
	assert.Nil(t, err)

	err = engine.Init()
	assert.Nil(t, err)

	c.SetEngine(engine)

	// Run
	executorUnderTest := NewExtensionExecutor(c)
	actualData, err := executorUnderTest.Execute(t.Context(), cmd, expectedWorkingDir)
	assert.Nil(t, err)

	// Compare
	assert.Equal(t, expectedPayload, actualData)
	// The command should contain "test" as the first argument
	// It may also contain an --org flag if a folder or global org is configured
	assert.Equal(t, actualSnykCommand[0], cmd[1], "Command should begin with 'test'")
	assert.NotContains(t, actualSnykCommand, cmd[0], "command should not contain 'snyk'")
	assert.True(t, len(actualSnykCommand) <= 2, "Command should have no more than two arguments")
	assert.Equal(t, string(expectedWorkingDir), actualWorkingDir)
}

func Test_ExecuteLegacyCLI_FAILED(t *testing.T) {
	c := testutil.UnitTest(t)

	// Prepare
	engine := app.CreateAppEngine()
	c.SetEngine(engine)
	cmd := []string{"snyk", "test"}
	expectedPayload := []byte{}

	// Run
	executorUnderTest := NewExtensionExecutor(c)
	actualData, err := executorUnderTest.Execute(t.Context(), cmd, "")

	// Compare
	assert.NotNil(t, err)
	assert.Equal(t, expectedPayload, actualData)
}

func Test_ExtensionExecutor_LoadsConfigFiles(t *testing.T) {
	c := testutil.UnitTest(t)
	originalPathValue := "original_path" + pathListSep + "in_both_path"
	t.Setenv("PATH", originalPathValue)
	t.Setenv("TEST_VAR", "overrideable_value")

	// Create a temporary directory with a config file
	tempDir := t.TempDir()
	configFile := filepath.Join(tempDir, ".snyk.env")
	configPathValue := "config" + pathListSep + "in_both_path"
	configContent := []byte("PATH=" + configPathValue + "\nTEST_VAR=test_value\n")
	err := os.WriteFile(configFile, configContent, 0660)
	require.NoError(t, err)

	// Prepare a simple workflow for the legacycli
	workflowId := workflow.NewWorkflowIdentifier("legacycli")
	engine := c.Engine()
	_, err = engine.Register(workflowId, workflow.ConfigurationOptionsFromFlagset(&pflag.FlagSet{}), func(invocation workflow.InvocationContext, input []workflow.Data) ([]workflow.Data, error) {
		data := workflow.NewData(workflow.NewTypeIdentifier(workflowId, "testdata"), "txt", []byte("test"))
		return []workflow.Data{data}, nil
	})
	require.NoError(t, err)

	engine.GetConfiguration().Set(configuration.CUSTOM_CONFIG_FILES, []string{configFile})

	// Execute the extension executor which should load config files
	executorUnderTest := NewExtensionExecutor(c)
	_, err = executorUnderTest.Execute(t.Context(), []string{"snyk", "fake-cmd-for-testing"}, types.FilePath(tempDir))
	require.NoError(t, err)

	// Verify environment variable was loaded from config file
	assert.Equal(t, "test_value", os.Getenv("TEST_VAR"))

	// Verify PATH was prepended (config path should come first)
	expectedPath := "config" + pathListSep + "in_both_path" + pathListSep + "original_path" // "in_both_path" is deduplicated, only "original_path" remains from original PATH
	assert.Equal(t, expectedPath, os.Getenv("PATH"),
		"PATH should be config path prepended with deduplication applied")
}

func Test_ExtensionExecutor_WaitsForEnvReadiness(t *testing.T) {
	c := testutil.UnitTest(t)

	// Create a test-controlled environment readiness channel
	testPrepareDefaultEnvChannel := make(chan bool)
	testPrepareDefaultEnvChannelClose := sync.OnceFunc(func() { close(testPrepareDefaultEnvChannel) })
	t.Cleanup(testPrepareDefaultEnvChannelClose)

	// Replace the ready channel with our test channel to simulate "not ready" state
	configValue := reflect.ValueOf(c).Elem()
	channelField := configValue.FieldByName("prepareDefaultEnvChannel")
	channelField = reflect.NewAt(channelField.Type(), unsafe.Pointer(channelField.UnsafeAddr())).Elem()
	channelField.Set(reflect.ValueOf(testPrepareDefaultEnvChannel))

	// Set up workflow engine for extension executor
	workflowId := workflow.NewWorkflowIdentifier("legacycli")
	engine := c.Engine()
	_, err := engine.Register(workflowId, workflow.ConfigurationOptionsFromFlagset(&pflag.FlagSet{}), func(invocation workflow.InvocationContext, input []workflow.Data) ([]workflow.Data, error) {
		data := workflow.NewData(workflow.NewTypeIdentifier(workflowId, "testdata"), "txt", []byte("test"))
		return []workflow.Data{data}, nil
	})
	require.NoError(t, err)

	engine.GetConfiguration().Set(configuration.CUSTOM_CONFIG_FILES, []string{})

	executor := NewExtensionExecutor(c)

	// Start execution in a separate goroutine; it should block waiting on readiness
	started := make(chan bool, 1)
	t.Cleanup(func() { close(started) })
	unblocked := make(chan bool, 1)
	t.Cleanup(func() { close(unblocked) })
	var result []byte
	var execErr error
	go func() {
		started <- true
		result, execErr = executor.Execute(t.Context(), []string{"snyk", "fake-cmd-for-testing"}, types.FilePath(t.TempDir()))
		unblocked <- true
	}()

	// Wait until goroutine starts
	require.Eventually(t, func() bool {
		select {
		case <-started:
			return true
		default:
			return false
		}
	}, time.Minute, time.Millisecond)

	// Verify it's blocked - should not complete for a reasonable time
	require.Never(t, func() bool {
		select {
		case <-unblocked:
			return true
		default:
			return false
		}
	}, 10*time.Second, time.Millisecond, "Execute should block until environment is ready")

	// Now close the test channel to signal readiness
	testPrepareDefaultEnvChannelClose()

	// Verify it unblocks and completes
	require.Eventually(t, func() bool {
		select {
		case <-unblocked:
			return true
		default:
			return false
		}
	}, time.Minute, time.Millisecond, "Execute should complete after environment becomes ready")

	require.NoError(t, execErr)
	assert.NotNil(t, result)
}

func Test_ExtensionExecutor_SetsFolderLevelOrganization(t *testing.T) {
	c := testutil.UnitTest(t)

	folderPath := types.FilePath(t.TempDir())

	// Set global org as a UUID (no API resolution needed)
	globalOrgUUID := "00000000-0000-0000-0000-000000000001"
	c.Engine().GetConfiguration().Set(configuration.ORGANIZATION, globalOrgUUID)

	// Create and store folder config with specific org UUID
	folderOrgUUID := "00000000-0000-0000-0000-000000000002"
	storedCfg := &types.FolderConfig{
		FolderPath:                  folderPath,
		PreferredOrg:                folderOrgUUID,
		OrgMigratedFromGlobalConfig: true,
		OrgSetByUser:                true,
	}
	err := storedconfig.UpdateFolderConfig(c.Engine().GetConfiguration(), storedCfg, c.Logger())
	require.NoError(t, err)

	// Test
	executor := NewExtensionExecutor(c)
	capturedOrg, _ := testutil.ExecuteAndCaptureConfig(t, c, executor, []string{"snyk", "test"}, folderPath)

	// Verify we are using the folder-specific organization
	assert.Equal(t, folderOrgUUID, capturedOrg, "Should use folder-specific organization")
}

func Test_ExtensionExecutor_UsesGlobalOrgWhenNoFolderOrg(t *testing.T) {
	c := testutil.UnitTest(t)

	folderPath := types.FilePath(t.TempDir())

	// Set only global org (UUID to avoid API resolution), no folder-specific org
	globalOrgUUID := "00000000-0000-0000-0000-000000000001"
	c.Engine().GetConfiguration().Set(configuration.ORGANIZATION, globalOrgUUID)

	// Test
	executor := NewExtensionExecutor(c)
	capturedOrg, _ := testutil.ExecuteAndCaptureConfig(t, c, executor, []string{"snyk", "test"}, folderPath)

	// Verify global org was used as fallback (since no folder-specific org exists)
	assert.Equal(t, globalOrgUUID, capturedOrg, "Should fall back to global organization")
}

func Test_ExtensionExecutor_HandlesEmptyWorkingDir(t *testing.T) {
	c := testutil.UnitTest(t)

	// Set global org as UUID
	globalOrgUUID := "00000000-0000-0000-0000-000000000001"
	c.Engine().GetConfiguration().Set(configuration.ORGANIZATION, globalOrgUUID)

	// Test
	executor := NewExtensionExecutor(c)
	capturedOrg, capturedWorkingDir := testutil.ExecuteAndCaptureConfig(t, c, executor, []string{"snyk", "version"}, "")

	// Verify working dir was empty and global org was used
	assert.Empty(t, capturedWorkingDir, "Working directory should be empty")
	assert.Equal(t, globalOrgUUID, capturedOrg, "Should use global org for empty workingDir")
}

func Test_ExtensionExecutor_SubstitutesOrgInCommandArgs(t *testing.T) {
	c := testutil.UnitTest(t)

	folderPath := types.FilePath(t.TempDir())

	// Set global org as a UUID
	globalOrgUUID := "00000000-0000-0000-0000-000000000001"
	c.Engine().GetConfiguration().Set(configuration.ORGANIZATION, globalOrgUUID)

	// Create and store folder config with specific org UUID
	folderOrgUUID := "00000000-0000-0000-0000-000000000002"
	storedCfg := &types.FolderConfig{
		FolderPath:                  folderPath,
		PreferredOrg:                folderOrgUUID,
		OrgMigratedFromGlobalConfig: true,
		OrgSetByUser:                true,
	}
	err := storedconfig.UpdateFolderConfig(c.Engine().GetConfiguration(), storedCfg, c.Logger())
	require.NoError(t, err)

	// Capture the command args passed to the workflow
	var capturedArgs []string
	workflowId := workflow.NewWorkflowIdentifier("legacycli")
	engine := c.Engine()
	_, err = engine.Register(workflowId, workflow.ConfigurationOptionsFromFlagset(&pflag.FlagSet{}), func(invocation workflow.InvocationContext, input []workflow.Data) ([]workflow.Data, error) {
		gafConf := invocation.GetConfiguration()
		capturedArgs = gafConf.GetStringSlice(configuration.RAW_CMD_ARGS)
		data := workflow.NewData(workflow.NewTypeIdentifier(workflowId, "testdata"), "txt", []byte("test"))
		return []workflow.Data{data}, nil
	})
	require.NoError(t, err)

	executor := NewExtensionExecutor(c)
	_, err = executor.Execute(t.Context(), []string{"snyk", "test"}, folderPath)
	require.NoError(t, err)

	// Verify the org flag was added to the command args
	assert.Contains(t, capturedArgs, "--org="+folderOrgUUID, "Command args should contain folder org flag")
	assert.NotContains(t, capturedArgs, "--org="+globalOrgUUID, "Command args should not contain global org flag")
}

func Test_ExtensionExecutor_FallsBackToGlobalOrgOnResolutionFailure(t *testing.T) {
	c := testutil.UnitTest(t)

	folderPath := types.FilePath(t.TempDir())

	// Set global org as a UUID
	globalOrgUUID := "00000000-0000-0000-0000-000000000001"
	c.Engine().GetConfiguration().Set(configuration.ORGANIZATION, globalOrgUUID)

	// Create and store folder config with a slug that will need resolution
	// Using a slug format that would require API resolution
	folderOrgSlug := "my-test-org-slug"
	storedCfg := &types.FolderConfig{
		FolderPath:                  folderPath,
		PreferredOrg:                folderOrgSlug,
		OrgMigratedFromGlobalConfig: true,
		OrgSetByUser:                true,
	}
	err := storedconfig.UpdateFolderConfig(c.Engine().GetConfiguration(), storedCfg, c.Logger())
	require.NoError(t, err)

<<<<<<< HEAD
	capturedOrg, _ := executeAndCaptureConfig(t, c, []string{"snyk", "test"}, folderPath)
=======
	// Test - the resolution will fail because we don't have a real API connection
	executor := NewExtensionExecutor(c)
	capturedOrg, _ := testutil.ExecuteAndCaptureConfig(t, c, executor, []string{"snyk", "test"}, folderPath)
>>>>>>> 065db97e

	// Verify we fell back to global org when resolution failed
	assert.Equal(t, globalOrgUUID, capturedOrg, "Should fall back to global org when resolution fails")
}<|MERGE_RESOLUTION|>--- conflicted
+++ resolved
@@ -338,13 +338,9 @@
 	err := storedconfig.UpdateFolderConfig(c.Engine().GetConfiguration(), storedCfg, c.Logger())
 	require.NoError(t, err)
 
-<<<<<<< HEAD
-	capturedOrg, _ := executeAndCaptureConfig(t, c, []string{"snyk", "test"}, folderPath)
-=======
 	// Test - the resolution will fail because we don't have a real API connection
 	executor := NewExtensionExecutor(c)
 	capturedOrg, _ := testutil.ExecuteAndCaptureConfig(t, c, executor, []string{"snyk", "test"}, folderPath)
->>>>>>> 065db97e
 
 	// Verify we fell back to global org when resolution failed
 	assert.Equal(t, globalOrgUUID, capturedOrg, "Should fall back to global org when resolution fails")
